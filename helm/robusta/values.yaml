# most of this file is documented at https://docs.robusta.dev/master/user-guide/configuration.html
# if you have any questions, feel free to ask via github issues or Slack (see link on robusta.dev)

# NOTE: Do not use this file to install Robusta. It has missing values that need to be filled in. See the installation instructions instead https://docs.robusta.dev/master/installation.html

# playbook repositories
playbookRepos: {}

# sinks configurations
sinksConfig: []

# global parameters
clusterName: ""
clusterZone: ""

automountServiceAccountToken: true

# see https://docs.robusta.dev/master/user-guide/configuration.html#global-config
globalConfig:
  grafana_url: ""
  grafana_api_key: ""
  grafana_dashboard_uid: ""
  prometheus_url: ""
  account_id: ""
  signing_key: ""

# safe actions to enable authenticated users to run
lightActions:
- related_pods
- prometheus_enricher
- add_silence
- delete_pod
- delete_silence
- get_silences
- logs_enricher
- pod_events_enricher
- deployment_events_enricher
- job_events_enricher
- job_pod_enricher
- get_resource_yaml
- node_cpu_enricher
- node_disk_analyzer
- node_running_pods_enricher
- node_allocatable_resources_enricher
- node_status_enricher
- node_graph_enricher
- oomkilled_container_graph_enricher
- pod_oom_killer_enricher
- oom_killer_enricher
- volume_analysis
- python_profiler
- pod_ps
- python_memory
- debugger_stack_trace
- python_process_inspector
- prometheus_alert
- create_pvc_snapshot
- resource_events_enricher
<<<<<<< HEAD
- krr_scan
=======
- delete_job
- list_resource_names
- popeye_scan
>>>>>>> 5eb1b617

# install prometheus, alert-manager, and grafana along with Robusta?
enablePrometheusStack: false
enableServiceMonitors: false

# disable messages routed by Robusta cloud
disableCloudRouting: false

# Enable loading playbooks to a persistent volume
playbooksPersistentVolume: false
playbooksPersistentVolumeSize: 4Gi

# priority builtin playbooks for running before all playbooks
priorityBuiltinPlaybooks:
# playbooks for prometheus silencing
- triggers:
  - on_prometheus_alert:
      status: "all"
  actions:
  - name_silencer:
      names: ["Watchdog", "KubeSchedulerDown", "KubeControllerManagerDown", "InfoInhibitor"]

# Silences for small/local clusters
- triggers:
  - on_prometheus_alert:
      status: "all"
      k8s_providers: ["Minikube", "Kind", "RancherDesktop"]
  actions:
  - name_silencer:
      names: ["etcdInsufficientMembers", "etcdMembersDown", "NodeClockNotSynchronising", "PrometheusTSDBCompactionsFailing"]

# Silences for specific providers
- triggers:
  - on_prometheus_alert:
      status: "all"
      k8s_providers: [ "GKE" ]
  actions:
  - name_silencer:
      names: [ "KubeletDown" ]

- triggers:
  - on_prometheus_alert:
      alert_name: CPUThrottlingHigh
      k8s_providers: [ "DigitalOcean" ]
      pod_name_prefix: "do-node-agent"
  actions:
  - silence_alert:
      log_silence: true

# Smart Silences
- triggers:
  - on_prometheus_alert:
      alert_name: TargetDown
  actions:
  - target_down_dns_silencer: {}

# custom user playbooks
customPlaybooks: []

# builtin playbooks
builtinPlaybooks:
# playbooks for non-prometheus based monitoring
- triggers:
  - on_pod_crash_loop:
      restart_reason: "CrashLoopBackOff"
  actions:
  - report_crash_loop: {}

- triggers:
  - on_image_pull_backoff: {}
  actions:
  - image_pull_backoff_reporter: {}

# playbooks for non-prometheus based monitoring that use prometheus for enrichment
- triggers:
  - on_pod_oom_killed:
      rate_limit: 900
  actions:
  - pod_oom_killer_enricher: {}
  - oomkilled_container_graph_enricher:
      resource_type: Memory
  - pod_node_graph_enricher:
      resource_type: Memory
  stop: true

# playbooks for prometheus alerts enrichment
- triggers:
  - on_prometheus_alert:
      alert_name: KubePodCrashLooping
  actions:
  - logs_enricher: {}
  - pod_events_enricher: {}

- triggers:
  - on_prometheus_alert:
      alert_name: KubeCPUOvercommit
  actions:
  - cpu_overcommited_enricher: {}
  - external_video_enricher:
      url: https://bit.ly/overcommit-cpu
      name: CPU Overcommited

- triggers:
  - on_prometheus_alert:
      alert_name: KubeMemoryOvercommit
  actions:
  - memory_overcommited_enricher: {}
  - external_video_enricher:
      url: https://bit.ly/memory-overcommit
      name: Memory Overcommited

- triggers:
  - on_prometheus_alert:
      alert_name: KubePodNotReady
  actions:
  - logs_enricher: {}
  - pod_events_enricher: {}

- triggers:
  - on_prometheus_alert:
      alert_name: KubeContainerWaiting
  actions:
  - pod_events_enricher: {}

- triggers:
  - on_prometheus_alert:
      alert_name: KubeJobFailed
  - on_prometheus_alert:
      alert_name: KubeJobCompletion
  actions:
  - job_info_enricher: {}
  - job_events_enricher: {}
  - job_pod_enricher: {}

- triggers:
  - on_prometheus_alert:
      alert_name: KubeNodeNotReady
  actions:
  - node_allocatable_resources_enricher: {}
  - node_running_pods_enricher: {}
- triggers:
  - on_prometheus_alert:
      alert_name: KubernetesDaemonsetMisscheduled
  - on_prometheus_alert:
      alert_name: KubeDaemonSetMisScheduled
  actions:
  - daemonset_status_enricher: {}
  - daemonset_misscheduled_analysis_enricher: {}
- triggers:
  - on_prometheus_alert:
      alert_name: HostHighCpuLoad
  actions:
  - node_cpu_enricher: {}
  - alert_graph_enricher:
      resource_type: CPU
      item_type: Node
- triggers:
  - on_prometheus_alert:
      alert_name: HostOomKillDetected
  actions:
  - oom_killer_enricher: {}
  - alert_graph_enricher:
      resource_type: Memory
      item_type: Node
- triggers:
  - on_prometheus_alert:
      alert_name: NodeFilesystemSpaceFillingUp
  - on_prometheus_alert:
      alert_name: NodeFilesystemAlmostOutOfSpace
  actions:
  - node_disk_analyzer: {}
  - alert_graph_enricher:
      resource_type: Disk
      item_type: Node
- triggers:
  - on_prometheus_alert:
      alert_name: CPUThrottlingHigh
      status: "all" # sometimes this enricher silences the alert, so we need to silence it regardless of status
  actions:
  - cpu_throttling_analysis_enricher: {}
  - alert_graph_enricher:
      resource_type: CPU
      item_type: Pod
- triggers:
  - on_prometheus_alert:
      alert_name: KubernetesDeploymentReplicasMismatch
  - on_prometheus_alert:
      alert_name: KubeDeploymentReplicasMismatch
  actions:
  - deployment_events_enricher:
      included_types: ["Warning"]
  - deployment_events_enricher:
      included_types: ["Warning", "Normal"]
      dependent_pod_mode: true
- triggers:
  - on_prometheus_alert:
      status: "all"
  actions:
  - default_enricher: {}

- triggers:
  - on_prometheus_alert:
      alert_name: NodeFilesystemSpaceFillingUp
      k8s_providers: ["Minikube", "Kind", "RancherDesktop"]
  - on_prometheus_alert:
      alert_name: NodeFilesystemAlmostOutOfSpace
      k8s_providers: ["Minikube", "Kind", "RancherDesktop"]
  actions:
  - alert_explanation_enricher:
      alert_explanation: "This alert is fired when the file system is running out of space."
      recommended_resolution: "This is a common issue on local clusters and we recommend increasing the node disk size for your cluster to run optimally."

# additional builtin playbooks to enable when using Robusta UI
# these are disabled by default without the UI because they are spammy when sent to slack

enablePlatformPlaybooks: false

platformPlaybooks:
- triggers:
  - on_kubernetes_warning_event_create:
      exclude: ["NodeSysctlChange"]
  actions:
  - event_report: {}
  - event_resource_events: {}
  sinks:
    - "robusta_ui_sink"
- triggers:
    - on_deployment_all_changes: {}
    - on_daemonset_all_changes: {}
    - on_statefulset_all_changes: {}
  actions:
    - resource_babysitter: {}
  sinks:
    - "robusta_ui_sink"
- triggers:
  - on_job_failure: {}
  actions:
  - create_finding:
      aggregation_key: "job_failure"
      title: "Job Failed"
  - job_info_enricher: {}
  - job_events_enricher: {}
  - job_pod_enricher: {}
  sinks:
    - "robusta_ui_sink"
- triggers:
  - on_schedule:
      fixed_delay_repeat:
        repeat: -1
        seconds_delay: 86400 # daily
  actions:
  - popeye_scan: {}
  sinks:
    - "robusta_ui_sink"

# parameters for the robusta forwarder deployment
kubewatch:
  image: us-central1-docker.pkg.dev/genuine-flight-317411/devel/kubewatch:v2.1
  imagePullPolicy: IfNotPresent
  pprof: True
  resources:
    requests:
      cpu: 10m
      memory: 512Mi
    limits:
      cpu: ~
  additional_env_vars: []
  tolerations: []
  annotations: {}
  nodeSelector: ~

# parameters for the renderer service used in robusta runner to render grafana graphs
grafanaRenderer:
  enableContainer: false
  image: us-central1-docker.pkg.dev/genuine-flight-317411/devel/grafana-renderer:7
  imagePullPolicy: IfNotPresent
  resources:
    requests:
      cpu: 100m
      memory: 512Mi
    limits:
      cpu: ~

# parameters for the robusta runner
runner:
  image: us-central1-docker.pkg.dev/genuine-flight-317411/devel/robusta-runner:0.0.0
  imagePullPolicy: IfNotPresent
  log_level: INFO
  sentry_dsn: https://53b627690db14de7b02095407596fa16@o1120648.ingest.sentry.io/6156573
  sendAdditionalTelemetry: false
  certificate: "" # base64 encoded
  resources:
    requests:
      cpu: 250m
      memory: 1024Mi
    limits:
      cpu: ~
  additional_env_vars: []
  additional_env_froms: []
  tolerations: []
  annotations: {}
  nodeSelector: ~

kube-prometheus-stack:
  alertmanager:
    tplConfig: true
    config:
      global:
        resolve_timeout: 5m
      route:
        group_by: [ 'job' ]
        group_wait: 30s
        group_interval: 5m
        repeat_interval: 4h
        receiver: 'robusta'
        routes:
          - match:
              alertname: Watchdog
            receiver: 'null'
      receivers:
        - name: 'null'
        - name:  'robusta'
          webhook_configs:
            - url: 'http://robusta-runner.{{ .Release.Namespace }}.svc.cluster.local/api/alerts'
              send_resolved: true
    alertmanagerSpec:
      resources:
        requests:
          cpu: 50m
      storage:
        volumeClaimTemplate:
          spec:
            accessModes: ["ReadWriteOnce"]
            resources:
              requests:
                storage: 10Gi





  kubeProxy:
    enabled: false
  prometheus:
    prometheusSpec:
      resources:
        requests:
          cpu: 50m
      retention: 15d
      # we set a value slightly lower than the 100Gi below
      # the retentionSize uses the suffix GB but it is really Gi units
      # that is, the retentionSize is measured in base2 units just like Gi, Mi, etc
      retentionSize: "99GB"

      storageSpec:
        volumeClaimTemplate:
          spec:
            accessModes: ["ReadWriteOnce"]
            resources:
              requests:
                storage: 100Gi
  prometheus-node-exporter:
    service:
      port: 9104
      targetPort: 9104
    resources:
      requests:
        cpu: 50m
  prometheusOperator:
    resources:
      requests:
        cpu: 100m
    prometheusConfigReloader:
      resources:
        limits:
          cpu: 0
  kube-state-metrics:
    resources:
      requests:
        cpu: 10m

rsa: ~<|MERGE_RESOLUTION|>--- conflicted
+++ resolved
@@ -56,13 +56,10 @@
 - prometheus_alert
 - create_pvc_snapshot
 - resource_events_enricher
-<<<<<<< HEAD
-- krr_scan
-=======
 - delete_job
 - list_resource_names
 - popeye_scan
->>>>>>> 5eb1b617
+- krr_scan
 
 # install prometheus, alert-manager, and grafana along with Robusta?
 enablePrometheusStack: false
