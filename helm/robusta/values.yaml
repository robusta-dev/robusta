# most of this file is documented at https://docs.robusta.dev/master/user-guide/configuration.html
# if you have any questions, feel free to ask via github issues or Slack (see link on robusta.dev)

# NOTE: Do not use this file to install Robusta. It has missing values that need to be filled in. See the installation instructions instead https://docs.robusta.dev/master/installation.html

# playbook repositories
playbookRepos: {}

# sinks configurations
sinksConfig: []

# global parameters
clusterName: ""
clusterZone: ""

automountServiceAccountToken: true

# see https://docs.robusta.dev/master/user-guide/configuration.html#global-config
globalConfig:
  grafana_url: ""
  grafana_api_key: ""
  grafana_dashboard_uid: ""
  prometheus_url: ""
  account_id: ""
  signing_key: ""

# safe actions to enable authenticated users to run
lightActions:
- related_pods
- prometheus_enricher
- add_silence
- delete_pod
- delete_silence
- get_silences
- logs_enricher
- pod_events_enricher
- deployment_events_enricher
- job_events_enricher
- job_pod_enricher
- get_resource_yaml
- node_cpu_enricher
- node_disk_analyzer
- node_running_pods_enricher
- node_allocatable_resources_enricher
- node_status_enricher
- node_graph_enricher
- oomkilled_container_graph_enricher
- pod_oom_killer_enricher
- oom_killer_enricher
- volume_analysis
- python_profiler
- pod_ps
- python_memory
- debugger_stack_trace
- python_process_inspector
- prometheus_alert
- create_pvc_snapshot
- resource_events_enricher
- delete_job
- list_resource_names
- node_dmesg_enricher
- status_enricher
- popeye_scan
- krr_scan
- handle_alertmanager_event
<<<<<<< HEAD
- rollout_restart
=======
- drain
- cordon
- uncordon
>>>>>>> 4df9bfbe

# install prometheus, alert-manager, and grafana along with Robusta?
enablePrometheusStack: false
enableServiceMonitors: true
monitorHelmReleases: true

# disable messages routed by Robusta cloud
disableCloudRouting: false

# Enable loading playbooks to a persistent volume
playbooksPersistentVolume: false
playbooksPersistentVolumeSize: 4Gi

# priority builtin playbooks for running before all playbooks
priorityBuiltinPlaybooks:
# playbooks for prometheus silencing
- triggers:
  - on_prometheus_alert:
      status: "all"
  actions:
  - name_silencer:
      names: ["Watchdog", "KubeSchedulerDown", "KubeControllerManagerDown", "InfoInhibitor"]

# Silences for small/local clusters
- triggers:
  - on_prometheus_alert:
      status: "all"
      k8s_providers: ["Minikube", "Kind", "RancherDesktop"]
  actions:
  - name_silencer:
      names: ["etcdInsufficientMembers", "etcdMembersDown", "NodeClockNotSynchronising", "PrometheusTSDBCompactionsFailing"]

# Silences for specific providers
- triggers:
  - on_prometheus_alert:
      status: "all"
      k8s_providers: [ "GKE" ]
  actions:
  - name_silencer:
      names: [ "KubeletDown" ]

- triggers:
  - on_prometheus_alert:
      alert_name: CPUThrottlingHigh
      k8s_providers: [ "DigitalOcean" ]
      pod_name_prefix: "do-node-agent"
  actions:
  - silence_alert:
      log_silence: true

# Smart Silences
- triggers:
  - on_prometheus_alert:
      alert_name: TargetDown
  actions:
  - target_down_dns_silencer: {}

# custom user playbooks
customPlaybooks: []

# builtin playbooks
builtinPlaybooks:
# playbooks for non-prometheus based monitoring
- triggers:
  - on_pod_crash_loop:
      restart_reason: "CrashLoopBackOff"
  actions:
  - report_crash_loop: {}

- triggers:
  - on_image_pull_backoff: {}
  actions:
  - image_pull_backoff_reporter: {}

# playbooks for non-prometheus based monitoring that use prometheus for enrichment
- triggers:
  - on_pod_oom_killed:
      rate_limit: 3600
  actions:
  - pod_oom_killer_enricher: {}
  - oomkilled_container_graph_enricher:
      resource_type: Memory
  - pod_node_graph_enricher:
      resource_type: Memory
  stop: true

# playbooks for prometheus alerts enrichment
- triggers:
  - on_prometheus_alert:
      alert_name: KubePodCrashLooping
  actions:
  - logs_enricher: {}
  - pod_events_enricher: {}

- triggers:
  - on_prometheus_alert:
        alert_name: PrometheusRuleFailures
  actions:
  - prometheus_rules_enricher: {}
  - logs_enricher:
      filter_regex: ".*Evaluating rule failed.*"

- triggers:
  - on_prometheus_alert:
      alert_name: KubeCPUOvercommit
  actions:
  - cpu_overcommited_enricher: {}
  - external_video_enricher:
      url: https://bit.ly/overcommit-cpu
      name: CPU Overcommited

- triggers:
  - on_prometheus_alert:
      alert_name: KubeMemoryOvercommit
  actions:
  - memory_overcommited_enricher: {}
  - external_video_enricher:
      url: https://bit.ly/memory-overcommit
      name: Memory Overcommited

- triggers:
  - on_prometheus_alert:
      alert_name: KubePodNotReady
  actions:
  - logs_enricher: {}
  - pod_events_enricher: {}
  - pod_issue_investigator: {}

- triggers:
  - on_prometheus_alert:
      alert_name: KubeContainerWaiting
  actions:
  - pod_issue_investigator: {}
  - pod_events_enricher: {}

- triggers:
  - on_prometheus_alert:
      alert_name: KubeHpaReplicasMismatch
  actions:
  - hpa_mismatch_enricher: {}

- triggers:
  - on_prometheus_alert:
      alert_name: KubeJobFailed
  - on_prometheus_alert:
      alert_name: KubeJobCompletion
  - on_prometheus_alert:
      alert_name: KubeJobNotCompleted
  actions:
  - job_info_enricher: {}
  - job_events_enricher: {}
  - job_pod_enricher: {}

- triggers:
  - on_prometheus_alert:
      alert_name: KubeAggregatedAPIDown
  actions:
  - api_service_status_enricher: {}

- triggers:
  - on_prometheus_alert:
      alert_name: KubeletTooManyPods
  actions:
  - node_pods_capacity_enricher: {}
  - alert_explanation_enricher:
      alert_explanation: "The node is approaching the maximum number of scheduled pods."
      recommended_resolution: "Verify that you defined proper resource requests for your workloads. If pods cannot be scheduled, add more nodes to your cluster."

- triggers:
  - on_prometheus_alert:
      alert_name: KubeNodeNotReady
  actions:
  - node_allocatable_resources_enricher: {}
  - node_running_pods_enricher: {}
  - status_enricher:
      show_details: true
  - node_dmesg_enricher: {}

- triggers:
  - on_prometheus_alert:
      alert_name: KubeNodeUnreachable
  actions:
  - resource_events_enricher: {}
  - node_status_enricher: {}

# Prometheus Statefulset playbooks
- triggers:
  - on_prometheus_alert:
      alert_name: KubeStatefulSetReplicasMismatch
  actions:
  - resource_events_enricher:
      dependent_pod_mode: true
  - statefulset_replicas_enricher: {}
  - pod_issue_investigator: {}

- triggers:
  - on_prometheus_alert:
      alert_name: KubeStatefulSetUpdateNotRolledOut
  actions:
  - related_pods: {}
  - statefulset_replicas_enricher: {}


# Prometheus Daemonset playbooks
- triggers:
  - on_prometheus_alert:
      alert_name: KubeDaemonSetRolloutStuck
  actions:
  - resource_events_enricher: {}
  - related_pods: {}
  - daemonset_status_enricher: {}

- triggers:
  - on_prometheus_alert:
      alert_name: KubernetesDaemonsetMisscheduled
  - on_prometheus_alert:
      alert_name: KubeDaemonSetMisScheduled
  actions:
  - daemonset_status_enricher: {}
  - daemonset_misscheduled_analysis_enricher: {}

- triggers:
  - on_prometheus_alert:
      alert_name: HostHighCpuLoad
  actions:
  - node_cpu_enricher: {}
  - alert_graph_enricher:
      resource_type: CPU
      item_type: Node
- triggers:
  - on_prometheus_alert:
      alert_name: HostOomKillDetected
  actions:
  - oom_killer_enricher: {}
  - alert_graph_enricher:
      resource_type: Memory
      item_type: Node
- triggers:
  - on_prometheus_alert:
      alert_name: NodeFilesystemSpaceFillingUp
  - on_prometheus_alert:
      alert_name: NodeFilesystemAlmostOutOfSpace
  actions:
  - node_disk_analyzer: {}
  - alert_graph_enricher:
      resource_type: Disk
      item_type: Node
- triggers:
  - on_prometheus_alert:
      alert_name: CPUThrottlingHigh
      status: "all" # sometimes this enricher silences the alert, so we need to silence it regardless of status
  actions:
  - cpu_throttling_analysis_enricher: {}
  - alert_graph_enricher:
      resource_type: CPU
      item_type: Pod
- triggers:
  - on_prometheus_alert:
      alert_name: KubernetesDeploymentReplicasMismatch
  - on_prometheus_alert:
      alert_name: KubeDeploymentReplicasMismatch
  actions:
  - pod_issue_investigator: {}
  - deployment_events_enricher:
      included_types: ["Warning"]
  - deployment_events_enricher:
      included_types: ["Warning", "Normal"]
      dependent_pod_mode: true

- triggers:
  - on_prometheus_alert:
      status: "all"
  actions:
  - default_enricher: {}

- triggers:
  - on_prometheus_alert:
      alert_name: NodeFilesystemSpaceFillingUp
      k8s_providers: ["Minikube", "Kind", "RancherDesktop"]
  - on_prometheus_alert:
      alert_name: NodeFilesystemAlmostOutOfSpace
      k8s_providers: ["Minikube", "Kind", "RancherDesktop"]
  actions:
  - alert_explanation_enricher:
      alert_explanation: "This alert is fired when the file system is running out of space."
      recommended_resolution: "This is a common issue on local clusters and we recommend increasing the node disk size for your cluster to run optimally."

# additional builtin playbooks to enable when using Robusta UI
# these are disabled by default without the UI because they are spammy when sent to slack

enablePlatformPlaybooks: false

platformPlaybooks:
- triggers:
  - on_kubernetes_warning_event_create:
      exclude: ["NodeSysctlChange"]
  actions:
  - event_report: {}
  - event_resource_events: {}
  sinks:
    - "robusta_ui_sink"
- triggers:
    - on_deployment_all_changes: {}
    - on_daemonset_all_changes: {}
    - on_statefulset_all_changes: {}
    - on_ingress_all_changes: {}
  actions:
    - resource_babysitter: {}
  sinks:
    - "robusta_ui_sink"
- triggers:
    - on_deployment_all_changes: {}
    - on_daemonset_all_changes: {}
    - on_statefulset_all_changes: {}
    - on_replicaset_all_changes: {}
    - on_pod_all_changes: {}
  actions:
    - resource_events_diff: {}
- triggers:
  - on_job_failure: {}
  actions:
  - create_finding:
      aggregation_key: "job_failure"
      title: "Job Failed"
  - job_info_enricher: {}
  - job_events_enricher: {}
  - job_pod_enricher: {}
  sinks:
    - "robusta_ui_sink"
- triggers:
  - on_schedule:
      fixed_delay_repeat:
        repeat: 1
        seconds_delay: 120
  actions:
  - popeye_scan: {}
  sinks:
    - "robusta_ui_sink"
- triggers:
  - on_schedule:
      cron_schedule_repeat:
        cron_expression: "0 12 * * 1" # every Monday at 12:00
  actions:
  - krr_scan: {}
  sinks:
    - "robusta_ui_sink"

# parameters for the robusta forwarder deployment
kubewatch:
  image: us-central1-docker.pkg.dev/genuine-flight-317411/devel/kubewatch:v2.5
  imagePullPolicy: IfNotPresent
  pprof: True
  resources:
    requests:
      cpu: 10m
      memory: 512Mi
    limits:
      cpu: ~
  additional_env_vars: []
  tolerations: []
  annotations: {}
  nodeSelector: ~

# parameters for the renderer service used in robusta runner to render grafana graphs
grafanaRenderer:
  enableContainer: false
  image: us-central1-docker.pkg.dev/genuine-flight-317411/devel/grafana-renderer:7
  imagePullPolicy: IfNotPresent
  resources:
    requests:
      cpu: 100m
      memory: 512Mi
    limits:
      cpu: ~

# parameters for the robusta runner
runner:
  image: us-central1-docker.pkg.dev/genuine-flight-317411/devel/robusta-runner:0.0.0
  imagePullPolicy: IfNotPresent
  log_level: INFO
  sentry_dsn: https://53b627690db14de7b02095407596fa16@o1120648.ingest.sentry.io/6156573
  sendAdditionalTelemetry: false
  certificate: "" # base64 encoded
  resources:
    requests:
      cpu: 250m
      memory: 1024Mi
    limits:
      cpu: ~
  liveness_probe:
  startup_probe:
  additional_env_vars: []
  additional_env_froms: []
  tolerations: []
  annotations: {}
  nodeSelector: ~

kube-prometheus-stack:
  alertmanager:
    tplConfig: true
    config:
      global:
        resolve_timeout: 5m
      route:
        group_by: [ '...' ]
        group_wait: 1s
        group_interval: 1s
        repeat_interval: 4h
        receiver: 'robusta'
        routes:
          - match:
              alertname: Watchdog
            receiver: 'null'
      receivers:
        - name: 'null'
        - name:  'robusta'
          webhook_configs:
            - url: 'http://robusta-runner.{{ .Release.Namespace }}.svc.cluster.local/api/alerts'
              send_resolved: true
    alertmanagerSpec:
      resources:
        requests:
          cpu: 50m
      storage:
        volumeClaimTemplate:
          spec:
            accessModes: ["ReadWriteOnce"]
            resources:
              requests:
                storage: 10Gi
  kubeProxy:
    enabled: false
  prometheus:
    prometheusSpec:
      resources:
        requests:
          cpu: 50m
      retention: 15d
      # we set a value slightly lower than the 100Gi below
      # the retentionSize uses the suffix GB but it is really Gi units
      # that is, the retentionSize is measured in base2 units just like Gi, Mi, etc
      retentionSize: "99GB"

      storageSpec:
        volumeClaimTemplate:
          spec:
            accessModes: ["ReadWriteOnce"]
            resources:
              requests:
                storage: 100Gi
  prometheus-node-exporter:
    service:
      port: 9104
      targetPort: 9104
    resources:
      requests:
        cpu: 50m
    # disable node-exporter on fargate because fargate doesn't allow daemonsets
    affinity:
      nodeAffinity:
        requiredDuringSchedulingIgnoredDuringExecution:
          nodeSelectorTerms:
            - matchExpressions:
                - key: eks.amazonaws.com/compute-type
                  operator: NotIn
                  values:
                    - fargate
  prometheusOperator:
    resources:
      requests:
        cpu: 100m
    prometheusConfigReloader:
      resources:
        limits:
          cpu: 0
  kube-state-metrics:
    resources:
      requests:
        cpu: 10m

rsa: ~

# custom parameters for OpenShift clusters
openshift:
  enabled: false
  createScc: false
  createPrivilegedScc: false

  privilegedSccName: null
  sccName: null

  sccPriority: null
  privilegedSccPriority: null<|MERGE_RESOLUTION|>--- conflicted
+++ resolved
@@ -63,13 +63,10 @@
 - popeye_scan
 - krr_scan
 - handle_alertmanager_event
-<<<<<<< HEAD
-- rollout_restart
-=======
 - drain
 - cordon
 - uncordon
->>>>>>> 4df9bfbe
+- rollout_restart
 
 # install prometheus, alert-manager, and grafana along with Robusta?
 enablePrometheusStack: false
