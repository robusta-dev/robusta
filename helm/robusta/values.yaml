# most of this file is documented at https://docs.robusta.dev/master/user-guide/configuration.html
# if you have any questions, feel free to ask via github issues or Slack (see link on robusta.dev)

# playbook repositories
playbookRepos: {}

# sinks configurations
sinksConfig: []

# global parameters
clusterName: ""
clusterZone: ""

# see https://docs.robusta.dev/master/user-guide/configuration.html#global-config
globalConfig:
  grafana_url: ""
  grafana_api_key: ""
  grafana_dashboard_uid: ""
  prometheus_url: ""
  account_id: ""
  signing_key: ""

# install prometheus, alert-manager, and grafana along with Robusta?
enablePrometheusStack: false
enableServiceMonitors: false

# disable messages routed by Robusta cloud
disableCloudRouting: false

# Enable loading playbooks to a persistent volume
playbooksPersistentVolume: false
playbooksPersistentVolumeSize: 4Gi

# custom user playbooks
customPlaybooks: []

# builtin playbooks
builtinPlaybooks:
# playbooks for non-prometheus based monitoring
- triggers:
  - on_pod_update: {}
  actions:
  - restart_loop_reporter:
      restart_reason: "CrashLoopBackOff"
  - image_pull_backoff_reporter:
      rate_limit: 3600
# playbooks for prometheus enrichment and silencing
- triggers:
  - on_prometheus_alert: {}
  actions:
  - name_silencer:
      names: ["Watchdog", "KubeSchedulerDown", "KubeControllerManagerDown", "InfoInhibitor"]
- triggers:
  - on_prometheus_alert:
      alert_name: KubeNodeNotReady
  actions:
  - node_allocatable_resources_enricher: {}
  - node_running_pods_enricher: {}
- triggers:
  - on_prometheus_alert:
      alert_name: KubernetesDaemonsetMisscheduled
  actions:
  - daemonset_status_enricher: {}
  - daemonset_misscheduled_analysis_enricher: {}
- triggers:
  - on_prometheus_alert:
      alert_name: HostHighCpuLoad
  actions:
  - node_cpu_enricher: {}
  - alert_graph_enricher:
      resource_type: CPU
      item_type: Node
- triggers:
  - on_prometheus_alert:
      alert_name: HostOomKillDetected
  actions:
  - oom_killer_enricher: {}
<<<<<<< HEAD
  - node_graph_enricher:
      resource_type: Memory
=======
  - alert_graph_enricher:
      resource_type: Memory
      item_type: Node
>>>>>>> 17106f11
- triggers:
  - on_prometheus_alert:
      alert_name: NodeFilesystemSpaceFillingUp
  actions:
  - node_disk_analyzer: {}
  - alert_graph_enricher:
      resource_type: Disk
      item_type: Node
- triggers:
  - on_prometheus_alert:
      alert_name: CPUThrottlingHigh
  actions:
  - cpu_throttling_analysis_enricher: {}
  - alert_graph_enricher:
      resource_type: CPU
      item_type: Pod
- triggers:
  - on_prometheus_alert:
      alert_name: KubernetesDeploymentReplicasMismatch
  actions:
  - deployment_status_enricher: {}
- triggers:
  - on_prometheus_alert: {}
  actions:
  - default_enricher: {}

# additional builtin playbooks to enable when using Robusta UI
# these are disabled by default without the UI because they are spammy when sent to slack

enablePlatformPlaybooks: false

platformPlaybooks:
- triggers:
  - on_kubernetes_warning_event_create: {}
  actions:
  - event_report: {}
  - event_resource_events: {}
  sinks:
    - "robusta_ui_sink"
- triggers:
    - on_deployment_all_changes: {}
    - on_daemonset_all_changes: {}
    - on_statefulset_all_changes: {}
  actions:
    - resource_babysitter: {}
  sinks:
    - "robusta_ui_sink"

# parameters for the robusta forwarder deployment
kubewatch:
  image: us-central1-docker.pkg.dev/genuine-flight-317411/devel/kubewatch:v1.11
  imagePullPolicy: IfNotPresent
  pprof: True
  resources:
    requests:
      cpu: 10m
      memory: 512Mi
    limits:
      cpu: ~

# parameters for the renderer service used in robusta runner to render grafana graphs
grafanaRenderer:
  image: us-central1-docker.pkg.dev/genuine-flight-317411/devel/grafana-renderer:6
  imagePullPolicy: IfNotPresent
  resources:
    requests:
      cpu: 100m
      memory: 512Mi
    limits:
      cpu: ~

# parameters for the robusta runner
runner:
  image: us-central1-docker.pkg.dev/genuine-flight-317411/devel/robusta-runner:0.0.0
  imagePullPolicy: IfNotPresent
  log_level: INFO
  sentry_dsn: https://53b627690db14de7b02095407596fa16@o1120648.ingest.sentry.io/6156573
  sendAdditionalTelemetry: false
  resources:
    requests:
      cpu: 250m
      memory: 1024Mi
    limits:
      cpu: ~
  additional_env_vars: []

kube-prometheus-stack:
  alertmanager:
    tplConfig: true
    config:
      global:
        resolve_timeout: 5m
      route:
        group_by: [ 'job' ]
        group_wait: 30s
        group_interval: 5m
        repeat_interval: 4h
        receiver: 'robusta'
        routes:
          - match:
              alertname: Watchdog
            receiver: 'null'
      receivers:
        - name: 'null'
        - name:  'robusta'
          webhook_configs:
            - url: 'http://robusta-runner.{{ .Release.Namespace }}.svc.cluster.local/api/alerts'
              send_resolved: true
    alertmanagerSpec:
      resources:
        requests:
          cpu: 50m
  kubeProxy:
    enabled: false
  prometheus:
    prometheusSpec:
      resources:
        requests:
          cpu: 50m
      retention: 14d
      # we set a value slightly lower than the 100Gi below
      # the retentionSize uses the suffix GB but it is really Gi units
      # that is, the retentionSize is measured in base2 units just like Gi, Mi, etc
      retentionSize: "99GB"

      storageSpec:
        volumeClaimTemplate:
          spec:
            accessModes: ["ReadWriteOnce"]
            resources:
              requests:
                storage: 100Gi
  prometheus-node-exporter:
    service:
      port: 9104
      targetPort: 9104
    resources:
      requests:
        cpu: 50m
  prometheusOperator:
    resources:
      requests:
        cpu: 100m
    prometheusConfigReloader:
      resources:
        limits:
          cpu: 0
  kube-state-metrics:
    resources:
      requests:
        cpu: 10m

rsa: ~
<|MERGE_RESOLUTION|>--- conflicted
+++ resolved
@@ -75,14 +75,9 @@
       alert_name: HostOomKillDetected
   actions:
   - oom_killer_enricher: {}
-<<<<<<< HEAD
-  - node_graph_enricher:
-      resource_type: Memory
-=======
   - alert_graph_enricher:
       resource_type: Memory
       item_type: Node
->>>>>>> 17106f11
 - triggers:
   - on_prometheus_alert:
       alert_name: NodeFilesystemSpaceFillingUp
