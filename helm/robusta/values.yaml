# most of this file is documented at https://docs.robusta.dev/master/user-guide/configuration.html
# if you have any questions, feel free to ask via github issues or Slack (see link on robusta.dev)

# NOTE: Do not use this file to install Robusta. It has missing values that need to be filled in. See the installation instructions instead https://docs.robusta.dev/master/installation.html

# playbook repositories
playbookRepos: {}

# sinks configurations
sinksConfig: []

# global parameters
clusterName: ""
clusterZone: ""

automountServiceAccountToken: true

# see https://docs.robusta.dev/master/user-guide/configuration.html#global-config
globalConfig:
  grafana_url: ""
  grafana_api_key: ""
  grafana_dashboard_uid: ""
  prometheus_url: ""
  account_id: ""
  signing_key: ""

# safe actions to enable authenticated users to run
lightActions:
- related_pods
- prometheus_enricher
- add_silence
- delete_pod
- delete_silence
- get_silences
- logs_enricher
- pod_events_enricher
- deployment_events_enricher
- job_events_enricher
- job_pod_enricher
- get_resource_yaml
- node_cpu_enricher
- node_disk_analyzer
- node_running_pods_enricher
- node_allocatable_resources_enricher
- node_status_enricher
- node_graph_enricher
- oomkilled_container_graph_enricher
- pod_oom_killer_enricher
- oom_killer_enricher
- volume_analysis
- python_profiler
- pod_ps
- python_memory
- debugger_stack_trace
- python_process_inspector
- prometheus_alert
- create_pvc_snapshot
- resource_events_enricher
- delete_job
- list_resource_names
<<<<<<< HEAD
- popeye_scan
=======
- node_dmesg_enricher
- status_enricher
>>>>>>> b4464697

# install prometheus, alert-manager, and grafana along with Robusta?
enablePrometheusStack: false
enableServiceMonitors: false

# disable messages routed by Robusta cloud
disableCloudRouting: false

# Enable loading playbooks to a persistent volume
playbooksPersistentVolume: false
playbooksPersistentVolumeSize: 4Gi

# priority builtin playbooks for running before all playbooks
priorityBuiltinPlaybooks:
# playbooks for prometheus silencing
- triggers:
  - on_prometheus_alert:
      status: "all"
  actions:
  - name_silencer:
      names: ["Watchdog", "KubeSchedulerDown", "KubeControllerManagerDown", "InfoInhibitor"]

# Silences for small/local clusters
- triggers:
  - on_prometheus_alert:
      status: "all"
      k8s_providers: ["Minikube", "Kind", "RancherDesktop"]
  actions:
  - name_silencer:
      names: ["etcdInsufficientMembers", "etcdMembersDown", "NodeClockNotSynchronising", "PrometheusTSDBCompactionsFailing"]

# Silences for specific providers
- triggers:
  - on_prometheus_alert:
      status: "all"
      k8s_providers: [ "GKE" ]
  actions:
  - name_silencer:
      names: [ "KubeletDown" ]

- triggers:
  - on_prometheus_alert:
      alert_name: CPUThrottlingHigh
      k8s_providers: [ "DigitalOcean" ]
      pod_name_prefix: "do-node-agent"
  actions:
  - silence_alert:
      log_silence: true

# Smart Silences
- triggers:
  - on_prometheus_alert:
      alert_name: TargetDown
  actions:
  - target_down_dns_silencer: {}

# custom user playbooks
customPlaybooks: []

# builtin playbooks
builtinPlaybooks:
# playbooks for non-prometheus based monitoring
- triggers:
  - on_pod_crash_loop:
      restart_reason: "CrashLoopBackOff"
  actions:
  - report_crash_loop: {}

- triggers:
  - on_image_pull_backoff: {}
  actions:
  - image_pull_backoff_reporter: {}

# playbooks for non-prometheus based monitoring that use prometheus for enrichment
- triggers:
  - on_pod_oom_killed:
      rate_limit: 900
  actions:
  - pod_oom_killer_enricher: {}
  - oomkilled_container_graph_enricher:
      resource_type: Memory
  - pod_node_graph_enricher:
      resource_type: Memory
  stop: true

# playbooks for prometheus alerts enrichment
- triggers:
  - on_prometheus_alert:
      alert_name: KubePodCrashLooping
  actions:
  - logs_enricher: {}
  - pod_events_enricher: {}

- triggers:
  - on_prometheus_alert:
        alert_name: PrometheusRuleFailures
  actions:
  - prometheus_rules_enricher: {}
  - logs_enricher:
      filter_regex: ".*Evaluating rule failed.*"

- triggers:
  - on_prometheus_alert:
      alert_name: KubeCPUOvercommit
  actions:
  - cpu_overcommited_enricher: {}
  - external_video_enricher:
      url: https://bit.ly/overcommit-cpu
      name: CPU Overcommited

- triggers:
  - on_prometheus_alert:
      alert_name: KubeMemoryOvercommit
  actions:
  - memory_overcommited_enricher: {}
  - external_video_enricher:
      url: https://bit.ly/memory-overcommit
      name: Memory Overcommited

- triggers:
  - on_prometheus_alert:
      alert_name: KubePodNotReady
  actions:
  - logs_enricher: {}
  - pod_events_enricher: {}

- triggers:
  - on_prometheus_alert:
      alert_name: KubeContainerWaiting
  actions:
  - pod_events_enricher: {}

- triggers:
  - on_prometheus_alert:
      alert_name: KubeHpaReplicasMismatch
  actions:
  - hpa_mismatch_enricher: {}

- triggers:
  - on_prometheus_alert:
      alert_name: KubeJobFailed
  - on_prometheus_alert:
      alert_name: KubeJobCompletion
  - on_prometheus_alert:
      alert_name: KubeJobNotCompleted
  actions:
  - job_info_enricher: {}
  - job_events_enricher: {}
  - job_pod_enricher: {}

- triggers:
  - on_prometheus_alert:
      alert_name: KubeAggregatedAPIDown
  actions:
  - api_service_status_enricher: {}

- triggers:
  - on_prometheus_alert:
      alert_name: KubeletTooManyPods
  actions:
  - node_pods_capacity_enricher: {}
  - alert_explanation_enricher:
      alert_explanation: "The node is approaching the maximum number of scheduled pods."
      recommended_resolution: "Verify that you defined proper resource requests for your workloads. If pods cannot be scheduled, add more nodes to your cluster."

- triggers:
  - on_prometheus_alert:
      alert_name: KubeNodeNotReady
  actions:
  - node_allocatable_resources_enricher: {}
  - node_running_pods_enricher: {}
  - status_enricher:
      show_details: true
  - node_dmesg_enricher: {}

- triggers:
  - on_prometheus_alert:
      alert_name: KubeNodeUnreachable
  actions:
  - resource_events_enricher: {}
  - node_status_enricher: {}

# Prometheus Statefulset playbooks
- triggers:
  - on_prometheus_alert:
      alert_name: KubeStatefulSetReplicasMismatch
  actions:
  - resource_events_enricher:
      dependent_pod_mode: true
  - statefulset_replicas_enricher: {}

- triggers:
  - on_prometheus_alert:
      alert_name: KubeStatefulSetUpdateNotRolledOut
  actions:
  - related_pods: {}
  - statefulset_replicas_enricher: {}


# Prometheus Daemonset playbooks
- triggers:
  - on_prometheus_alert:
      alert_name: KubeDaemonSetRolloutStuck
  actions:
  - resource_events_enricher: {}
  - related_pods: {}
  - daemonset_status_enricher: {}

- triggers:
  - on_prometheus_alert:
      alert_name: KubernetesDaemonsetMisscheduled
  - on_prometheus_alert:
      alert_name: KubeDaemonSetMisScheduled
  actions:
  - daemonset_status_enricher: {}
  - daemonset_misscheduled_analysis_enricher: {}

- triggers:
  - on_prometheus_alert:
      alert_name: HostHighCpuLoad
  actions:
  - node_cpu_enricher: {}
  - alert_graph_enricher:
      resource_type: CPU
      item_type: Node
- triggers:
  - on_prometheus_alert:
      alert_name: HostOomKillDetected
  actions:
  - oom_killer_enricher: {}
  - alert_graph_enricher:
      resource_type: Memory
      item_type: Node
- triggers:
  - on_prometheus_alert:
      alert_name: NodeFilesystemSpaceFillingUp
  - on_prometheus_alert:
      alert_name: NodeFilesystemAlmostOutOfSpace
  actions:
  - node_disk_analyzer: {}
  - alert_graph_enricher:
      resource_type: Disk
      item_type: Node
- triggers:
  - on_prometheus_alert:
      alert_name: CPUThrottlingHigh
      status: "all" # sometimes this enricher silences the alert, so we need to silence it regardless of status
  actions:
  - cpu_throttling_analysis_enricher: {}
  - alert_graph_enricher:
      resource_type: CPU
      item_type: Pod
- triggers:
  - on_prometheus_alert:
      alert_name: KubernetesDeploymentReplicasMismatch
  - on_prometheus_alert:
      alert_name: KubeDeploymentReplicasMismatch
  actions:
  - deployment_events_enricher:
      included_types: ["Warning"]
  - deployment_events_enricher:
      included_types: ["Warning", "Normal"]
      dependent_pod_mode: true
- triggers:
  - on_prometheus_alert:
      status: "all"
  actions:
  - default_enricher: {}

- triggers:
  - on_prometheus_alert:
      alert_name: NodeFilesystemSpaceFillingUp
      k8s_providers: ["Minikube", "Kind", "RancherDesktop"]
  - on_prometheus_alert:
      alert_name: NodeFilesystemAlmostOutOfSpace
      k8s_providers: ["Minikube", "Kind", "RancherDesktop"]
  actions:
  - alert_explanation_enricher:
      alert_explanation: "This alert is fired when the file system is running out of space."
      recommended_resolution: "This is a common issue on local clusters and we recommend increasing the node disk size for your cluster to run optimally."

# additional builtin playbooks to enable when using Robusta UI
# these are disabled by default without the UI because they are spammy when sent to slack

enablePlatformPlaybooks: false

platformPlaybooks:
- triggers:
  - on_kubernetes_warning_event_create:
      exclude: ["NodeSysctlChange"]
  actions:
  - event_report: {}
  - event_resource_events: {}
  sinks:
    - "robusta_ui_sink"
- triggers:
    - on_deployment_all_changes: {}
    - on_daemonset_all_changes: {}
    - on_statefulset_all_changes: {}
  actions:
    - resource_babysitter: {}
  sinks:
    - "robusta_ui_sink"
- triggers:
  - on_job_failure: {}
  actions:
  - create_finding:
      aggregation_key: "job_failure"
      title: "Job Failed"
  - job_info_enricher: {}
  - job_events_enricher: {}
  - job_pod_enricher: {}
  sinks:
    - "robusta_ui_sink"
- triggers:
  - on_schedule:
      fixed_delay_repeat:
        repeat: 1
        seconds_delay: 120
  actions:
  - popeye_scan: {}
  sinks:
    - "robusta_ui_sink"

# parameters for the robusta forwarder deployment
kubewatch:
  image: us-central1-docker.pkg.dev/genuine-flight-317411/devel/kubewatch:v2.1
  imagePullPolicy: IfNotPresent
  pprof: True
  resources:
    requests:
      cpu: 10m
      memory: 512Mi
    limits:
      cpu: ~
  additional_env_vars: []
  tolerations: []
  annotations: {}
  nodeSelector: ~

# parameters for the renderer service used in robusta runner to render grafana graphs
grafanaRenderer:
  enableContainer: false
  image: us-central1-docker.pkg.dev/genuine-flight-317411/devel/grafana-renderer:7
  imagePullPolicy: IfNotPresent
  resources:
    requests:
      cpu: 100m
      memory: 512Mi
    limits:
      cpu: ~

# parameters for the robusta runner
runner:
  image: us-central1-docker.pkg.dev/genuine-flight-317411/devel/robusta-runner:0.0.0
  imagePullPolicy: IfNotPresent
  log_level: INFO
  sentry_dsn: https://53b627690db14de7b02095407596fa16@o1120648.ingest.sentry.io/6156573
  sendAdditionalTelemetry: false
  certificate: "" # base64 encoded
  resources:
    requests:
      cpu: 250m
      memory: 1024Mi
    limits:
      cpu: ~
  additional_env_vars: []
  additional_env_froms: []
  tolerations: []
  annotations: {}
  nodeSelector: ~

kube-prometheus-stack:
  alertmanager:
    tplConfig: true
    config:
      global:
        resolve_timeout: 5m
      route:
        group_by: [ 'job' ]
        group_wait: 30s
        group_interval: 5m
        repeat_interval: 4h
        receiver: 'robusta'
        routes:
          - match:
              alertname: Watchdog
            receiver: 'null'
      receivers:
        - name: 'null'
        - name:  'robusta'
          webhook_configs:
            - url: 'http://robusta-runner.{{ .Release.Namespace }}.svc.cluster.local/api/alerts'
              send_resolved: true
    alertmanagerSpec:
      resources:
        requests:
          cpu: 50m
      storage:
        volumeClaimTemplate:
          spec:
            accessModes: ["ReadWriteOnce"]
            resources:
              requests:
                storage: 10Gi





  kubeProxy:
    enabled: false
  prometheus:
    prometheusSpec:
      resources:
        requests:
          cpu: 50m
      retention: 15d
      # we set a value slightly lower than the 100Gi below
      # the retentionSize uses the suffix GB but it is really Gi units
      # that is, the retentionSize is measured in base2 units just like Gi, Mi, etc
      retentionSize: "99GB"

      storageSpec:
        volumeClaimTemplate:
          spec:
            accessModes: ["ReadWriteOnce"]
            resources:
              requests:
                storage: 100Gi
  prometheus-node-exporter:
    service:
      port: 9104
      targetPort: 9104
    resources:
      requests:
        cpu: 50m
  prometheusOperator:
    resources:
      requests:
        cpu: 100m
    prometheusConfigReloader:
      resources:
        limits:
          cpu: 0
  kube-state-metrics:
    resources:
      requests:
        cpu: 10m

rsa: ~<|MERGE_RESOLUTION|>--- conflicted
+++ resolved
@@ -58,12 +58,9 @@
 - resource_events_enricher
 - delete_job
 - list_resource_names
-<<<<<<< HEAD
-- popeye_scan
-=======
 - node_dmesg_enricher
 - status_enricher
->>>>>>> b4464697
+- popeye_scan
 
 # install prometheus, alert-manager, and grafana along with Robusta?
 enablePrometheusStack: false
