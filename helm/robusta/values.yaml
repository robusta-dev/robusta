# most of this file is documented at https://docs.robusta.dev/master/user-guide/configuration.html
# if you have any questions, feel free to ask via github issues or Slack (see link on robusta.dev)

# NOTE: Do not use this file to install Robusta. It has missing values that need to be filled in. See the installation instructions instead https://docs.robusta.dev/master/installation.html

# playbook repositories
playbookRepos: {}

# sinks configurations
sinksConfig: []

# global parameters
clusterName: ""
clusterZone: ""

automountServiceAccountToken: true

# see https://docs.robusta.dev/master/user-guide/configuration.html#global-config
globalConfig:
  grafana_url: ""
  grafana_api_key: ""
  grafana_dashboard_uid: ""
  prometheus_url: ""
  account_id: ""
  signing_key: ""

# safe actions to enable authenticated users to run
lightActions:
- related_pods
- prometheus_enricher
- add_silence
- delete_pod
- delete_silence
- get_silences
- logs_enricher
- pod_events_enricher
- deployment_events_enricher
- job_events_enricher
- job_pod_enricher
- get_resource_yaml
- node_cpu_enricher
- node_disk_analyzer
- node_running_pods_enricher
- node_allocatable_resources_enricher
- node_status_enricher
- node_graph_enricher
- oomkilled_container_graph_enricher
- pod_oom_killer_enricher
- oom_killer_enricher
- volume_analysis
- python_profiler
- pod_ps
- python_memory
- debugger_stack_trace
- python_process_inspector
- prometheus_alert
- create_pvc_snapshot
- resource_events_enricher
<<<<<<< HEAD
- popeye_scan
=======
- delete_job
- list_resource_names
>>>>>>> a5c7c54e

# install prometheus, alert-manager, and grafana along with Robusta?
enablePrometheusStack: false
enableServiceMonitors: false

# disable messages routed by Robusta cloud
disableCloudRouting: false

# Enable loading playbooks to a persistent volume
playbooksPersistentVolume: false
playbooksPersistentVolumeSize: 4Gi

# priority builtin playbooks for running before all playbooks
priorityBuiltinPlaybooks:
# playbooks for prometheus silencing
- triggers:
  - on_prometheus_alert:
      status: "all"
  actions:
  - name_silencer:
      names: ["Watchdog", "KubeSchedulerDown", "KubeControllerManagerDown", "InfoInhibitor"]

# Silences for small/local clusters
- triggers:
  - on_prometheus_alert:
      status: "all"
      k8s_providers: ["Minikube", "Kind", "RancherDesktop"]
  actions:
  - name_silencer:
      names: ["etcdInsufficientMembers", "etcdMembersDown", "NodeClockNotSynchronising", "PrometheusTSDBCompactionsFailing"]

# Silences for specific providers
- triggers:
  - on_prometheus_alert:
      status: "all"
      k8s_providers: [ "GKE" ]
  actions:
  - name_silencer:
      names: [ "KubeletDown" ]

- triggers:
  - on_prometheus_alert:
      alert_name: CPUThrottlingHigh
      k8s_providers: [ "DigitalOcean" ]
      pod_name_prefix: "do-node-agent"
  actions:
  - silence_alert:
      log_silence: true

# Smart Silences
- triggers:
  - on_prometheus_alert:
      alert_name: TargetDown
  actions:
  - target_down_dns_silencer: {}

# custom user playbooks
customPlaybooks: []

# builtin playbooks
builtinPlaybooks:
# playbooks for non-prometheus based monitoring
- triggers:
  - on_pod_crash_loop:
      restart_reason: "CrashLoopBackOff"
  actions:
  - report_crash_loop: {}

- triggers:
  - on_image_pull_backoff: {}
  actions:
  - image_pull_backoff_reporter: {}

# playbooks for non-prometheus based monitoring that use prometheus for enrichment
- triggers:
  - on_pod_oom_killed:
      rate_limit: 900
  actions:
  - pod_oom_killer_enricher: {}
  - oomkilled_container_graph_enricher:
      resource_type: Memory
  - pod_node_graph_enricher:
      resource_type: Memory
  stop: true

# playbooks for prometheus alerts enrichment
- triggers:
  - on_prometheus_alert:
      alert_name: KubePodCrashLooping
  actions:
  - logs_enricher: {}
  - pod_events_enricher: {}

- triggers:
  - on_prometheus_alert:
      alert_name: KubeCPUOvercommit
  actions:
  - cpu_overcommited_enricher: {}
  - external_video_enricher:
      url: https://bit.ly/overcommit-cpu
      name: CPU Overcommited

- triggers:
  - on_prometheus_alert:
      alert_name: KubeMemoryOvercommit
  actions:
  - memory_overcommited_enricher: {}
  - external_video_enricher:
      url: https://bit.ly/memory-overcommit
      name: Memory Overcommited

- triggers:
  - on_prometheus_alert:
      alert_name: KubePodNotReady
  actions:
  - logs_enricher: {}
  - pod_events_enricher: {}

- triggers:
  - on_prometheus_alert:
      alert_name: KubeContainerWaiting
  actions:
  - pod_events_enricher: {}

- triggers:
  - on_prometheus_alert:
      alert_name: KubeJobFailed
  - on_prometheus_alert:
      alert_name: KubeJobCompletion
  actions:
  - job_info_enricher: {}
  - job_events_enricher: {}
  - job_pod_enricher: {}

- triggers:
  - on_prometheus_alert:
      alert_name: KubeNodeNotReady
  actions:
  - node_allocatable_resources_enricher: {}
  - node_running_pods_enricher: {}
- triggers:
  - on_prometheus_alert:
      alert_name: KubernetesDaemonsetMisscheduled
  - on_prometheus_alert:
      alert_name: KubeDaemonSetMisScheduled
  actions:
  - daemonset_status_enricher: {}
  - daemonset_misscheduled_analysis_enricher: {}
- triggers:
  - on_prometheus_alert:
      alert_name: HostHighCpuLoad
  actions:
  - node_cpu_enricher: {}
  - alert_graph_enricher:
      resource_type: CPU
      item_type: Node
- triggers:
  - on_prometheus_alert:
      alert_name: HostOomKillDetected
  actions:
  - oom_killer_enricher: {}
  - alert_graph_enricher:
      resource_type: Memory
      item_type: Node
- triggers:
  - on_prometheus_alert:
      alert_name: NodeFilesystemSpaceFillingUp
  - on_prometheus_alert:
      alert_name: NodeFilesystemAlmostOutOfSpace
  actions:
  - node_disk_analyzer: {}
  - alert_graph_enricher:
      resource_type: Disk
      item_type: Node
- triggers:
  - on_prometheus_alert:
      alert_name: CPUThrottlingHigh
      status: "all" # sometimes this enricher silences the alert, so we need to silence it regardless of status
  actions:
  - cpu_throttling_analysis_enricher: {}
  - alert_graph_enricher:
      resource_type: CPU
      item_type: Pod
- triggers:
  - on_prometheus_alert:
      alert_name: KubernetesDeploymentReplicasMismatch
  - on_prometheus_alert:
      alert_name: KubeDeploymentReplicasMismatch
  actions:
  - deployment_events_enricher:
      included_types: ["Warning"]
  - deployment_events_enricher:
      included_types: ["Warning", "Normal"]
      dependent_pod_mode: true
- triggers:
  - on_prometheus_alert:
      status: "all"
  actions:
  - default_enricher: {}

- triggers:
  - on_prometheus_alert:
      alert_name: NodeFilesystemSpaceFillingUp
      k8s_providers: ["Minikube", "Kind", "RancherDesktop"]
  - on_prometheus_alert:
      alert_name: NodeFilesystemAlmostOutOfSpace
      k8s_providers: ["Minikube", "Kind", "RancherDesktop"]
  actions:
  - alert_explanation_enricher:
      alert_explanation: "This alert is fired when the file system is running out of space."
      recommended_resolution: "This is a common issue on local clusters and we recommend increasing the node disk size for your cluster to run optimally."

# additional builtin playbooks to enable when using Robusta UI
# these are disabled by default without the UI because they are spammy when sent to slack

enablePlatformPlaybooks: false

platformPlaybooks:
- triggers:
  - on_kubernetes_warning_event_create:
      exclude: ["NodeSysctlChange"]
  actions:
  - event_report: {}
  - event_resource_events: {}
  sinks:
    - "robusta_ui_sink"
- triggers:
    - on_deployment_all_changes: {}
    - on_daemonset_all_changes: {}
    - on_statefulset_all_changes: {}
  actions:
    - resource_babysitter: {}
  sinks:
    - "robusta_ui_sink"
- triggers:
  - on_job_failure: {}
  actions:
  - create_finding:
      aggregation_key: "job_failure"
      title: "Job Failed"
  - job_info_enricher: {}
  - job_events_enricher: {}
  - job_pod_enricher: {}
  sinks:
    - "robusta_ui_sink"
- triggers:
  - on_schedule:
      fixed_delay_repeat:
        repeat: -1 
        seconds_delay: 86400 # daily    
  actions:
  - popeye_scan: {}
  sinks:
    - "robusta_ui_sink"
    
# parameters for the robusta forwarder deployment
kubewatch:
  image: us-central1-docker.pkg.dev/genuine-flight-317411/devel/kubewatch:v2.1
  imagePullPolicy: IfNotPresent
  pprof: True
  resources:
    requests:
      cpu: 10m
      memory: 512Mi
    limits:
      cpu: ~
  additional_env_vars: []
  tolerations: []
  annotations: {}
  nodeSelector: ~

# parameters for the renderer service used in robusta runner to render grafana graphs
grafanaRenderer:
  enableContainer: false
  image: us-central1-docker.pkg.dev/genuine-flight-317411/devel/grafana-renderer:7
  imagePullPolicy: IfNotPresent
  resources:
    requests:
      cpu: 100m
      memory: 512Mi
    limits:
      cpu: ~

# parameters for the robusta runner
runner:
  image: us-central1-docker.pkg.dev/genuine-flight-317411/devel/robusta-runner:0.0.0
  imagePullPolicy: IfNotPresent
  log_level: INFO
  sentry_dsn: https://53b627690db14de7b02095407596fa16@o1120648.ingest.sentry.io/6156573
  sendAdditionalTelemetry: false
  certificate: "" # base64 encoded
  resources:
    requests:
      cpu: 250m
      memory: 1024Mi
    limits:
      cpu: ~
  additional_env_vars: []
  additional_env_froms: []
  tolerations: []
  annotations: {}
  nodeSelector: ~

kube-prometheus-stack:
  alertmanager:
    tplConfig: true
    config:
      global:
        resolve_timeout: 5m
      route:
        group_by: [ 'job' ]
        group_wait: 30s
        group_interval: 5m
        repeat_interval: 4h
        receiver: 'robusta'
        routes:
          - match:
              alertname: Watchdog
            receiver: 'null'
      receivers:
        - name: 'null'
        - name:  'robusta'
          webhook_configs:
            - url: 'http://robusta-runner.{{ .Release.Namespace }}.svc.cluster.local/api/alerts'
              send_resolved: true
    alertmanagerSpec:
      resources:
        requests:
          cpu: 50m
      storage:
        volumeClaimTemplate:
          spec:
            accessModes: ["ReadWriteOnce"]
            resources:
              requests:
                storage: 10Gi





  kubeProxy:
    enabled: false
  prometheus:
    prometheusSpec:
      resources:
        requests:
          cpu: 50m
      retention: 15d
      # we set a value slightly lower than the 100Gi below
      # the retentionSize uses the suffix GB but it is really Gi units
      # that is, the retentionSize is measured in base2 units just like Gi, Mi, etc
      retentionSize: "99GB"

      storageSpec:
        volumeClaimTemplate:
          spec:
            accessModes: ["ReadWriteOnce"]
            resources:
              requests:
                storage: 100Gi
  prometheus-node-exporter:
    service:
      port: 9104
      targetPort: 9104
    resources:
      requests:
        cpu: 50m
  prometheusOperator:
    resources:
      requests:
        cpu: 100m
    prometheusConfigReloader:
      resources:
        limits:
          cpu: 0
  kube-state-metrics:
    resources:
      requests:
        cpu: 10m

rsa: ~<|MERGE_RESOLUTION|>--- conflicted
+++ resolved
@@ -56,12 +56,9 @@
 - prometheus_alert
 - create_pvc_snapshot
 - resource_events_enricher
-<<<<<<< HEAD
-- popeye_scan
-=======
 - delete_job
 - list_resource_names
->>>>>>> a5c7c54e
+- popeye_scan
 
 # install prometheus, alert-manager, and grafana along with Robusta?
 enablePrometheusStack: false
@@ -310,13 +307,13 @@
 - triggers:
   - on_schedule:
       fixed_delay_repeat:
-        repeat: -1 
-        seconds_delay: 86400 # daily    
+        repeat: -1
+        seconds_delay: 86400 # daily
   actions:
   - popeye_scan: {}
   sinks:
     - "robusta_ui_sink"
-    
+
 # parameters for the robusta forwarder deployment
 kubewatch:
   image: us-central1-docker.pkg.dev/genuine-flight-317411/devel/kubewatch:v2.1
