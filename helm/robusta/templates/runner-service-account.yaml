kind: ClusterRole
apiVersion: rbac.authorization.k8s.io/v1
metadata:
  name: {{ .Release.Name }}-runner-cluster-role
  namespace : {{ .Release.Namespace }}
rules:
  - apiGroups:
      - ""
    resources:
      - configmaps
      - daemonsets
      - deployments
      - events
      - namespaces
      - nodes
      - persistentvolumes
      - persistentvolumeclaims
      - pods
      - pods/status
      - pods/exec
      - pods/log
      - replicasets
      - replicationcontrollers
      - services
      - serviceaccounts
<<<<<<< HEAD
      {{- if .Values.monitorHelmReleases }}
      - secrets
      {{end}}
=======
      - endpoints
>>>>>>> 844ebad3
    verbs:
      - get
      - list
      - watch

  - apiGroups:
      - ""
    resources:
      - configmaps
      - persistentvolumes
      - persistentvolumeclaims
      - pods
      - pods/status
      - pods/exec
      - pods/log
    verbs:
      - delete
      - create
      - patch
      - update

  - apiGroups:
      - "apiregistration.k8s.io"
    resources:
      - apiservices
    verbs:
      - get
      - list

  - apiGroups:
      - "rbac.authorization.k8s.io"
    resources:
      - clusterroles
      - clusterrolebindings
    verbs:
      - get
      - list
      - watch
  - apiGroups:
      - "autoscaling"
    resources:
      - horizontalpodautoscalers
    verbs:
      - get
      - list
      - watch
      - patch
      - update

  - apiGroups:
      - apps
    resources:
      - daemonsets
      - deployments
      - deployments/scale
      - replicasets
      - replicasets/scale
      - statefulsets
    verbs:
      - get
      - list
      - watch

  - apiGroups:
      - apps
    resources:
      - deployments
    verbs:
      - create
      - patch
      - delete

  - apiGroups:
      - extensions
    resources:
      - daemonsets
      - deployments
      - deployments/scale
      - ingresses
      - replicasets
      - replicasets/scale
      - replicationcontrollers/scale
    verbs:
      - get
      - list
      - watch

  - apiGroups:
      - batch
    resources:
      - cronjobs
      - jobs
    verbs:
      - get
      - list
      - watch
      - patch
      - delete
      - create

  - apiGroups:
      - networking.k8s.io
    resources:
    - ingresses
    - networkpolicies
    verbs:
      - get
      - list
      - watch
  - apiGroups:
      - autoscaling
    resources:
    - horizontalpodautoscalers
    verbs:
      - get
      - list
  - apiGroups:
      - "policy"
    resources:
    - poddisruptionbudgets
    - podsecuritypolicies
    verbs:
      - get
      - list
  - apiGroups:
      - rbac.authorization.k8s.io
    resources:
    - clusterroles
    - clusterrolebindings
    - roles
    - rolebindings
    verbs:
      - get
      - list

{{- if (.Capabilities.APIVersions.Has "snapshot.storage.k8s.io/v1/VolumeSnapshot") }}
  - apiGroups:
      - snapshot.storage.k8s.io
    resources:
      - volumesnapshots
    verbs:
      - get
      - list
      - watch
      - create
      - update
{{- end }}

---
apiVersion: v1
kind: ServiceAccount
metadata:
  name: {{ .Release.Name }}-runner-service-account
  namespace: {{ .Release.Namespace }}
---
apiVersion: rbac.authorization.k8s.io/v1
kind: ClusterRoleBinding
metadata:
  name: {{ .Release.Name }}-runner-cluster-role-binding
roleRef:
  apiGroup: rbac.authorization.k8s.io
  kind: ClusterRole
  name: {{ .Release.Name }}-runner-cluster-role
subjects:
  - kind: ServiceAccount
    name: {{ .Release.Name }}-runner-service-account
    namespace: {{ .Release.Namespace }}<|MERGE_RESOLUTION|>--- conflicted
+++ resolved
@@ -23,13 +23,10 @@
       - replicationcontrollers
       - services
       - serviceaccounts
-<<<<<<< HEAD
+      - endpoints
       {{- if .Values.monitorHelmReleases }}
       - secrets
       {{end}}
-=======
-      - endpoints
->>>>>>> 844ebad3
     verbs:
       - get
       - list
