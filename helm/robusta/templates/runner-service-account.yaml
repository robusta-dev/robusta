--- conflicted
+++ resolved
@@ -123,36 +123,23 @@
       - delete
       - create
 
-<<<<<<< HEAD
-  - apiGroups: 
-      - "networking.k8s.io"
-=======
   - apiGroups:
       - networking.k8s.io
->>>>>>> 7b320c4b
     resources:
     - ingresses
     - networkpolicies
     verbs:
       - get
       - list
-<<<<<<< HEAD
-  - apiGroups: 
-=======
       - watch
   - apiGroups:
->>>>>>> 7b320c4b
       - autoscaling
     resources:
     - horizontalpodautoscalers
     verbs:
       - get
       - list
-<<<<<<< HEAD
-  - apiGroups: 
-=======
   - apiGroups:
->>>>>>> 7b320c4b
       - "policy"
     resources:
     - poddisruptionbudgets
