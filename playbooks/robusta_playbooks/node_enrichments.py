import logging
<<<<<<< HEAD
from typing import List, cast
=======
from typing import List
>>>>>>> 183a4911

from hikaru.model import Pod, PodList

from robusta.api import (
    BaseBlock,
    Finding,
    FindingSeverity,
    FindingSource,
    KubeObjFindingSubject,
    KubernetesDiffBlock,
    NodeChangeEvent,
    NodeEvent,
    ResourceGraphEnricherParams,
    TableBlock,
    action,
    create_node_graph_enrichment,
)


def pod_row(pod: Pod) -> List[str]:
<<<<<<< HEAD
    assert pod.status is not None
    assert pod.status.conditions is not None
    assert pod.metadata is not None

=======
>>>>>>> 183a4911
    ready_condition = [condition.status for condition in pod.status.conditions if condition.type == "Ready"]
    return [
        cast(str, pod.metadata.namespace),
        cast(str, pod.metadata.name),
        ready_condition[0] if ready_condition else "Unknown",
    ]


@action
def node_running_pods_enricher(event: NodeEvent):
    """
    Enrich the finding with pods running on this node, along with the 'Ready' status of each pod.
    """
    node = event.get_node()
    if not node:
        logging.error(f"NodeRunningPodsEnricher was called on event without node: {event}")
        return

    assert node.metadata is not None

    block_list: List[BaseBlock] = []
<<<<<<< HEAD
    pod_list = cast(PodList, Pod.listPodForAllNamespaces(field_selector=f"spec.nodeName={node.metadata.name}").obj)
=======
    pod_list: PodList = Pod.listPodForAllNamespaces(field_selector=f"spec.nodeName={node.metadata.name}").obj
>>>>>>> 183a4911
    effected_pods_rows = [pod_row(pod) for pod in pod_list.items]
    block_list.append(
        TableBlock(effected_pods_rows, ["namespace", "name", "ready"], table_name="Pods running on the node")
    )
    event.add_enrichment(block_list)


@action
def node_allocatable_resources_enricher(event: NodeEvent):
    """
    Enrich the finding with the node resources available for allocation.

    Can help troubleshooting node issues.
    """
    node = event.get_node()
    if not node:
        logging.error(f"node_allocatable_resources_enricher was called on event without node : {event}")
        return

    block_list: List[BaseBlock] = []
    if node:
        assert node.status is not None
        assert node.status.allocatable is not None
        block_list.append(
            TableBlock(
                [[k, v] for (k, v) in node.status.allocatable.items()],
                ["resource", "value"],
                table_name="Node Allocatable Resources - The amount of compute resources that are available for pods",
            )
        )
    event.add_enrichment(block_list)


# TODO: can we make this a KubernetesAnyEvent and just check that the resource has .status.condition inside the code?
# TODO: merge with deployment_status_enricher?
@action
def node_status_enricher(event: NodeEvent):
    """
    Enrich the finding with the node's status conditions.

    Can help troubleshooting Node issues.
    """
<<<<<<< HEAD
    node = event.get_node()
    if not node:
=======
    if not event.get_node():
>>>>>>> 183a4911
        logging.error(f"node_status_enricher was called on event without node : {event}")
        return

    assert node.status is not None
    assert node.status.conditions is not None
    event.add_enrichment(
        [
            TableBlock(
                [[c.type, c.status] for c in node.status.conditions],
                headers=["Type", "Status"],
                table_name="*Node status details:*",
            ),
        ]
    )


@action
def node_health_watcher(event: NodeChangeEvent):
    """
    Notify when a node becomes unhealthy.

    Add useful information regarding the node's health status.
    """
    assert event.obj is not None
    assert event.obj.status is not None
    assert event.obj.status.conditions is not None
    assert event.old_obj is not None
    assert event.old_obj.status is not None
    assert event.old_obj.status.conditions is not None

    new_condition = [c for c in event.obj.status.conditions if c.type == "Ready"]
    old_condition = [c for c in event.old_obj.status.conditions if c.type == "Ready"]

    if len(new_condition) != 1 or len(old_condition) != 1:
        logging.warning(f"more than one Ready condition. new={new_condition} old={old_condition}")

    currently_ready = "true" in new_condition[0].status.lower()
    previously_ready = "true" in old_condition[0].status.lower()

    if currently_ready and not previously_ready:
        logging.info(f"node changed back to healthy: old={event.old_obj} new={event.obj}")

    if currently_ready or currently_ready == previously_ready:
        return

    assert event.obj.metadata is not None
    finding = Finding(
        title=f"Unhealthy node {event.obj.metadata.name}",
        source=FindingSource.KUBERNETES_API_SERVER,
        aggregation_key="node_not_ready",
        severity=FindingSeverity.MEDIUM,
<<<<<<< HEAD
        subject=KubeObjFindingSubject(event.obj),  # type: ignore
=======
        subject=KubeObjFindingSubject(event.obj),
>>>>>>> 183a4911
    )
    event.add_finding(finding)

    assert event.obj.metadata.name is not None
    event.add_enrichment([KubernetesDiffBlock([], event.old_obj, event.obj, event.obj.metadata.name)])
    node_status_enricher(event)


@action
def node_graph_enricher(node_event: NodeEvent, params: ResourceGraphEnricherParams):
    """
    Get a graph of a specific resource for this node.
    """
    node = node_event.get_node()
    assert node is not None
    graph_enrichment = create_node_graph_enrichment(params, node)
    node_event.add_enrichment([graph_enrichment])<|MERGE_RESOLUTION|>--- conflicted
+++ resolved
@@ -1,9 +1,5 @@
 import logging
-<<<<<<< HEAD
-from typing import List, cast
-=======
 from typing import List
->>>>>>> 183a4911
 
 from hikaru.model import Pod, PodList
 
@@ -24,17 +20,10 @@
 
 
 def pod_row(pod: Pod) -> List[str]:
-<<<<<<< HEAD
-    assert pod.status is not None
-    assert pod.status.conditions is not None
-    assert pod.metadata is not None
-
-=======
->>>>>>> 183a4911
     ready_condition = [condition.status for condition in pod.status.conditions if condition.type == "Ready"]
     return [
-        cast(str, pod.metadata.namespace),
-        cast(str, pod.metadata.name),
+        pod.metadata.namespace,
+        pod.metadata.name,
         ready_condition[0] if ready_condition else "Unknown",
     ]
 
@@ -49,14 +38,8 @@
         logging.error(f"NodeRunningPodsEnricher was called on event without node: {event}")
         return
 
-    assert node.metadata is not None
-
     block_list: List[BaseBlock] = []
-<<<<<<< HEAD
-    pod_list = cast(PodList, Pod.listPodForAllNamespaces(field_selector=f"spec.nodeName={node.metadata.name}").obj)
-=======
     pod_list: PodList = Pod.listPodForAllNamespaces(field_selector=f"spec.nodeName={node.metadata.name}").obj
->>>>>>> 183a4911
     effected_pods_rows = [pod_row(pod) for pod in pod_list.items]
     block_list.append(
         TableBlock(effected_pods_rows, ["namespace", "name", "ready"], table_name="Pods running on the node")
@@ -78,8 +61,6 @@
 
     block_list: List[BaseBlock] = []
     if node:
-        assert node.status is not None
-        assert node.status.allocatable is not None
         block_list.append(
             TableBlock(
                 [[k, v] for (k, v) in node.status.allocatable.items()],
@@ -99,21 +80,14 @@
 
     Can help troubleshooting Node issues.
     """
-<<<<<<< HEAD
-    node = event.get_node()
-    if not node:
-=======
     if not event.get_node():
->>>>>>> 183a4911
         logging.error(f"node_status_enricher was called on event without node : {event}")
         return
 
-    assert node.status is not None
-    assert node.status.conditions is not None
     event.add_enrichment(
         [
             TableBlock(
-                [[c.type, c.status] for c in node.status.conditions],
+                [[c.type, c.status] for c in event.get_node().status.conditions],
                 headers=["Type", "Status"],
                 table_name="*Node status details:*",
             ),
@@ -128,13 +102,6 @@
 
     Add useful information regarding the node's health status.
     """
-    assert event.obj is not None
-    assert event.obj.status is not None
-    assert event.obj.status.conditions is not None
-    assert event.old_obj is not None
-    assert event.old_obj.status is not None
-    assert event.old_obj.status.conditions is not None
-
     new_condition = [c for c in event.obj.status.conditions if c.type == "Ready"]
     old_condition = [c for c in event.old_obj.status.conditions if c.type == "Ready"]
 
@@ -150,21 +117,14 @@
     if currently_ready or currently_ready == previously_ready:
         return
 
-    assert event.obj.metadata is not None
     finding = Finding(
         title=f"Unhealthy node {event.obj.metadata.name}",
         source=FindingSource.KUBERNETES_API_SERVER,
         aggregation_key="node_not_ready",
         severity=FindingSeverity.MEDIUM,
-<<<<<<< HEAD
-        subject=KubeObjFindingSubject(event.obj),  # type: ignore
-=======
         subject=KubeObjFindingSubject(event.obj),
->>>>>>> 183a4911
     )
     event.add_finding(finding)
-
-    assert event.obj.metadata.name is not None
     event.add_enrichment([KubernetesDiffBlock([], event.old_obj, event.obj, event.obj.metadata.name)])
     node_status_enricher(event)
 
@@ -175,6 +135,5 @@
     Get a graph of a specific resource for this node.
     """
     node = node_event.get_node()
-    assert node is not None
     graph_enrichment = create_node_graph_enrichment(params, node)
     node_event.add_enrichment([graph_enrichment])