--- conflicted
+++ resolved
@@ -33,22 +33,13 @@
     blocks: List[BaseBlock] = []
 
     # map pod names and namespaces by pod uid, and container names by container id
-<<<<<<< HEAD
-    node_pods: PodList = Pod.listPodForAllNamespaces(field_selector=f"spec.nodeName={node.metadata.name}").obj  # type: ignore
-=======
     node_pods: PodList = Pod.listPodForAllNamespaces(field_selector=f"spec.nodeName={node.metadata.name}").obj
->>>>>>> 183a4911
 
     pod_uid_to_name: Dict[str, str] = {}
     pod_uid_to_namespace: Dict[str, str] = {}
     container_id_to_name: Dict[str, str] = {}
 
     for pod in node_pods.items:
-        assert pod is not None
-        assert pod.metadata is not None
-        assert pod.metadata.uid is not None
-        assert pod.metadata.name is not None
-        assert pod.metadata.namespace is not None
         pod_uid_to_name[pod.metadata.uid] = pod.metadata.name
         pod_uid_to_namespace[pod.metadata.uid] = pod.metadata.namespace
 
@@ -58,14 +49,10 @@
             pod_uid_to_name[pod.metadata.annotations["kubernetes.io/config.hash"]] = pod.metadata.name
             pod_uid_to_namespace[pod.metadata.annotations["kubernetes.io/config.hash"]] = pod.metadata.namespace
 
-        assert pod.status is not None
-        assert pod.status.containerStatuses is not None
         for container_status in pod.status.containerStatuses:
             container_id = re.match(".*//(.*)$", container_status.containerID).group(1)  # type: ignore
             container_id_to_name[container_id] = container_status.name
 
-    assert node.metadata is not None
-    assert node.metadata.name is not None
     # run disk-tools on node and parse its json output
     disk_info_str = RobustaPod.run_debugger_pod(
         node.metadata.name,
