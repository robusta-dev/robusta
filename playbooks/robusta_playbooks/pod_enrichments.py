import logging
from datetime import datetime
from typing import Optional, cast

from hikaru.model import Node

from robusta.api import (
    PodEvent,
    PodResourceGraphEnricherParams,
    ResourceChartItemType,
    ResourceChartResourceType,
    ResourceGraphEnricherParams,
    XAxisLine,
    action,
    create_node_graph_enrichment,
    create_resource_enrichment,
    pod_limits,
)

from hikaru.model import Node

from robusta.api import (
    PodEvent,
    PodResourceGraphEnricherParams,
    ResourceChartItemType,
    ResourceChartResourceType,
    ResourceGraphEnricherParams,
    XAxisLine,
    action,
    create_node_graph_enrichment,
    create_resource_enrichment,
    pod_limits,
)


@action
def pod_graph_enricher(pod_event: PodEvent, params: PodResourceGraphEnricherParams):
    """
    Get a graph of a specific resource for this pod. Note: "Disk" Resource is not supported.
    """
    start_at = datetime.now()
    pod = pod_event.get_pod()
    if not pod:
        logging.error(f"cannot run pod_graph_enricher on event with no pod: {pod_event}")
        return

    assert pod.metadata is not None
    labels = {
        "pod": pod.metadata.name,
        "namespace": pod.metadata.namespace,
    }
    limit_lines = []
    if params.display_limits:
        resource_limits = pod_limits(pod)
        if params.resource_type == "CPU" and resource_limits.cpu > 0:
            limit_line = XAxisLine(label="CPU Limit", value=resource_limits.cpu)
            limit_lines = [limit_line]
        elif params.resource_type == "Memory" and resource_limits.memory > 0:
            memory_limit_in_bytes = resource_limits.memory * 1024 * 1024
            limit_line = XAxisLine(label="Memory Limit", value=memory_limit_in_bytes)
            limit_lines = [limit_line]
    graph_enrichment = create_resource_enrichment(
        start_at,
        labels,
        ResourceChartResourceType[params.resource_type],
        ResourceChartItemType.Pod,
        prometheus_url=params.prometheus_url,
        graph_duration_minutes=params.graph_duration_minutes,
        lines=limit_lines,
    )
    pod_event.add_enrichment([graph_enrichment])


@action
def pod_node_graph_enricher(pod_event: PodEvent, params: ResourceGraphEnricherParams):
    """
    Get a graph of a specific resource for the node the pod resides on.
    """
    pod = pod_event.get_pod()
    if not pod:
        logging.error(f"cannot run pod_node_graph_enricher on event with no pod: {pod_event}")
        return

    assert pod.spec is not None
    assert pod.spec.nodeName is not None
    node = cast(Optional[Node], Node.readNode(pod.spec.nodeName).obj)
    if not node:
<<<<<<< HEAD
        assert pod.metadata is not None
=======
>>>>>>> 183a4911
        logging.warning(f"Node {pod.spec.nodeName} not found for pod {pod.metadata.name}")
        return
    graph_enrichment = create_node_graph_enrichment(params, node)
    pod_event.add_enrichment([graph_enrichment])<|MERGE_RESOLUTION|>--- conflicted
+++ resolved
@@ -1,21 +1,5 @@
 import logging
 from datetime import datetime
-from typing import Optional, cast
-
-from hikaru.model import Node
-
-from robusta.api import (
-    PodEvent,
-    PodResourceGraphEnricherParams,
-    ResourceChartItemType,
-    ResourceChartResourceType,
-    ResourceGraphEnricherParams,
-    XAxisLine,
-    action,
-    create_node_graph_enrichment,
-    create_resource_enrichment,
-    pod_limits,
-)
 
 from hikaru.model import Node
 
@@ -43,8 +27,6 @@
     if not pod:
         logging.error(f"cannot run pod_graph_enricher on event with no pod: {pod_event}")
         return
-
-    assert pod.metadata is not None
     labels = {
         "pod": pod.metadata.name,
         "namespace": pod.metadata.namespace,
@@ -80,15 +62,8 @@
     if not pod:
         logging.error(f"cannot run pod_node_graph_enricher on event with no pod: {pod_event}")
         return
-
-    assert pod.spec is not None
-    assert pod.spec.nodeName is not None
-    node = cast(Optional[Node], Node.readNode(pod.spec.nodeName).obj)
+    node: Node = Node.readNode(pod.spec.nodeName).obj
     if not node:
-<<<<<<< HEAD
-        assert pod.metadata is not None
-=======
->>>>>>> 183a4911
         logging.warning(f"Node {pod.spec.nodeName} not found for pod {pod.metadata.name}")
         return
     graph_enrichment = create_node_graph_enrichment(params, node)
