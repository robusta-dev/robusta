# TODO: move the python playbooks into their own subpackage and put each playbook in its own file
import humanize
from robusta.api import *
from robusta.integrations.kubernetes.process_utils import ProcessFinder, ProcessType
from robusta.utils.parsing import load_json
from typing import List

from robusta.core.reporting.finding_subjects import PodFindingSubject


class StartProfilingParams(ActionParams):
    """
    :var seconds: Profiling duration.
    :var process_name: Profiled process name prefix.
    :var include_idle: Include idle threads
    """

    seconds: int = 2
    process_name: str = ""
    include_idle: bool = False


@action
def python_profiler(event: PodEvent, action_params: StartProfilingParams):
    """
    Attach a python profiler to a running pod, and run a profiling session for the specified duration.

    No need to change the profiled application code, or to restart it.

    This is powered by PySpy
    """
    # This should use ephemeral containers, but they aren't in GA yet. To enable them on GCP for example,
    # you need to create a brand new cluster. Therefore we're sticking with regular containers for now
    pod = event.get_pod()
    if not pod:
        logging.info(f"python_profiler - pod not found for event: {event}")
        return
    processes = pod.get_processes()
    debugger = RobustaPod.create_debugger_pod(pod.metadata.name, pod.spec.nodeName)

    try:
        finding = Finding(
            title=f"Profile results for {pod.metadata.name} in namespace {pod.metadata.namespace}:",
            source=FindingSource.MANUAL,
            aggregation_key="python_profiler",
<<<<<<< HEAD
            subject=PodFindingSubject(pod),
=======
            finding_type=FindingType.REPORT,
            failure=False,
            subject=FindingSubject(
                pod.metadata.name,
                FindingSubjectType.TYPE_POD,
                pod.metadata.namespace,
            ),
>>>>>>> ecf4a26f
        )

        for target_proc in processes:
            target_cmd = " ".join(target_proc.cmdline)
            if action_params.process_name not in target_cmd:
                logging.info(
                    f"skipping process because it doesn't match process_name. {target_cmd}"
                )
                continue
            elif "python" not in target_proc.exe:
                logging.info(
                    f"skipping process because it doesn't look like a python process. {target_cmd}"
                )
                continue

            filename = "/profile.svg"
            pyspy_cmd = f"py-spy record --duration={action_params.seconds} --pid={target_proc.pid} --rate 30 --nonblocking -o {filename} {'--idle' if action_params.include_idle else ''}"
            logging.info(
                f"starting to run profiler on {target_cmd} with pyspy command: {pyspy_cmd}"
            )
            pyspy_output = debugger.exec(pyspy_cmd)
            if "Error:" in pyspy_output:
                logging.info(f"error profiler on {target_cmd}. error={pyspy_output}")
                continue

            logging.info(f"done running profiler on {target_cmd}")
            svg = debugger.exec(f"cat {filename}")
            finding.add_enrichment([FileBlock(f"{target_cmd}.svg", svg)])
        event.add_finding(finding)

    finally:
        debugger.deleteNamespacedPod(
            debugger.metadata.name, debugger.metadata.namespace
        )


@action
def pod_ps(event: PodEvent):
    """
    Fetch the list of running processes in a pod.
    """
    pod = event.get_pod()
    if not pod:
        logging.info(f"pod_ps - pod not found for event: {event}")
        return

    logging.info(f"getting info for: {pod.metadata.name}")

    processes = pod.get_processes()
    finding = Finding(
        title=f"Processes in pod {pod.metadata.name} in namespace {pod.metadata.namespace}:",
        source=FindingSource.MANUAL,
        aggregation_key="pod_processes",
<<<<<<< HEAD
        subject=PodFindingSubject(pod),
=======
        finding_type=FindingType.REPORT,
        failure=False,
        subject=FindingSubject(
            pod.metadata.name,
            FindingSubjectType.TYPE_POD,
            pod.metadata.namespace,
        ),
>>>>>>> ecf4a26f
    )
    finding.add_enrichment(
        [
            TableBlock(
                [[proc.pid, proc.exe, " ".join(proc.cmdline)] for proc in processes],
                ["pid", "exe", "cmdline"],
            )
        ]
    )
    event.add_finding(finding)


class MemoryTraceParams(ProcessParams):
    """
    :var seconds: Memory allocations analysis duration.
    """

    seconds: int = 60


class PythonMemoryStatistic(BaseModel):
    size: int
    count: int
    traceback: List[str] = []

    def to_markdown(self):
        formatted_tb = "\n".join(self.traceback)
        if formatted_tb:
            formatted_tb = f"```\n{formatted_tb}\n```"
        return textwrap.dedent(
            f"*{humanize.naturalsize(self.size)} from {self.count} allocations*\n{formatted_tb}"
        )


class PythonMemorySnapshot(BaseModel):
    data: List[PythonMemoryStatistic]
    other_data: PythonMemoryStatistic
    total: int
    overhead: int


@action
def python_memory(event: PodEvent, params: MemoryTraceParams):
    """
    Monitor a Python process for X seconds and show memory that was allocated and not freed.

    Use this to track memory leaks in your Python application on Kubernetes.
    """
    pod = event.get_pod()
    if not pod:
        logging.info(f"python_memory - pod not found for event: {event}")
        return

    finding = Finding(
        title=f"Memory allocations for {pod.metadata.name} in namespace {pod.metadata.namespace}:",
        source=FindingSource.MANUAL,
        aggregation_key="python_memory_allocations",
<<<<<<< HEAD
        subject=PodFindingSubject(pod),
=======
        finding_type=FindingType.REPORT,
        failure=False,
        subject=FindingSubject(
            pod.metadata.name,
            FindingSubjectType.TYPE_POD,
            pod.metadata.namespace,
        ),
>>>>>>> ecf4a26f
    )
    event.add_finding(finding)
    process_finder = ProcessFinder(pod, params, ProcessType.PYTHON)
    process = process_finder.get_match_or_report_error(
        finding, "Profile", python_memory, python_process_inspector
    )
    if process is None:
        return

    cmd = f"debug-toolkit memory --seconds={params.seconds} {process.pid}"
    output = RobustaPod.exec_in_debugger_pod(pod.metadata.name, pod.spec.nodeName, cmd)
    snapshot = PythonMemorySnapshot(**load_json(output))

    blocks = [
        HeaderBlock("Summary"),
        MarkdownBlock(
            f"*Total unfreed allocations: {humanize.naturalsize(snapshot.total)}*"
        ),
        MarkdownBlock(
            f"*Additional overhead from tracing: {humanize.naturalsize(snapshot.overhead)}*"
        ),
        DividerBlock(),
        HeaderBlock("Largest unfreed allocations"),
    ]
    blocks.extend([MarkdownBlock(stat.to_markdown()) for stat in snapshot.data])
    blocks.append(
        MarkdownBlock(f"*Other unfreed memory:* {snapshot.other_data.to_markdown()}")
    )
    finding.add_enrichment(blocks, annotations={SlackAnnotations.ATTACHMENT: True})


class DebuggerParams(ProcessParams):
    """
    :var port: debugging port.
    """

    port: int = 5678


def get_example_launch_json(params: DebuggerParams):
    return {
        "version": "0.2.0",
        "configurations": [
            {
                "name": "Python: Remote Attach",
                "type": "python",
                "request": "attach",
                "connect": {"host": "localhost", "port": params.port},
                "justMyCode": False,
                "pathMappings": [
                    {
                        "localRoot": "/local/path/to/module/root",
                        "remoteRoot": "/remote/path/to/same/module",
                    },
                ],
            }
        ],
    }


def get_loaded_module_info(data):
    modules = data["loaded_modules"]
    max_indent = min(40, max(len(name) for name in modules.keys()))

    output = ""
    for name in sorted(modules.keys()):
        path = modules[name]
        indentation = " " * max(0, max_indent - len(name))
        output += f"{name}:{indentation}{path}\n"

    return (
        textwrap.dedent(
            f"""\
        These are the remote module paths
        
        Use this list to guess the right value for `remoteRoot` in launch.json
        
        When setting breakpoints, VSCode determines the remote filename by replacing `localRoot` with `remoteRoot` in the filename  
        %s"""
        )
        % (output,)
    )


def get_debugger_warnings(data):
    message = data["message"]
    if message.strip().lower() == "success":
        return None
    return message


@action
def debugger_stack_trace(event: PodEvent, params: DebuggerParams):
    """
    Prints a stack track of a python process and child threads

    Create a finding with the stack trace results.
    """
    pod = event.get_pod()
    if not pod:
        logging.info(f"debugger_stack_trace - pod not found for event: {event}")
        return

    process_finder = ProcessFinder(pod, params, ProcessType.PYTHON)
    pid = process_finder.get_lowest_relevant_pid()

    if not pid:
        logging.info(f"debugger_stack_trace - no relevant pids")

    # if params pid is set, this will be returned, if not we return the parent process
    finding = Finding(
        title=f"Stacktrace on pid {pid}:",
        source=FindingSource.MANUAL,
        aggregation_key="debugger_stack_trace",
<<<<<<< HEAD
        subject=PodFindingSubject(pod),
=======
        finding_type=FindingType.REPORT,
        failure=False,
        subject=FindingSubject(
            pod.metadata.name,
            FindingSubjectType.TYPE_POD,
            pod.metadata.namespace,
        ),
>>>>>>> ecf4a26f
    )
    event.add_finding(finding)
    cmd = f"debug-toolkit stack-trace {pid}"
    output = RobustaPod.exec_in_debugger_pod(
        pod.metadata.name,
        pod.spec.nodeName,
        cmd,
    )
    blocks = []
    for thread_output in output.split("\n\n"):
        if thread_output.startswith("Current thread"):
            # this is the thread we are getting the stack trace from, not relevant for debugging
            continue
        if thread_output:
            blocks.append(MarkdownBlock(f"```\n{thread_output}\n```"))
    finding.add_enrichment(blocks, annotations={SlackAnnotations.ATTACHMENT: True})


@action
def python_process_inspector(event: PodEvent, params: DebuggerParams):
    """

    Create a finding with alternative debugging options for received processes ; i.e. Stack-trace or Memory-trace.

    """
    pod = event.get_pod()
    if not pod:
        logging.info(f"advanced_debugging_options - pod not found for event: {event}")
        return
    finding = Finding(
        title=f"Advanced debugging for pod {pod.metadata.name} in namespace {pod.metadata.namespace}:",
        source=FindingSource.MANUAL,
        aggregation_key="python_process_inspector",
<<<<<<< HEAD
        subject=PodFindingSubject(pod),
=======
        finding_type=FindingType.REPORT,
        failure=False,
        subject=FindingSubject(
            pod.metadata.name,
            FindingSubjectType.TYPE_POD,
            pod.metadata.namespace,
        ),
>>>>>>> ecf4a26f
    )
    event.add_finding(finding)

    process_finder = ProcessFinder(pod, params, ProcessType.PYTHON)
    relevant_processes_pids = process_finder.get_pids()
    if not relevant_processes_pids:
        ERROR_MESSAGE = f"No relevant processes found for advanced debugging."
        logging.info(ERROR_MESSAGE)
        finding.add_enrichment([MarkdownBlock(ERROR_MESSAGE)])
        return

    finding.add_enrichment(
        [MarkdownBlock(f"Please select an advanced debugging choice:")]
    )
    if params.interactive:
        choices = {}
        for proc_pid in relevant_processes_pids:
            updated_params = params.copy()
            updated_params.process_substring = ""
            updated_params.pid = proc_pid
            choices[f"StackTrace {updated_params.pid}"] = CallbackChoice(
                action=debugger_stack_trace,
                action_params=updated_params,
                kubernetes_object=pod,
            )
        finding.add_enrichment(
            [
                CallbackBlock(choices),
                MarkdownBlock(
                    "*After clicking a button please wait up to 120 seconds for a response*"
                ),
            ]
        )


@action
def python_debugger(event: PodEvent, params: DebuggerParams):
    """
    Attach a python debugger to a running pod. No need to modify the application's code or restart it.

    Steps:
        1. :ref:`Install Robusta <Installation>`
        2. Manually trigger this action using the Robusta CLI and the pod's name:

        .. code-block:: bash

             robusta playbooks trigger python_debugger name=podname namespace=default

        2. Follow the instructions you receive and run `kubectl port-forward`
        3. In Visual Studio Code do a Remote Attach as per the instructions

    Now you can use break points and log points in VSCode.
    """
    pod = event.get_pod()
    if not pod:
        logging.info(f"python_debugger - pod not found for event: {event}")
        return

    finding = Finding(
        title=f"Python debugging session on pod {pod.metadata.name} in namespace {pod.metadata.namespace}:",
        source=FindingSource.MANUAL,
        aggregation_key="python_debugger",
<<<<<<< HEAD
        subject=PodFindingSubject(pod),
=======
        finding_type=FindingType.REPORT,
        failure=False,
        subject=FindingSubject(
            pod.metadata.name,
            FindingSubjectType.TYPE_POD,
            pod.metadata.namespace,
        ),
>>>>>>> ecf4a26f
    )
    event.add_finding(finding)

    process_finder = ProcessFinder(pod, params, ProcessType.PYTHON)
    process = process_finder.get_match_or_report_error(
        finding, "Debug", python_debugger, python_process_inspector
    )
    if process is None:
        return

    cmd = f"debug-toolkit debugger {process.pid} --port {params.port}"
    output = load_json(
        RobustaPod.exec_in_debugger_pod(
            pod.metadata.name,
            pod.spec.nodeName,
            cmd,
        )
    )
    finding.add_enrichment(
        [
            MarkdownBlock(
                f"""
                1. Run: `kubectl port-forward -n {pod.metadata.namespace} {pod.metadata.name} {params.port}:{params.port}`
                2. In VSCode do a Remote Attach to `localhost` and port {params.port}
                3. If breakpoints don't work in VSCode you will need to set `pathMappings` in launch.json. See attached files for assistance.
                4. Use VSCode logpoints to debug without pausing your application. Happy debugging!
                """,
                dedent=True,
            )
        ]
    )

    warnings = get_debugger_warnings(output)
    if warnings is not None:
        finding.add_enrichment([HeaderBlock("Warning"), MarkdownBlock(warnings)])

    finding.add_enrichment(
        [
            FileBlock(
                "launch.json",
                json.dumps(get_example_launch_json(params), indent=4).encode(),
            ),
            FileBlock("loaded-modules.txt", get_loaded_module_info(output).encode()),
        ]
    )
    logging.info(
        "Done! See instructions for connecting to the debugger in Slack or Robusta UI"
    )<|MERGE_RESOLUTION|>--- conflicted
+++ resolved
@@ -43,17 +43,9 @@
             title=f"Profile results for {pod.metadata.name} in namespace {pod.metadata.namespace}:",
             source=FindingSource.MANUAL,
             aggregation_key="python_profiler",
-<<<<<<< HEAD
             subject=PodFindingSubject(pod),
-=======
             finding_type=FindingType.REPORT,
             failure=False,
-            subject=FindingSubject(
-                pod.metadata.name,
-                FindingSubjectType.TYPE_POD,
-                pod.metadata.namespace,
-            ),
->>>>>>> ecf4a26f
         )
 
         for target_proc in processes:
@@ -107,17 +99,9 @@
         title=f"Processes in pod {pod.metadata.name} in namespace {pod.metadata.namespace}:",
         source=FindingSource.MANUAL,
         aggregation_key="pod_processes",
-<<<<<<< HEAD
         subject=PodFindingSubject(pod),
-=======
         finding_type=FindingType.REPORT,
         failure=False,
-        subject=FindingSubject(
-            pod.metadata.name,
-            FindingSubjectType.TYPE_POD,
-            pod.metadata.namespace,
-        ),
->>>>>>> ecf4a26f
     )
     finding.add_enrichment(
         [
@@ -175,17 +159,9 @@
         title=f"Memory allocations for {pod.metadata.name} in namespace {pod.metadata.namespace}:",
         source=FindingSource.MANUAL,
         aggregation_key="python_memory_allocations",
-<<<<<<< HEAD
         subject=PodFindingSubject(pod),
-=======
         finding_type=FindingType.REPORT,
         failure=False,
-        subject=FindingSubject(
-            pod.metadata.name,
-            FindingSubjectType.TYPE_POD,
-            pod.metadata.namespace,
-        ),
->>>>>>> ecf4a26f
     )
     event.add_finding(finding)
     process_finder = ProcessFinder(pod, params, ProcessType.PYTHON)
@@ -300,17 +276,9 @@
         title=f"Stacktrace on pid {pid}:",
         source=FindingSource.MANUAL,
         aggregation_key="debugger_stack_trace",
-<<<<<<< HEAD
         subject=PodFindingSubject(pod),
-=======
         finding_type=FindingType.REPORT,
         failure=False,
-        subject=FindingSubject(
-            pod.metadata.name,
-            FindingSubjectType.TYPE_POD,
-            pod.metadata.namespace,
-        ),
->>>>>>> ecf4a26f
     )
     event.add_finding(finding)
     cmd = f"debug-toolkit stack-trace {pid}"
@@ -344,17 +312,9 @@
         title=f"Advanced debugging for pod {pod.metadata.name} in namespace {pod.metadata.namespace}:",
         source=FindingSource.MANUAL,
         aggregation_key="python_process_inspector",
-<<<<<<< HEAD
         subject=PodFindingSubject(pod),
-=======
         finding_type=FindingType.REPORT,
         failure=False,
-        subject=FindingSubject(
-            pod.metadata.name,
-            FindingSubjectType.TYPE_POD,
-            pod.metadata.namespace,
-        ),
->>>>>>> ecf4a26f
     )
     event.add_finding(finding)
 
@@ -417,17 +377,9 @@
         title=f"Python debugging session on pod {pod.metadata.name} in namespace {pod.metadata.namespace}:",
         source=FindingSource.MANUAL,
         aggregation_key="python_debugger",
-<<<<<<< HEAD
         subject=PodFindingSubject(pod),
-=======
         finding_type=FindingType.REPORT,
         failure=False,
-        subject=FindingSubject(
-            pod.metadata.name,
-            FindingSubjectType.TYPE_POD,
-            pod.metadata.namespace,
-        ),
->>>>>>> ecf4a26f
     )
     event.add_finding(finding)
 
