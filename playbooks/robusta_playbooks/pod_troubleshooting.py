# TODO: move the python playbooks into their own subpackage and put each playbook in it's own file
import humanize
from robusta.api import *
from robusta.integrations.kubernetes.process_utils import ProcessFinder, ProcessType
from robusta.utils.parsing import load_json
from typing import List


class StartProfilingParams(ActionParams):
    """
    :var seconds: Profiling duration.
    :var process_name: Profiled process name prefix.
    :var include_idle: Include idle threads
    """

    seconds: int = 2
    process_name: str = ""
    include_idle: bool = False


@action
def python_profiler(event: PodEvent, action_params: StartProfilingParams):
    """
    Attach a python profiler to a running pod, and run a profiling session for the specified duration.

    No need to change the profiled application code, or to restart it.

    This is powered by PySpy
    """
    # This should use ephemeral containers, but they aren't in GA yet. To enable them on GCP for example,
    # you need to create a brand new cluster. Therefore we're sticking with regular containers for now
    pod = event.get_pod()
    if not pod:
        logging.info(f"python_profiler - pod not found for event: {event}")
        return
    processes = pod.get_processes()
    debugger = RobustaPod.create_debugger_pod(pod.metadata.name, pod.spec.nodeName)

    try:
        finding = Finding(
            title=f"Profile results for {pod.metadata.name} in namespace {pod.metadata.namespace}:",
            source=FindingSource.MANUAL,
            aggregation_key="python_profiler",
            subject=FindingSubject(
                pod.metadata.name,
                FindingSubjectType.TYPE_POD,
                pod.metadata.namespace,
            ),
        )

        for target_proc in processes:
            target_cmd = " ".join(target_proc.cmdline)
            if action_params.process_name not in target_cmd:
                logging.info(
                    f"skipping process because it doesn't match process_name. {target_cmd}"
                )
                continue
            elif "python" not in target_proc.exe:
                logging.info(
                    f"skipping process because it doesn't look like a python process. {target_cmd}"
                )
                continue

            filename = "/profile.svg"
            pyspy_cmd = f"py-spy record --duration={action_params.seconds} --pid={target_proc.pid} --rate 30 --nonblocking -o {filename} {'--idle' if action_params.include_idle else ''}"
            logging.info(
                f"starting to run profiler on {target_cmd} with pyspy command: {pyspy_cmd}"
            )
            pyspy_output = debugger.exec(pyspy_cmd)
            if "Error:" in pyspy_output:
                logging.info(f"error profiler on {target_cmd}. error={pyspy_output}")
                continue

            logging.info(f"done running profiler on {target_cmd}")
            svg = debugger.exec(f"cat {filename}")
            finding.add_enrichment([FileBlock(f"{target_cmd}.svg", svg)])
        event.add_finding(finding)

    finally:
        debugger.deleteNamespacedPod(
            debugger.metadata.name, debugger.metadata.namespace
        )


@action
def pod_ps(event: PodEvent):
    """
    Fetch the list of running processes in a pod.
    """
    pod = event.get_pod()
    if not pod:
        logging.info(f"pod_ps - pod not found for event: {event}")
        return

    logging.info(f"getting info for: {pod.metadata.name}")

    processes = pod.get_processes()
    finding = Finding(
        title=f"Processes in pod {pod.metadata.name} in namespace {pod.metadata.namespace}:",
        source=FindingSource.MANUAL,
        aggregation_key="pod_processes",
        subject=FindingSubject(
            pod.metadata.name,
            FindingSubjectType.TYPE_POD,
            pod.metadata.namespace,
        ),
    )
    finding.add_enrichment(
        [
            TableBlock(
                [[proc.pid, proc.exe, " ".join(proc.cmdline)] for proc in processes],
                ["pid", "exe", "cmdline"],
            )
        ]
    )
    event.add_finding(finding)


class MemoryTraceParams(ProcessParams):
    """
    :var seconds: Memory allocations analysis duration.
    """

    seconds: int = 60


class PythonMemoryStatistic(BaseModel):
    size: int
    count: int
    traceback: List[str] = []

    def to_markdown(self):
        formatted_tb = "\n".join(self.traceback)
        if formatted_tb:
            formatted_tb = f"```\n{formatted_tb}\n```"
        return textwrap.dedent(
            f"*{humanize.naturalsize(self.size)} from {self.count} allocations*\n{formatted_tb}"
        )


class PythonMemorySnapshot(BaseModel):
    data: List[PythonMemoryStatistic]
    other_data: PythonMemoryStatistic
    total: int
    overhead: int


@action
def python_memory(event: PodEvent, params: MemoryTraceParams):
    """
    Monitor a Python process for X seconds and show memory that was allocated and not freed.

    Use this to track memory leaks in your Python application on Kubernetes.
    """
    pod = event.get_pod()
    if not pod:
        logging.info(f"python_memory - pod not found for event: {event}")
        return

    finding = Finding(
        title=f"Memory allocations for {pod.metadata.name} in namespace {pod.metadata.namespace}:",
        source=FindingSource.MANUAL,
        aggregation_key="python_memory_allocations",
        subject=FindingSubject(
            pod.metadata.name,
            FindingSubjectType.TYPE_POD,
            pod.metadata.namespace,
        ),
    )
    event.add_finding(finding)
    process_finder = ProcessFinder(pod, params, ProcessType.PYTHON)
    process = process_finder.get_match_or_report_error(
        finding, "Profile", python_memory, python_process_inspector
    )
    if process is None:
        return

    cmd = f"debug-toolkit memory --seconds={params.seconds} {process.pid}"
    output = RobustaPod.exec_in_debugger_pod(pod.metadata.name, pod.spec.nodeName, cmd)
    snapshot = PythonMemorySnapshot(**load_json(output))

    blocks = [
        HeaderBlock("Summary"),
        MarkdownBlock(
            f"*Total unfreed allocations: {humanize.naturalsize(snapshot.total)}*"
        ),
        MarkdownBlock(
            f"*Additional overhead from tracing: {humanize.naturalsize(snapshot.overhead)}*"
        ),
        DividerBlock(),
        HeaderBlock("Largest unfreed allocations"),
    ]
    blocks.extend([MarkdownBlock(stat.to_markdown()) for stat in snapshot.data])
    blocks.append(
        MarkdownBlock(f"*Other unfreed memory:* {snapshot.other_data.to_markdown()}")
    )
    finding.add_enrichment(blocks, annotations={SlackAnnotations.ATTACHMENT: True})


class DebuggerParams(ProcessParams):
    """
    :var port: debugging port.
    """

    port: int = 5678


def get_example_launch_json(params: DebuggerParams):
    return {
        "version": "0.2.0",
        "configurations": [
            {
                "name": "Python: Remote Attach",
                "type": "python",
                "request": "attach",
                "connect": {"host": "localhost", "port": params.port},
                "justMyCode": False,
                "pathMappings": [
                    {
                        "localRoot": "/local/path/to/module/root",
                        "remoteRoot": "/remote/path/to/same/module",
                    },
                ],
            }
        ],
    }


def get_loaded_module_info(data):
    modules = data["loaded_modules"]
    max_indent = min(40, max(len(name) for name in modules.keys()))

    output = ""
    for name in sorted(modules.keys()):
        path = modules[name]
        indentation = " " * max(0, max_indent - len(name))
        output += f"{name}:{indentation}{path}\n"

    return (
        textwrap.dedent(
            f"""\
        These are the remote module paths
        
        Use this list to guess the right value for `remoteRoot` in launch.json
        
        When setting breakpoints, VSCode determines the remote filename by replacing `localRoot` with `remoteRoot` in the filename  
        %s"""
        )
        % (output,)
    )


def get_debugger_warnings(data):
    message = data["message"]
    if message.strip().lower() == "success":
        return None
    return message


@action
def debugger_stack_trace(event: PodEvent, params: DebuggerParams):
    """
    Prints a stack track of a python process and child threads

    Create a finding with the stack trace results.
    """
    pod = event.get_pod()
    if not pod:
        logging.info(f"debugger_stack_trace - pod not found for event: {event}")
        return

    process_finder = ProcessFinder(pod, params, ProcessType.PYTHON)
    pid = process_finder.get_lowest_relevant_pid()

    if not pid:
        logging.info(f"debugger_stack_trace - no relevant pids")

    # if params pid is set, this will be returned, if not we return the parent process
    finding = Finding(
        title=f"Stacktrace on pid {pid}:",
        source=FindingSource.MANUAL,
        aggregation_key="debugger_stack_trace",
        subject=FindingSubject(
            pod.metadata.name,
            FindingSubjectType.TYPE_POD,
            pod.metadata.namespace,
        ),
    )
    event.add_finding(finding)
    cmd = f"debug-toolkit stack-trace {pid}"
    output = RobustaPod.exec_in_debugger_pod(
        pod.metadata.name,
        pod.spec.nodeName,
        cmd,
    )
    blocks = []
    for thread_output in output.split("\n\n"):
        if thread_output.startswith("Current thread"):
            # this is the thread we are getting the stack trace from, not relevant for debugging
            continue
        if thread_output:
            blocks.append(MarkdownBlock(f"```\n{thread_output}\n```"))
    finding.add_enrichment(blocks, annotations={SlackAnnotations.ATTACHMENT: True})


@action
def python_process_inspector(event: PodEvent, params: DebuggerParams):
    """

    Create a finding with alternative debugging options for received processes ; i.e. Stack-trace or Memory-trace.

    """
    pod = event.get_pod()
    if not pod:
        logging.info(f"advanced_debugging_options - pod not found for event: {event}")
        return
    finding = Finding(
        title=f"Advanced debugging for pod {pod.metadata.name} in namespace {pod.metadata.namespace}:",
        source=FindingSource.MANUAL,
        aggregation_key="python_process_inspector",
        subject=FindingSubject(
            pod.metadata.name,
            FindingSubjectType.TYPE_POD,
            pod.metadata.namespace,
        ),
    )
    event.add_finding(finding)

    process_finder = ProcessFinder(pod, params, ProcessType.PYTHON)
    relevant_processes_pids = process_finder.get_pids()
    if not relevant_processes_pids:
        ERROR_MESSAGE = f"No relevant processes found for advanced debugging."
        logging.info(ERROR_MESSAGE)
        finding.add_enrichment([MarkdownBlock(ERROR_MESSAGE)])
        return

    finding.add_enrichment(
        [MarkdownBlock(f"Please select an advanced debugging choice:")]
    )
    if params.interactive:
        choices = {}
        for proc_pid in relevant_processes_pids:
            updated_params = params.copy()
            updated_params.process_substring = ""
            updated_params.pid = proc_pid
            choices[f"StackTrace {updated_params.pid}"] = CallbackChoice(
                action=debugger_stack_trace,
                action_params=updated_params,
                kubernetes_object=pod,
            )
        finding.add_enrichment(
            [
                CallbackBlock(choices),
                MarkdownBlock(
                    "*After clicking a button please wait up to 120 seconds for a response*"
                ),
            ]
        )


@action
def python_debugger(event: PodEvent, params: DebuggerParams):
    """
    Attach a python debugger to a running pod. No need to modify the application's code or restart it.

    Steps:
        1. :ref:`Install Robusta <Installation>`
        2. Manually trigger this action using the Robusta CLI and the pod's name:

        .. code-block:: bash

             robusta playbooks trigger python_debugger name=podname namespace=default

        2. Follow the instructions you receive and run `kubectl port-forward`
        3. In Visual Studio Code do a Remote Attach as per the instructions

    Now you can use break points and log points in VSCode.
    """
    pod = event.get_pod()
    if not pod:
        logging.info(f"python_debugger - pod not found for event: {event}")
        return

    finding = Finding(
        title=f"Python debugging session on pod {pod.metadata.name} in namespace {pod.metadata.namespace}:",
        source=FindingSource.MANUAL,
        aggregation_key="python_debugger",
        subject=FindingSubject(
            pod.metadata.name,
            FindingSubjectType.TYPE_POD,
            pod.metadata.namespace,
        ),
    )
    event.add_finding(finding)

    process_finder = ProcessFinder(pod, params, ProcessType.PYTHON)
<<<<<<< HEAD
    process = process_finder.get_match_or_report_error(finding, "Debug", python_memory, python_process_inspector)
=======
    process = process_finder.get_match_or_report_error(
        finding, "Debug", python_debugger, advanced_debugging_options
    )
>>>>>>> 623aebe4
    if process is None:
        return

    cmd = f"debug-toolkit debugger {process.pid} --port {params.port}"
    output = load_json(
        RobustaPod.exec_in_debugger_pod(
            pod.metadata.name,
            pod.spec.nodeName,
            cmd,
        )
    )
    finding.add_enrichment(
        [
            MarkdownBlock(
                f"""
                1. Run: `kubectl port-forward -n {pod.metadata.namespace} {pod.metadata.name} {params.port}:{params.port}`
                2. In VSCode do a Remote Attach to `localhost` and port {params.port}
                3. If breakpoints don't work in VSCode you will need to set `pathMappings` in launch.json. See attached files for assistance.
                4. Use VSCode logpoints to debug without pausing your application. Happy debugging!
                """,
                dedent=True,
            )
        ]
    )

    warnings = get_debugger_warnings(output)
    if warnings is not None:
        finding.add_enrichment([HeaderBlock("Warning"), MarkdownBlock(warnings)])

    finding.add_enrichment(
        [
            FileBlock(
                "launch.json",
                json.dumps(get_example_launch_json(params), indent=4).encode(),
            ),
            FileBlock("loaded-modules.txt", get_loaded_module_info(output).encode()),
        ]
    )
    logging.info(
        "Done! See instructions for connecting to the debugger in Slack or Robusta UI"
    )<|MERGE_RESOLUTION|>--- conflicted
+++ resolved
@@ -394,13 +394,9 @@
     event.add_finding(finding)
 
     process_finder = ProcessFinder(pod, params, ProcessType.PYTHON)
-<<<<<<< HEAD
-    process = process_finder.get_match_or_report_error(finding, "Debug", python_memory, python_process_inspector)
-=======
     process = process_finder.get_match_or_report_error(
-        finding, "Debug", python_debugger, advanced_debugging_options
-    )
->>>>>>> 623aebe4
+        finding, "Debug", python_debugger, python_process_inspector
+    )
     if process is None:
         return
 
