# TODO: move the python playbooks into their own subpackage and put each playbook in its own file
import json
import logging
import textwrap
from typing import List

import humanize
from pydantic import BaseModel

from robusta.api import (
    ActionParams,
    CallbackBlock,
    CallbackChoice,
    DividerBlock,
    FileBlock,
    Finding,
    FindingSource,
    FindingType,
    HeaderBlock,
    MarkdownBlock,
    PodEvent,
    PodFindingSubject,
    ProcessFinder,
    ProcessParams,
    ProcessType,
    RobustaPod,
    SlackAnnotations,
    TableBlock,
    action,
)
from robusta.utils.parsing import load_json


class StackTraceObject(BaseModel):
    """
    :var time: timestamp of trace.
    :var status: success if succeeded in getting stack traces
    :var error: the exception object from the debugger
    :var trace: on success the stack traces of all threads, on error the stack trace of the exception
    """

    time: float = None  # type: ignore
    status: str = None  # type: ignore
    error: str = None  # type: ignore
    trace: str = None  # type: ignore


class StartProfilingParams(ActionParams):
    """
    :var seconds: Profiling duration.
    :var process_name: Profiled process name prefix.
    :var include_idle: Include idle threads
    """

    seconds: int = 2
    process_name: str = ""
    include_idle: bool = False


@action
def python_profiler(event: PodEvent, action_params: StartProfilingParams):
    """
    Attach a python profiler to a running pod, and run a profiling session for the specified duration.

    No need to change the profiled application code, or to restart it.

    This is powered by PySpy
    """
    # This should use ephemeral containers, but they aren't in GA yet. To enable them on GCP for example,
    # you need to create a brand new cluster. Therefore we're sticking with regular containers for now
    pod = event.get_pod()
    if not pod:
        logging.info(f"python_profiler - pod not found for event: {event}")
        return

    assert pod.metadata is not None
    processes = pod.get_processes()
    debugger = RobustaPod.create_debugger_pod(pod.metadata.name, pod.spec.nodeName)  # type: ignore

    try:
        finding = Finding(
            title=f"Profile results for {pod.metadata.name} in namespace {pod.metadata.namespace}:",
            source=FindingSource.MANUAL,
            aggregation_key="python_profiler",
            subject=PodFindingSubject(pod),
            finding_type=FindingType.REPORT,
            failure=False,
        )

        for target_proc in processes:
            target_cmd = " ".join(target_proc.cmdline)
            if action_params.process_name not in target_cmd:
                logging.info(f"skipping process because it doesn't match process_name. {target_cmd}")
                continue
            elif "python" not in target_proc.exe:
                logging.info(f"skipping process because it doesn't look like a python process. {target_cmd}")
                continue

            filename = "/profile.svg"
            pyspy_cmd = f"py-spy record --duration={action_params.seconds} --pid={target_proc.pid} --rate 30 --nonblocking -o {filename} {'--idle' if action_params.include_idle else ''}"
            logging.info(f"starting to run profiler on {target_cmd} with pyspy command: {pyspy_cmd}")
            pyspy_output = debugger.exec(pyspy_cmd)
            if "Error:" in pyspy_output:
                logging.info(f"error profiler on {target_cmd}. error={pyspy_output}")
                continue

            logging.info(f"done running profiler on {target_cmd}")
            svg = debugger.exec(f"cat {filename}")
            finding.add_enrichment([FileBlock(f"{target_cmd}.svg", svg)])
        event.add_finding(finding)

    finally:
<<<<<<< HEAD
        debugger.deleteNamespacedPod(debugger.metadata.name, debugger.metadata.namespace)  # type: ignore
=======
        debugger.deleteNamespacedPod(debugger.metadata.name, debugger.metadata.namespace)
>>>>>>> 183a4911


@action
def pod_ps(event: PodEvent):
    """
    Fetch the list of running processes in a pod.
    """
    pod = event.get_pod()
    if not pod:
        logging.info(f"pod_ps - pod not found for event: {event}")
        return

    assert pod.metadata is not None
    logging.info(f"getting info for: {pod.metadata.name}")

    processes = pod.get_processes()
    finding = Finding(
        title=f"Processes in pod {pod.metadata.name} in namespace {pod.metadata.namespace}:",
        source=FindingSource.MANUAL,
        aggregation_key="pod_processes",
        subject=PodFindingSubject(pod),
        finding_type=FindingType.REPORT,
        failure=False,
    )
    finding.add_enrichment(
        [
            TableBlock(
                [[proc.pid, proc.exe, " ".join(proc.cmdline)] for proc in processes],
                ["pid", "exe", "cmdline"],
            )
        ]
    )
    event.add_finding(finding)


class MemoryTraceParams(ProcessParams):
    """
    :var seconds: Memory allocations analysis duration.
    """

    seconds: int = 60


class PythonMemoryStatistic(BaseModel):
    size: int
    count: int
    traceback: List[str] = []

    def to_markdown(self):
        formatted_tb = "\n".join(self.traceback)
        if formatted_tb:
            formatted_tb = f"```\n{formatted_tb}\n```"
        return textwrap.dedent(f"*{humanize.naturalsize(self.size)} from {self.count} allocations*\n{formatted_tb}")


class PythonMemorySnapshot(BaseModel):
    data: List[PythonMemoryStatistic]
    other_data: PythonMemoryStatistic
    total: int
    overhead: int


@action
def python_memory(event: PodEvent, params: MemoryTraceParams):
    """
    Monitor a Python process for X seconds and show memory that was allocated and not freed.

    Use this to track memory leaks in your Python application on Kubernetes.
    """
    pod = event.get_pod()
    if not pod:
        logging.info(f"python_memory - pod not found for event: {event}")
        return

    assert pod.metadata is not None
    finding = Finding(
        title=f"Memory allocations for {pod.metadata.name} in namespace {pod.metadata.namespace}:",
        source=FindingSource.MANUAL,
        aggregation_key="python_memory_allocations",
        subject=PodFindingSubject(pod),
        finding_type=FindingType.REPORT,
        failure=False,
    )
    process_finder = ProcessFinder(pod, params, ProcessType.PYTHON)
    process = process_finder.get_match_or_report_error(finding, "Profile", python_memory, python_process_inspector)
    if process is None:
        event.add_finding(finding)
        return

    cmd = f"debug-toolkit memory --seconds={params.seconds} {process.pid}"
    output = RobustaPod.exec_in_debugger_pod(pod.metadata.name, pod.spec.nodeName, cmd)  # type: ignore
    snapshot = PythonMemorySnapshot(**load_json(output))

    blocks = [
        HeaderBlock("Summary"),
        MarkdownBlock(f"*Total unfreed allocations: {humanize.naturalsize(snapshot.total)}*"),
        MarkdownBlock(f"*Additional overhead from tracing: {humanize.naturalsize(snapshot.overhead)}*"),
        DividerBlock(),
        HeaderBlock("Largest unfreed allocations"),
    ]
    blocks.extend([MarkdownBlock(stat.to_markdown()) for stat in snapshot.data])
    blocks.append(MarkdownBlock(f"*Other unfreed memory:* {snapshot.other_data.to_markdown()}"))
    finding.add_enrichment(blocks, annotations={SlackAnnotations.ATTACHMENT: True})
    event.add_finding(finding)


class DebuggerParams(ProcessParams):
    """
    :var port: debugging port.
    """

    port: int = 5678


class StackTraceParams(DebuggerParams):
    """
    :var traces_amount: the amount of traces to do.
    :var sleep_duration_s: the sleep time inbetween traces.
    """

    traces_amount: int = 1
    sleep_duration_s: int = 1


def get_example_launch_json(params: DebuggerParams):
    return {
        "version": "0.2.0",
        "configurations": [
            {
                "name": "Python: Remote Attach",
                "type": "python",
                "request": "attach",
                "connect": {"host": "localhost", "port": params.port},
                "justMyCode": False,
                "pathMappings": [
                    {
                        "localRoot": "/local/path/to/module/root",
                        "remoteRoot": "/remote/path/to/same/module",
                    },
                ],
            }
        ],
    }


def get_loaded_module_info(data):
    modules = data["loaded_modules"]
    max_indent = min(40, max(len(name) for name in modules.keys()))

    output = ""
    for name in sorted(modules.keys()):
        path = modules[name]
        indentation = " " * max(0, max_indent - len(name))
        output += f"{name}:{indentation}{path}\n"

    return (
        textwrap.dedent(
            """\
            These are the remote module paths

            Use this list to guess the right value for `remoteRoot` in launch.json

            When setting breakpoints, VSCode determines the remote filename by replacing `localRoot` with `remoteRoot` in the filename
            %s"""
        )
        % (output,)
    )


def get_debugger_warnings(data):
    message = data["message"]
    if message.strip().lower() == "success":
        return None
    return message


@action
def debugger_stack_trace(event: PodEvent, params: StackTraceParams):
    """
    Prints a stack track of a python process and child threads

    Create a finding with the stack trace results.
    """
    pod = event.get_pod()
    if not pod:
        logging.info(f"debugger_stack_trace - pod not found for event: {event}")
        return

    process_finder = ProcessFinder(pod, params, ProcessType.PYTHON)
    pid = process_finder.get_lowest_relevant_pid()

    if not pid:
        logging.error("debugger_stack_trace - no relevant pids")
        return

    if params.traces_amount < 1 or params.sleep_duration_s < 0:
        logging.error(
            "debugger_stack_trace - invalid params, "
            "traces_amount must be greater than 1 and sleep_duration_s must be greater than 0"
        )
        return

    # if params pid is set, this will be returned, if not we return the parent process
    finding = Finding(
        title=f"Stacktrace on pid {pid}:",
        source=FindingSource.MANUAL,
        aggregation_key="debugger_stack_trace",
        subject=PodFindingSubject(pod),
        finding_type=FindingType.REPORT,
        failure=False,
    )
    cmd = (
        f"debug-toolkit stack-trace {pid} --amount={params.traces_amount} --sleep-duration-s={params.sleep_duration_s}"
<<<<<<< HEAD
=======
    )
    output = RobustaPod.exec_in_debugger_pod(
        pod.metadata.name,
        pod.spec.nodeName,
        cmd,
>>>>>>> 183a4911
    )
    output = RobustaPod.exec_in_debugger_pod(pod.metadata.name, pod.spec.nodeName, cmd)  # type: ignore
    blocks = []
    try:
        output_json = load_json(output)
        SUCCESS_STATUS = "success"
        first_stack_trace_obj = StackTraceObject(**output_json[0]) if len(output_json) >= 1 else None
        if len(output_json) == 0 or (len(output_json) == 1 and first_stack_trace_obj.status != SUCCESS_STATUS):  # type: ignore
            # no stack traces returned or only one with error
            error_message = "Failed to get python stack trace"
            if len(output_json) == 1:
                error_message += f", debugger error {first_stack_trace_obj.error} at " f"{first_stack_trace_obj.trace}"  # type: ignore
            logging.error(error_message)
            blocks.append(MarkdownBlock("Error while getting python stack trace."))
        elif len(output_json) == 1 and first_stack_trace_obj.status == SUCCESS_STATUS:  # type: ignore
            # print single stack trace directly to finding
            for thread_output in first_stack_trace_obj.trace.split("\n\n"):  # type: ignore
                if thread_output.startswith("Current thread"):
                    # this is the thread we are getting the stack trace from, not relevant for debugging
                    continue
                # not printing extra blank lines
                if thread_output:
                    blocks.append(MarkdownBlock(f"```\n{thread_output}\n```"))
        else:
            # print multiple stack traces to file
            clean_output = []
            for trace_object_json in output_json:
                trace_object = StackTraceObject(**trace_object_json)
                if trace_object.status != SUCCESS_STATUS:
                    # the full python stack trace of the error will appear here
                    logging.error(
                        f"Failed to get stack trace, debugger error {trace_object.error} at {trace_object.trace}"
                    )
                    clean_output.append({"time": trace_object.time, "status": "Error: Failed to get stack trace."})
                else:
                    clean_output.append(trace_object_json)
            clean_file_output = json.dumps(clean_output, indent=4, sort_keys=True).replace("\\n", "\n")
            blocks.append(FileBlock(f"debugger_stack_trace_{pid}.txt", clean_file_output.encode()))
    except ValueError:  # includes simplejson.decoder.JSONDecodeError
        logging.error("failed to decode output")
        blocks.append(MarkdownBlock("Failed to processess stack trace(s)"))

    finding.add_enrichment(blocks)
    event.add_finding(finding)


@action
def python_process_inspector(event: PodEvent, params: DebuggerParams):
    """

    Create a finding with alternative debugging options for received processes ; i.e. Stack-trace or Memory-trace.

    """
    pod = event.get_pod()
    if not pod:
        logging.info(f"advanced_debugging_options - pod not found for event: {event}")
        return

    assert pod.metadata is not None
    finding = Finding(
        title=f"Advanced debugging for pod {pod.metadata.name} in namespace {pod.metadata.namespace}:",
        source=FindingSource.MANUAL,
        aggregation_key="python_process_inspector",
        subject=PodFindingSubject(pod),
        finding_type=FindingType.REPORT,
        failure=False,
    )

    process_finder = ProcessFinder(pod, params, ProcessType.PYTHON)
    relevant_processes_pids = process_finder.get_pids()
    if not relevant_processes_pids:
        ERROR_MESSAGE = "No relevant processes found for advanced debugging."
        logging.info(ERROR_MESSAGE)
        finding.add_enrichment([MarkdownBlock(ERROR_MESSAGE)])
    else:
        finding.add_enrichment([MarkdownBlock("Please select an advanced debugging choice:")])
        choices = {}
        for proc_pid in relevant_processes_pids:
            updated_params = params.copy()
            updated_params.process_substring = ""
            updated_params.pid = proc_pid
            choices[f"StackTrace {updated_params.pid}"] = CallbackChoice(
                action=debugger_stack_trace,
                action_params=updated_params,
                kubernetes_object=pod,
            )
        finding.add_enrichment(
            [
                CallbackBlock(choices),
                MarkdownBlock("*After clicking a button please wait up to 120 seconds for a response*"),
            ]
        )
    event.add_finding(finding)


@action
def python_debugger(event: PodEvent, params: DebuggerParams):
    """
    Attach a python debugger to a running pod. No need to modify the application's code or restart it.

    Steps:
        1. :ref:`Install Robusta <Installation>`
        2. Manually trigger this action using the Robusta CLI and the pod's name:

        .. code-block:: bash

             robusta playbooks trigger python_debugger name=podname namespace=default

        2. Follow the instructions you receive and run `kubectl port-forward`
        3. In Visual Studio Code do a Remote Attach as per the instructions

    Now you can use break points and log points in VSCode.
    """
    pod = event.get_pod()
    if not pod:
        logging.info(f"python_debugger - pod not found for event: {event}")
        return

    assert pod.metadata is not None
    finding = Finding(
        title=f"Python debugging session on pod {pod.metadata.name} in namespace {pod.metadata.namespace}:",
        source=FindingSource.MANUAL,
        aggregation_key="python_debugger",
        subject=PodFindingSubject(pod),
        finding_type=FindingType.REPORT,
        failure=False,
    )

    process_finder = ProcessFinder(pod, params, ProcessType.PYTHON)
    process = process_finder.get_match_or_report_error(finding, "Debug", python_debugger, python_process_inspector)
    if process is None:
        event.add_finding(finding)
        return

    cmd = f"debug-toolkit debugger {process.pid} --port {params.port}"
    output = load_json(RobustaPod.exec_in_debugger_pod(pod.metadata.name, pod.spec.nodeName, cmd))  # type: ignore
    finding.add_enrichment(
        [
            MarkdownBlock(
                f"""
                1. Run: `kubectl port-forward -n {pod.metadata.namespace} {pod.metadata.name} {params.port}:{params.port}`
                2. In VSCode do a Remote Attach to `localhost` and port {params.port}
                3. If breakpoints don't work in VSCode you will need to set `pathMappings` in launch.json. See attached files for assistance.
                4. Use VSCode logpoints to debug without pausing your application. Happy debugging!
                """,
                dedent=True,
            )
        ]
    )

    warnings = get_debugger_warnings(output)
    if warnings is not None:
        finding.add_enrichment([HeaderBlock("Warning"), MarkdownBlock(warnings)])

    finding.add_enrichment(
        [
            FileBlock(
                "launch.json",
                json.dumps(get_example_launch_json(params), indent=4).encode(),
            ),
            FileBlock("loaded-modules.txt", get_loaded_module_info(output).encode()),
        ]
    )
    logging.info("Done! See instructions for connecting to the debugger in Slack or Robusta UI")
    event.add_finding(finding)<|MERGE_RESOLUTION|>--- conflicted
+++ resolved
@@ -72,10 +72,8 @@
     if not pod:
         logging.info(f"python_profiler - pod not found for event: {event}")
         return
-
-    assert pod.metadata is not None
     processes = pod.get_processes()
-    debugger = RobustaPod.create_debugger_pod(pod.metadata.name, pod.spec.nodeName)  # type: ignore
+    debugger = RobustaPod.create_debugger_pod(pod.metadata.name, pod.spec.nodeName)
 
     try:
         finding = Finding(
@@ -110,11 +108,7 @@
         event.add_finding(finding)
 
     finally:
-<<<<<<< HEAD
-        debugger.deleteNamespacedPod(debugger.metadata.name, debugger.metadata.namespace)  # type: ignore
-=======
         debugger.deleteNamespacedPod(debugger.metadata.name, debugger.metadata.namespace)
->>>>>>> 183a4911
 
 
 @action
@@ -127,7 +121,6 @@
         logging.info(f"pod_ps - pod not found for event: {event}")
         return
 
-    assert pod.metadata is not None
     logging.info(f"getting info for: {pod.metadata.name}")
 
     processes = pod.get_processes()
@@ -189,7 +182,6 @@
         logging.info(f"python_memory - pod not found for event: {event}")
         return
 
-    assert pod.metadata is not None
     finding = Finding(
         title=f"Memory allocations for {pod.metadata.name} in namespace {pod.metadata.namespace}:",
         source=FindingSource.MANUAL,
@@ -205,7 +197,7 @@
         return
 
     cmd = f"debug-toolkit memory --seconds={params.seconds} {process.pid}"
-    output = RobustaPod.exec_in_debugger_pod(pod.metadata.name, pod.spec.nodeName, cmd)  # type: ignore
+    output = RobustaPod.exec_in_debugger_pod(pod.metadata.name, pod.spec.nodeName, cmd)
     snapshot = PythonMemorySnapshot(**load_json(output))
 
     blocks = [
@@ -328,16 +320,12 @@
     )
     cmd = (
         f"debug-toolkit stack-trace {pid} --amount={params.traces_amount} --sleep-duration-s={params.sleep_duration_s}"
-<<<<<<< HEAD
-=======
     )
     output = RobustaPod.exec_in_debugger_pod(
         pod.metadata.name,
         pod.spec.nodeName,
         cmd,
->>>>>>> 183a4911
-    )
-    output = RobustaPod.exec_in_debugger_pod(pod.metadata.name, pod.spec.nodeName, cmd)  # type: ignore
+    )
     blocks = []
     try:
         output_json = load_json(output)
@@ -393,8 +381,6 @@
     if not pod:
         logging.info(f"advanced_debugging_options - pod not found for event: {event}")
         return
-
-    assert pod.metadata is not None
     finding = Finding(
         title=f"Advanced debugging for pod {pod.metadata.name} in namespace {pod.metadata.namespace}:",
         source=FindingSource.MANUAL,
@@ -454,7 +440,6 @@
         logging.info(f"python_debugger - pod not found for event: {event}")
         return
 
-    assert pod.metadata is not None
     finding = Finding(
         title=f"Python debugging session on pod {pod.metadata.name} in namespace {pod.metadata.namespace}:",
         source=FindingSource.MANUAL,
@@ -471,7 +456,13 @@
         return
 
     cmd = f"debug-toolkit debugger {process.pid} --port {params.port}"
-    output = load_json(RobustaPod.exec_in_debugger_pod(pod.metadata.name, pod.spec.nodeName, cmd))  # type: ignore
+    output = load_json(
+        RobustaPod.exec_in_debugger_pod(
+            pod.metadata.name,
+            pod.spec.nodeName,
+            cmd,
+        )
+    )
     finding.add_enrichment(
         [
             MarkdownBlock(
