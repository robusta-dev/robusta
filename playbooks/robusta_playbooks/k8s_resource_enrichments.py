import logging
<<<<<<< HEAD
from typing import List, cast
=======
from typing import List
>>>>>>> 183a4911

import hikaru
import kubernetes.client.exceptions
from hikaru.model import Pod, PodList

from robusta.api import (
    ActionException,
    ErrorCodes,
    FileBlock,
    KubernetesResourceEvent,
    MarkdownBlock,
    ResourceLoader,
    TableBlock,
    action,
    build_selector_query,
<<<<<<< HEAD
=======
    get_job_all_pods,
>>>>>>> 183a4911
    pod_limits,
    pod_requests,
    pod_restarts,
)

supported_resources = ["Deployment", "DaemonSet", "ReplicaSet", "Pod", "StatefulSet", "Job"]


def to_pod_row(pod: Pod, cluster_name: str) -> List:
    resource_requests = pod_requests(pod)
    resource_limits = pod_limits(pod)

    assert pod.status is not None
    assert pod.status.podIPs is not None
    assert pod.metadata is not None
    assert pod.spec is not None
    addresses = ",".join([str(address.ip) for address in pod.status.podIPs])
    return [
        pod.metadata.name,
        pod.metadata.namespace,
        cluster_name,
        pod.spec.nodeName,
        resource_limits.cpu,
        resource_requests.cpu,
        resource_limits.memory,
        resource_requests.memory,
        pod.metadata.creationTimestamp,
        pod_restarts(pod),
        addresses,
        len(pod.spec.containers),
        pod.status.phase,
    ]


@action
def related_pods(event: KubernetesResourceEvent):
    """
    Return the list of pods related to that k8s resource.
    For example, return all pods of a given k8s Deployment

    Supports Deployments, ReplicaSets, DaemonSets, StatefulSets and Pods
    """
    resource = event.get_resource()
    assert resource is not None
    if resource.kind not in supported_resources:
        raise ActionException(
            ErrorCodes.RESOURCE_NOT_SUPPORTED, f"Related pods is not supported for resource {resource.kind}"
        )

    if resource.kind == "Job":
        job_pods = get_job_all_pods(resource)
        pods = job_pods if job_pods else []
    elif resource.kind == "Pod":
        pods = [resource]
    else:
<<<<<<< HEAD
        selector = build_selector_query(resource.spec.selector)  # type: ignore
        pods = PodList.listNamespacedPod(namespace=resource.metadata.namespace, label_selector=selector).obj.items  # type: ignore
=======
        selector = build_selector_query(resource.spec.selector)
        pods = PodList.listNamespacedPod(namespace=resource.metadata.namespace, label_selector=selector).obj.items
>>>>>>> 183a4911

    rows = [to_pod_row(pod, event.get_context().cluster_name) for pod in pods]  # type: ignore

    event.add_enrichment(
        [
            TableBlock(
                table_name="related pods",
                headers=[
                    "name",
                    "namespace",
                    "cluster",
                    "node",
                    "cpu limit",
                    "cpu request",
                    "memory limit",
                    "memory request",
                    "creation_time",
                    "restarts",
                    "addresses",
                    "containers",
                    "status",
                ],
                rows=rows,
            )
        ]
    )


@action
def get_resource_yaml(event: KubernetesResourceEvent):
    """
    Export Kubernetes resources from the cluster as the yaml file.
    Expects the kind of resource, its name and namespace.
    """
    resource = event.get_resource()
    if not resource:
        logging.error("resource not found...")
        return

    assert resource.metadata is not None

    resource_kind = cast(str, resource.kind)
    namespace = cast(str, resource.metadata.namespace)
    name = cast(str, resource.metadata.name)

    try:
        loaded_resource = ResourceLoader.read_resource(
            kind=resource_kind,
            namespace=namespace,
            name=name,
        ).obj
        resource_yaml = hikaru.get_yaml(loaded_resource)  # type: ignore

        event.add_enrichment(
            [
                MarkdownBlock(f"Your YAML file for {resource_kind} {namespace}/{name}"),
                FileBlock(f"{name}.yaml", resource_yaml.encode()),
            ],
        )
    except KeyError:
        logging.error(f"{resource_kind} is not supported resource kind")
    except kubernetes.client.exceptions.ApiException as exc:
        if exc.status == 404:
            logging.error(f"{resource_kind.title()} {namespace}/{name} was not found")
        else:
            logging.error(f"A following error occurred: {str(exc)}")
    except Exception as exc:
        logging.error("Unexpected error occurred!")
        logging.exception(exc)<|MERGE_RESOLUTION|>--- conflicted
+++ resolved
@@ -1,9 +1,5 @@
 import logging
-<<<<<<< HEAD
-from typing import List, cast
-=======
 from typing import List
->>>>>>> 183a4911
 
 import hikaru
 import kubernetes.client.exceptions
@@ -19,10 +15,7 @@
     TableBlock,
     action,
     build_selector_query,
-<<<<<<< HEAD
-=======
     get_job_all_pods,
->>>>>>> 183a4911
     pod_limits,
     pod_requests,
     pod_restarts,
@@ -34,12 +27,7 @@
 def to_pod_row(pod: Pod, cluster_name: str) -> List:
     resource_requests = pod_requests(pod)
     resource_limits = pod_limits(pod)
-
-    assert pod.status is not None
-    assert pod.status.podIPs is not None
-    assert pod.metadata is not None
-    assert pod.spec is not None
-    addresses = ",".join([str(address.ip) for address in pod.status.podIPs])
+    addresses = ",".join([address.ip for address in pod.status.podIPs])
     return [
         pod.metadata.name,
         pod.metadata.namespace,
@@ -66,7 +54,6 @@
     Supports Deployments, ReplicaSets, DaemonSets, StatefulSets and Pods
     """
     resource = event.get_resource()
-    assert resource is not None
     if resource.kind not in supported_resources:
         raise ActionException(
             ErrorCodes.RESOURCE_NOT_SUPPORTED, f"Related pods is not supported for resource {resource.kind}"
@@ -78,15 +65,10 @@
     elif resource.kind == "Pod":
         pods = [resource]
     else:
-<<<<<<< HEAD
-        selector = build_selector_query(resource.spec.selector)  # type: ignore
-        pods = PodList.listNamespacedPod(namespace=resource.metadata.namespace, label_selector=selector).obj.items  # type: ignore
-=======
         selector = build_selector_query(resource.spec.selector)
         pods = PodList.listNamespacedPod(namespace=resource.metadata.namespace, label_selector=selector).obj.items
->>>>>>> 183a4911
 
-    rows = [to_pod_row(pod, event.get_context().cluster_name) for pod in pods]  # type: ignore
+    rows = [to_pod_row(pod, event.get_context().cluster_name) for pod in pods]
 
     event.add_enrichment(
         [
@@ -124,11 +106,9 @@
         logging.error("resource not found...")
         return
 
-    assert resource.metadata is not None
-
-    resource_kind = cast(str, resource.kind)
-    namespace = cast(str, resource.metadata.namespace)
-    name = cast(str, resource.metadata.name)
+    resource_kind = resource.kind
+    namespace: str = resource.metadata.namespace
+    name: str = resource.metadata.name
 
     try:
         loaded_resource = ResourceLoader.read_resource(
@@ -136,7 +116,7 @@
             namespace=namespace,
             name=name,
         ).obj
-        resource_yaml = hikaru.get_yaml(loaded_resource)  # type: ignore
+        resource_yaml = hikaru.get_yaml(loaded_resource)
 
         event.add_enrichment(
             [
