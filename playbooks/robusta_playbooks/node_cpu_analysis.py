--- conflicted
+++ resolved
@@ -2,8 +2,6 @@
 import textwrap
 
 import pygal
-<<<<<<< HEAD
-from pygal.style import DarkStyle as ChosenStyle
 
 from robusta.api import (
     FLOAT_PRECISION_LIMIT,
@@ -16,10 +14,8 @@
     NodeEvent,
     PrometheusParams,
     action,
+    charts_style,
 )
-=======
-from robusta.api import *
->>>>>>> f683b230
 
 
 @action
