--- conflicted
+++ resolved
@@ -29,7 +29,6 @@
         logging.error(f"NodeCPUEnricher was called on event without node: {event}")
         return
     node = event.get_node()
-    assert node is not None
 
     analyzer = NodeCpuAnalyzer(node, params.prometheus_url)
 
@@ -42,10 +41,6 @@
     per_pod_request = analyzer.get_per_pod_cpu_request()
     all_pod_names = list(set(per_pod_usage_unbounded.keys()).union(per_pod_request.keys()))
 
-<<<<<<< HEAD
-    assert node.metadata is not None
-=======
->>>>>>> 183a4911
     treemap = pygal.Treemap(style=charts_style())
     treemap.title = f"CPU Usage on Node {node.metadata.name}"
     treemap.value_formatter = lambda x: f"{int(x * 100)}%"
