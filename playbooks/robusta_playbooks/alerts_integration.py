import logging
from collections import defaultdict
from datetime import datetime
from string import Template
from typing import Any, Dict, List, Optional

import requests
from hikaru.model import Node

from robusta.api import (
    ActionParams,
    AlertResourceGraphEnricherParams,
    CallbackBlock,
    CallbackChoice,
    ChartValuesFormat,
    CustomGraphEnricherParams,
    ExecutionBaseEvent,
    FileBlock,
    Finding,
    FindingSource,
    ListBlock,
    MarkdownBlock,
    NamedRegexPattern,
    PodEvent,
    PrometheusKubernetesAlert,
    PrometheusParams,
    RegexReplacementStyle,
    ResourceChartItemType,
    ResourceChartResourceType,
    SlackAnnotations,
    TableBlock,
    action,
    create_chart_from_prometheus_query,
    create_graph_enrichment,
    create_resource_enrichment,
    get_node_internal_ip,
)


class SeverityParams(ActionParams):
    """
    :var severity: severity level that should be silenced.

    :example severity: warning
    """

    severity: str = "none"


@action
def severity_silencer(alert: PrometheusKubernetesAlert, params: SeverityParams):
    """
    Silence alerts with the specified severity level.
    """
    if alert.alert_severity == params.severity:
        logging.debug(f"skipping alert {alert}")
        alert.stop_processing = True


class NameSilencerParams(ActionParams):
    """
    :var names: List of alert names that should be silenced.
    """

    names: List[str]


@action
def name_silencer(alert: PrometheusKubernetesAlert, params: NameSilencerParams):
    """
    Silence named alerts.
    """
    if alert.alert_name in params.names:
        logging.debug(f"silencing alert {alert}")
        alert.stop_processing = True


class NodeRestartParams(ActionParams):
    """
    :var post_restart_silence: Period after restart to silence alerts. Seconds.
    """

    post_restart_silence: int = 300


@action
def node_restart_silencer(alert: PrometheusKubernetesAlert, params: NodeRestartParams):
    """
    Silence alerts for pods on a node that recently restarted.
    """
    if not alert.pod:
        return  # Silencing only pod alerts on NodeRestartSilencer

    # TODO: do we already have alert.Node here?
    node: Node = Node.readNode(alert.pod.spec.nodeName).obj
    if not node:
        logging.warning(f"Node {alert.pod.spec.nodeName} not found for NodeRestartSilencer for {alert}")
        return

    last_transition_times = [
        condition.lastTransitionTime for condition in node.status.conditions if condition.type == "Ready"
    ]
    if last_transition_times and last_transition_times[0]:
        node_start_time_str = last_transition_times[0]
    else:  # if no ready time, take creation time
        node_start_time_str = node.metadata.creationTimestamp

    node_start_time = datetime.strptime(node_start_time_str, "%Y-%m-%dT%H:%M:%SZ")
    alert.stop_processing = datetime.utcnow().timestamp() < (node_start_time.timestamp() + params.post_restart_silence)


@action
def default_enricher(alert: PrometheusKubernetesAlert):
    """
    Enrich an alert with the original message and labels.

    By default, this enricher is last in the processing order, so it will be added to all alerts, that aren't silenced.
    """
    labels = alert.alert.labels
    alert.add_enrichment(
        [
            TableBlock(
                [[k, v] for (k, v) in labels.items()],
                ["label", "value"],
                table_name="*Alert labels*",
            ),
        ],
        annotations={SlackAnnotations.ATTACHMENT: True},
    )


@action
def alert_definition_enricher(alert: PrometheusKubernetesAlert):
    """
    Enrich an alert with the Prometheus query that triggered the alert.
    """
    alert.add_enrichment(
        [
            MarkdownBlock(f"*Alert definition*\n```\n{alert.get_prometheus_query()}\n```"),
        ],
        annotations={SlackAnnotations.ATTACHMENT: True},
    )


@action
def graph_enricher(alert: PrometheusKubernetesAlert, params: PrometheusParams):
    """
    Enrich the alert with a graph of the Prometheus query which triggered the alert.
    """
    promql_query = alert.get_prometheus_query()
    chart = create_chart_from_prometheus_query(
        params.prometheus_url,
        promql_query,
        alert.alert.startsAt,
        include_x_axis=False,
        graph_duration_minutes=60,
    )
    alert.add_enrichment([FileBlock(f"{promql_query}.svg", chart.render())])


@action
def custom_graph_enricher(alert: PrometheusKubernetesAlert, params: CustomGraphEnricherParams):
    """
    Enrich the alert with a graph of a custom Prometheus query
    """
    chart_values_format = ChartValuesFormat[params.chart_values_format] if params.chart_values_format else None
    graph_enrichment = create_graph_enrichment(
        alert.alert.startsAt,
        alert.alert.labels,
        params.promql_query,
        prometheus_url=params.prometheus_url,
        graph_duration_minutes=params.graph_duration_minutes,
        graph_title=params.graph_title,
        chart_values_format=chart_values_format,
    )
    alert.add_enrichment([graph_enrichment])


@action
def alert_graph_enricher(alert: PrometheusKubernetesAlert, params: AlertResourceGraphEnricherParams):
    """
    Enrich the alert with a graph of a relevant resource (Pod or Node).
    """
    alert_labels = alert.alert.labels
    labels = {x: alert_labels[x] for x in alert_labels}
    node = alert.get_node()
    if node:
        internal_ip = get_node_internal_ip(node)
        if internal_ip:
            labels["node_internal_ip"] = internal_ip

    graph_enrichment = create_resource_enrichment(
        alert.alert.startsAt,
        labels,
        ResourceChartResourceType[params.resource_type],
        ResourceChartItemType[params.item_type],
        prometheus_url=params.prometheus_url,
        graph_duration_minutes=params.graph_duration_minutes,
    )
    alert.add_enrichment([graph_enrichment])


class TemplateParams(ActionParams):
    """
    :var template: The enrichment templated markdown text

    :example template: "The alertname is $alertname and the pod is $pod"
    """

    template: str = ""


@action
def template_enricher(alert: PrometheusKubernetesAlert, params: TemplateParams):
    """
    Enrich an alert with a paragraph to the alert’s description containing templated markdown.
    You can inject any of the alert’s Prometheus labels into the markdown.

    A variable like $foo will be replaced by the value of the Prometheus label foo.
    If a label isn’t present then the text “<missing>” will be used instead.

    Common variables to use are $alertname, $deployment, $namespace, and $node

    The template can include all markdown directives supported by Slack.
    Note that Slack markdown links use a different format than GitHub.
    """
    labels: Dict[str, Any] = defaultdict(lambda: "<missing>")
    labels.update(alert.alert.labels)
    template = Template(params.template)
    alert.add_enrichment(
        [MarkdownBlock(template.safe_substitute(labels))],
    )


class LogEnricherParams(ActionParams):
    """
    :var container_name: Specific container to get logs from
    :var warn_on_missing_label: Send a warning if the alert doesn't have a pod label
    :var regex_replacer_patterns: regex patterns to replace text, for example for security reasons (Note: Replacements are executed in the given order)
    :var regex_replacement_style: one of SAME_LENGTH_ASTERISKS or NAMED (See RegexReplacementStyle)
    """
<<<<<<< HEAD
    container_name: Optional[str]
=======

>>>>>>> 6fec946c
    warn_on_missing_label: bool = False
    regex_replacer_patterns: Optional[List[NamedRegexPattern]] = None
    regex_replacement_style: Optional[str] = None
    previous: bool = False


@action
def logs_enricher(event: PodEvent, params: LogEnricherParams):
    """
    Enrich the alert with pod logs
    The pod to fetch logs for is determined by the alert’s pod label from Prometheus.

    By default, if the alert has no pod this enricher will silently do nothing.
    """
    pod = event.get_pod()
    if pod is None:
        if params.warn_on_missing_label:
            event.add_enrichment(
                [MarkdownBlock("Cannot fetch logs because the pod is unknown. The alert has no `pod` label")],
            )
        return

<<<<<<< HEAD
    containers : list[str] = []
    all_statuses = pod.status.containerStatuses + pod.status.initContainerStatuses
    if params.container_name:
        containers = [params.container_name]
    elif event.get_subject().container:
        # support alerts with a container label, make sure its related to this pod.
        containers = [        
            container_status.name for container_status in all_statuses
             if container_status.name == event.get_subject().container
        ]
=======
    regex_replacement_style = (
        RegexReplacementStyle[params.regex_replacement_style] if params.regex_replacement_style else None
    )
    log_data = pod.get_logs(
        regex_replacer_patterns=params.regex_replacer_patterns,
        regex_replacement_style=regex_replacement_style,
        previous=params.previous,
    )
    if not log_data:
        return
>>>>>>> 6fec946c

    #If no container is specified, find containers in an unhealthy state. good for pending pods
    if len(containers) == 0:
        containers = [
            container_status.name for container_status in all_statuses
            if container_status.state.waiting is not None and container_status.restartCount >= 1
        ]


    for container in containers:

        regex_replacement_style = \
            RegexReplacementStyle[params.regex_replacement_style] if params.regex_replacement_style else None
        log_data = pod.get_logs(
            container=container,
            regex_replacer_patterns=params.regex_replacer_patterns,
            regex_replacement_style=regex_replacement_style,
            previous=params.previous
        )
        if not log_data:
            continue

        event.add_enrichment(
            [FileBlock(f"{pod.metadata.name}/{container}.log", log_data.encode())],
        )


class SearchTermParams(ActionParams):
    """
    :var search_term: StackOverflow search term
    """

    search_term: str


@action
def show_stackoverflow_search(event: ExecutionBaseEvent, params: SearchTermParams):
    """
    Add a finding with StackOverflow top results for the specified search term.
    This action can be used together with the stack_overflow_enricher.
    """
    url = f"https://api.stackexchange.com/2.2/search/advanced?order=desc&sort=relevance&q={params.search_term}&site=stackoverflow"
    result = requests.get(url).json()
    logging.info(f"asking on stackoverflow: url={url}")
    answers = [f"<{a['link']}|{a['title']}>" for a in result["items"]]
    finding = Finding(
        title=f"{params.search_term} StackOverflow Results",
        source=FindingSource.PROMETHEUS,
        aggregation_key="show_stackoverflow_search",
    )
    if answers:
        finding.add_enrichment([ListBlock(answers)])
    else:
        finding.add_enrichment(
            [MarkdownBlock(f'Sorry, StackOverflow doesn\'t know anything about "{params.search_term}"')]
        )
    event.add_finding(finding)


@action
def stack_overflow_enricher(alert: PrometheusKubernetesAlert):
    """
    Add a button to the alert - clicking it will show the top StackOverflow search results on this alert name.
    """
    alert_name = alert.alert.labels.get("alertname", "")
    if not alert_name:
        return
    alert.add_enrichment(
        [
            CallbackBlock(
                {
                    f'Search StackOverflow for "{alert_name}"': CallbackChoice(
                        action=show_stackoverflow_search,
                        action_params=SearchTermParams(search_term=alert_name),
                    )
                },
            )
        ]
    )<|MERGE_RESOLUTION|>--- conflicted
+++ resolved
@@ -239,11 +239,8 @@
     :var regex_replacer_patterns: regex patterns to replace text, for example for security reasons (Note: Replacements are executed in the given order)
     :var regex_replacement_style: one of SAME_LENGTH_ASTERISKS or NAMED (See RegexReplacementStyle)
     """
-<<<<<<< HEAD
+
     container_name: Optional[str]
-=======
-
->>>>>>> 6fec946c
     warn_on_missing_label: bool = False
     regex_replacer_patterns: Optional[List[NamedRegexPattern]] = None
     regex_replacement_style: Optional[str] = None
@@ -266,47 +263,36 @@
             )
         return
 
-<<<<<<< HEAD
-    containers : list[str] = []
+    containers: list[str] = []
     all_statuses = pod.status.containerStatuses + pod.status.initContainerStatuses
     if params.container_name:
         containers = [params.container_name]
     elif event.get_subject().container:
         # support alerts with a container label, make sure its related to this pod.
-        containers = [        
-            container_status.name for container_status in all_statuses
-             if container_status.name == event.get_subject().container
+        containers = [
+            container_status.name
+            for container_status in all_statuses
+            if container_status.name == event.get_subject().container
         ]
-=======
-    regex_replacement_style = (
-        RegexReplacementStyle[params.regex_replacement_style] if params.regex_replacement_style else None
-    )
-    log_data = pod.get_logs(
-        regex_replacer_patterns=params.regex_replacer_patterns,
-        regex_replacement_style=regex_replacement_style,
-        previous=params.previous,
-    )
-    if not log_data:
-        return
->>>>>>> 6fec946c
-
-    #If no container is specified, find containers in an unhealthy state. good for pending pods
+
+    # If no container is specified, find containers in an unhealthy state. good for pending pods
     if len(containers) == 0:
         containers = [
-            container_status.name for container_status in all_statuses
+            container_status.name
+            for container_status in all_statuses
             if container_status.state.waiting is not None and container_status.restartCount >= 1
         ]
 
-
     for container in containers:
 
-        regex_replacement_style = \
+        regex_replacement_style = (
             RegexReplacementStyle[params.regex_replacement_style] if params.regex_replacement_style else None
+        )
         log_data = pod.get_logs(
             container=container,
             regex_replacer_patterns=params.regex_replacer_patterns,
             regex_replacement_style=regex_replacement_style,
-            previous=params.previous
+            previous=params.previous,
         )
         if not log_data:
             continue
