from collections import defaultdict
from string import Template
from typing import Dict, Optional

from robusta.api import ActionParams, ExecutionBaseEvent, Finding, FindingSeverity, action


def _get_templating_labels(event: ExecutionBaseEvent) -> Dict:
    subject = event.get_subject()
<<<<<<< HEAD
    labels: Dict[str, str] = defaultdict(lambda: "<missing>")
    labels.update(
        {
            "name": subject.name,
            "kind": subject.subject_type,
            "namespace": subject.namespace if subject.namespace else "<missing>",
            "node": subject.node if subject.node else "<missing>",
        }
    )
=======
    labels = defaultdict(lambda: "<missing>")
    labels.update({
        "name": subject.name,
        "kind": subject.subject_type.value,
        "namespace": subject.namespace if subject.namespace else "<missing>",
        "node": subject.node if subject.node else "<missing>",
    })
>>>>>>> 9f6997b6
    return labels


class FindingOverrides(ActionParams):
    """
    :var title: Overriding finding title. Title can be templated with name/namespace/kind/node of the resource, if applicable
    :var description: Overriding finding description. Description can be templated with name/namespace/kind/node of the resource, if applicable
    :var severity: Overriding finding severity. Allowed values: DEBUG, INFO, LOW, MEDIUM, HIGH
    :example severity: DEBUG
    :example title: Resourece $kind/$namespace/$name is in trouble
    """

    title: Optional[str] = None
    description: Optional[str] = None
    severity: Optional[str] = None


@action
def customise_finding(event: ExecutionBaseEvent, params: FindingOverrides):
    """
    Overrides a finding attribute with the provided value.

    All messages from Robusta are represented as a Finding object.
    This action lets you override Finding fields to change that messages Robusta sends.
    This lets you modify messages created by other actions without needing to rewrite those actions.

    This action does not create a new Finding, it just overrides the attributes of an existing Finding.
    It must be placed as the last action in the playbook configuration, to override the attributes created by previous
    actions
    """
    severity: Optional[FindingSeverity] = FindingSeverity[params.severity] if params.severity else None

    labels = _get_templating_labels(event)

<<<<<<< HEAD
    title = Template(params.title).safe_substitute(labels) if params.title is not None else ""
    description = Template(params.description).safe_substitute(labels) if params.description is not None else ""
=======
    title: Optional[str] = Template(params.title).safe_substitute(labels) if params.title else None
    description: Optional[str] = Template(params.description).safe_substitute(labels) if params.description else None
>>>>>>> 9f6997b6

    event.override_finding_attributes(title, description, severity)


class FindingFields(ActionParams):
    """
    :var title: Finding title. Title can be templated with name/namespace/kind/node of the resource, if applicable
    :var aggregation_key: Identifier of this finding
    :var description: Finding description. Description can be templated
    :var severity: Finding severity. Allowed values: DEBUG, INFO, LOW, MEDIUM, HIGH

    :example title: "Job $name on namespace $namespace failed"
    :example aggregation_key: "Job Failure"
    :example severity: DEBUG
    """

    title: str
    aggregation_key: str
    description: Optional[str] = None
    severity: Optional[str] = "HIGH"


@action
def create_finding(event: ExecutionBaseEvent, params: FindingFields):
    """
    Create a new finding.

    All messages from Robusta are represented as a Finding object.

    This action creates a Finding that Robusta sends, with the specified fields.

    """
    labels = _get_templating_labels(event)

    event.add_finding(
        Finding(
            title=Template(params.title).safe_substitute(labels),
            description=Template(params.description).safe_substitute(labels) if params.description else None,
            aggregation_key=params.aggregation_key,
            severity=FindingSeverity.from_severity(params.severity),
            subject=event.get_subject(),
            source=event.get_source(),
        )
    )<|MERGE_RESOLUTION|>--- conflicted
+++ resolved
@@ -7,25 +7,15 @@
 
 def _get_templating_labels(event: ExecutionBaseEvent) -> Dict:
     subject = event.get_subject()
-<<<<<<< HEAD
     labels: Dict[str, str] = defaultdict(lambda: "<missing>")
     labels.update(
         {
             "name": subject.name,
-            "kind": subject.subject_type,
+            "kind": subject.subject_type.value,
             "namespace": subject.namespace if subject.namespace else "<missing>",
             "node": subject.node if subject.node else "<missing>",
         }
     )
-=======
-    labels = defaultdict(lambda: "<missing>")
-    labels.update({
-        "name": subject.name,
-        "kind": subject.subject_type.value,
-        "namespace": subject.namespace if subject.namespace else "<missing>",
-        "node": subject.node if subject.node else "<missing>",
-    })
->>>>>>> 9f6997b6
     return labels
 
 
@@ -60,13 +50,8 @@
 
     labels = _get_templating_labels(event)
 
-<<<<<<< HEAD
-    title = Template(params.title).safe_substitute(labels) if params.title is not None else ""
-    description = Template(params.description).safe_substitute(labels) if params.description is not None else ""
-=======
-    title: Optional[str] = Template(params.title).safe_substitute(labels) if params.title else None
-    description: Optional[str] = Template(params.description).safe_substitute(labels) if params.description else None
->>>>>>> 9f6997b6
+    title = Template(params.title).safe_substitute(labels) if params.title else None
+    description = Template(params.description).safe_substitute(labels) if params.description else None
 
     event.override_finding_attributes(title, description, severity)
 
