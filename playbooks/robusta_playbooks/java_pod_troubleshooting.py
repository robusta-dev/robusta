from robusta.api import *
from robusta.integrations.kubernetes.process_utils import ProcessFinder, ProcessType
from typing import List
import traceback

from robusta.integrations.kubernetes.custom_models import RobustaPod


class JavaParams(ProcessParams):
    """
    :var jtk_image: the java-toolkit image to use for debugging
    """

    jtk_image: str = None


@action
def java_process_inspector(event: PodEvent, params: JavaParams):
    """
    Displays all java-toolkit debugging options for every java process
    """
    pod = event.get_pod()
    if not pod:
        logging.info(f"Java debugging - pod not found for event: {event}")
        return
    if not params.interactive:
        logging.info(f"unable to support non interactive jdk events")
        return

    finding = Finding(
        title=f"Java debugging session on pod {pod.metadata.name} in namespace {pod.metadata.namespace}:",
        source=FindingSource.MANUAL,
        aggregation_key="java_process_inspector",
        finding_type=FindingType.REPORT,
        failure=False,
        subject=FindingSubject(
            pod.metadata.name,
            FindingSubjectType.TYPE_POD,
            pod.metadata.namespace,
        ),
    )
    process_finder = ProcessFinder(pod, params, ProcessType.JAVA)
    if not process_finder.matching_processes:
        ERROR_MESSAGE = f"No relevant processes found for java debugging."
        logging.info(ERROR_MESSAGE)
        finding.add_enrichment([MarkdownBlock(ERROR_MESSAGE)])
        return
    finding.add_enrichment(
        [
            TableBlock(
                [
                    [proc.pid, proc.exe, " ".join(proc.cmdline)]
                    for proc in process_finder.matching_processes
                ],
                ["pid", "exe", "cmdline"],
            )
        ]
    )
    finding = add_jdk_choices_to_finding(
        finding, params, process_finder.get_pids(), pod
    )
    event.add_finding(finding)


@action
def pod_jmap_pid(event: PodEvent, params: JavaParams):
    """
    Runs jmap on a specific pid in your pod
    """
    jmap_cmd = "jmap"
    aggregation_key = "pod_jmap_pid"
    run_jdk_command_on_pid(event, params, jmap_cmd, aggregation_key, pod_jmap_pid)


@action
def pod_jstack_pid(event: PodEvent, params: JavaParams):
    """
    Runs jstack on a specific pid in your pod
    """
    jstack_cmd = "jstack"
    aggregation_key = "pod_jstack_pid"
    run_jdk_command_on_pid(event, params, jstack_cmd, aggregation_key, pod_jstack_pid)


def run_jdk_command_on_pid(
    event: PodEvent,
    params: JavaParams,
    cmd: str,
    aggregation_key: str,
    retrigger_action: Callable,
):
    """
    A generic entrypoint function to run any jdk command via the java toolkit and creates a finding on it
    """
    pod = event.get_pod()
    if not pod:
        logging.info(f"{aggregation_key} - pod not found for event: {event}")
        return

    finding = Finding(
        title=f"{cmd} run on pid {params.pid} in pod {pod.metadata.name} in namespace {pod.metadata.namespace}:",
        source=FindingSource.MANUAL,
        aggregation_key=aggregation_key,
        finding_type=FindingType.REPORT,
        failure=False,
        subject=FindingSubject(
            pod.metadata.name,
            FindingSubjectType.TYPE_POD,
            pod.metadata.namespace,
        ),
    )

    if not params.pid:
        process_finder = ProcessFinder(pod, params, ProcessType.JAVA)
        process = process_finder.get_match_or_report_error(
            finding, cmd, retrigger_action, java_process_inspector
        )
        if process is None:
            error_message = f"{aggregation_key} - pid not found for event: {event}"
            logging.info(error_message)
            finding.add_enrichment([MarkdownBlock(error_message)])
            return
        params.pid = process.pid

    jdk_cmd = f"{cmd} {params.pid}"
    try:
        jdk_output = run_java_toolkit_command(jdk_cmd, pod, params.jtk_image)
        finding.add_enrichment(
            [
                [MarkdownBlock(f"{aggregation_key} ran on process [{params.pid}")],
                FileBlock(f"{aggregation_key}_{params.pid}.txt", jdk_output.encode()),
            ]
        )
    except Exception:
        finding.add_enrichment([MarkdownBlock(f"```{traceback.format_exc()}```")])
    finally:
        event.add_finding(finding)


def run_java_toolkit_command(jdk_cmd: str, pod: RobustaPod, override_jtk_image: str):
    java_toolkit_cmd = f"java-toolkit {jdk_cmd}"
    if override_jtk_image:
        return RobustaPod.exec_in_java_pod(
            pod.metadata.name,
            pod.spec.nodeName,
            java_toolkit_cmd,
            override_jtk_image=override_jtk_image,
        )
    return RobustaPod.exec_in_java_pod(
        pod.metadata.name, pod.spec.nodeName, java_toolkit_cmd
    )


<<<<<<< HEAD
def add_jdk_choices_to_finding(
    finding: Finding, params: JavaParams, pids: List[int], pod: RobustaPod
) -> Finding:
    finding.add_enrichment([MarkdownBlock(f"Please select a JDK debugging choice:")])
=======
def add_jdk_choices_to_finding(finding: Finding, params: JavaParams, pids: List[int], pod: RobustaPod):
    finding.add_enrichment(
        [MarkdownBlock(f"Please select a Java troubleshooting choice:")]
    )
>>>>>>> e3cd2ea4
    choices = {}
    for pid in pids:
        logging.info(f"jdk_choices_in_finding_for_pid {pid}")
        updated_params = params.copy()
        updated_params.process_substring = ""
        updated_params.pid = pid
        choices[f"jmap {updated_params.pid}"] = CallbackChoice(
            action=pod_jmap_pid,
            action_params=updated_params,
            kubernetes_object=pod,
        )
        choices[f"jstack {updated_params.pid}"] = CallbackChoice(
            action=pod_jstack_pid,
            action_params=updated_params,
            kubernetes_object=pod,
        )
    finding.add_enrichment(
        [
            CallbackBlock(choices),
            MarkdownBlock(
                "*After clicking a button please wait up to 120 seconds for a response*"
            ),
        ]
    )
    return finding<|MERGE_RESOLUTION|>--- conflicted
+++ resolved
@@ -151,17 +151,10 @@
     )
 
 
-<<<<<<< HEAD
 def add_jdk_choices_to_finding(
     finding: Finding, params: JavaParams, pids: List[int], pod: RobustaPod
 ) -> Finding:
-    finding.add_enrichment([MarkdownBlock(f"Please select a JDK debugging choice:")])
-=======
-def add_jdk_choices_to_finding(finding: Finding, params: JavaParams, pids: List[int], pod: RobustaPod):
-    finding.add_enrichment(
-        [MarkdownBlock(f"Please select a Java troubleshooting choice:")]
-    )
->>>>>>> e3cd2ea4
+    finding.add_enrichment([MarkdownBlock(f"Please select a Java troubleshooting choice:")])
     choices = {}
     for pid in pids:
         logging.info(f"jdk_choices_in_finding_for_pid {pid}")
