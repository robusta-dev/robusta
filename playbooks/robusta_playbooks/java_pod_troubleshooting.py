--- conflicted
+++ resolved
@@ -5,11 +5,8 @@
 
 from robusta.integrations.kubernetes.custom_models import RobustaPod
 
-<<<<<<< HEAD
 from robusta.core.reporting.finding_subjects import PodFindingSubject
 
-=======
->>>>>>> ecf4a26f
 
 class JavaParams(ProcessParams):
     """
@@ -36,17 +33,9 @@
         title=f"Java debugging session on pod {pod.metadata.name} in namespace {pod.metadata.namespace}:",
         source=FindingSource.MANUAL,
         aggregation_key="java_process_inspector",
-<<<<<<< HEAD
         subject=PodFindingSubject(pod),
-=======
         finding_type=FindingType.REPORT,
         failure=False,
-        subject=FindingSubject(
-            pod.metadata.name,
-            FindingSubjectType.TYPE_POD,
-            pod.metadata.namespace,
-        ),
->>>>>>> ecf4a26f
     )
     process_finder = ProcessFinder(pod, params, ProcessType.JAVA)
     if not process_finder.matching_processes:
@@ -110,17 +99,9 @@
         title=f"{cmd} run on pid {params.pid} in pod {pod.metadata.name} in namespace {pod.metadata.namespace}:",
         source=FindingSource.MANUAL,
         aggregation_key=aggregation_key,
-<<<<<<< HEAD
         subject=PodFindingSubject(pod),
-=======
         finding_type=FindingType.REPORT,
         failure=False,
-        subject=FindingSubject(
-            pod.metadata.name,
-            FindingSubjectType.TYPE_POD,
-            pod.metadata.namespace,
-        ),
->>>>>>> ecf4a26f
     )
 
     if not params.pid:
