--- conflicted
+++ resolved
@@ -93,14 +93,8 @@
             action_params.cluster_name,
         )
     else:  # update
-<<<<<<< HEAD
-        old_spec = event.old_obj.spec if event.old_obj else None  # type: ignore
-        # we have a change in the spec
-        if obj_diff(event.obj.spec, old_spec, action_params.ignored_changes):  # type: ignore
-=======
         old_spec = event.old_obj.spec if event.old_obj else None
         if obj_diff(event.obj.spec, old_spec, action_params.ignored_changes):  # we have a change in the spec
->>>>>>> 183a4911
             git_repo.commit_push(
                 hikaru.get_yaml(event.obj.spec),  # type: ignore
                 path,
