--- conflicted
+++ resolved
@@ -1,11 +1,7 @@
 # TODO: turn this into a bot that prints statistics/a graph of changes at the end of the day/week
 # on what changed the most
 import logging
-<<<<<<< HEAD
-from typing import Dict, cast
-=======
 from typing import Dict
->>>>>>> 183a4911
 
 from pydantic import BaseModel
 
@@ -27,8 +23,7 @@
         if not deployment:
             logging.info(f"count_pod_creations - no deployment for event: {DeploymentEvent}")
             return
-        assert deployment.metadata is not None
-        name = cast(str, deployment.metadata.name)
+        name = deployment.metadata.name
         value = data.changes_per_deployment.get(name, 0)
         data.changes_per_deployment[name] = value + 1
 
