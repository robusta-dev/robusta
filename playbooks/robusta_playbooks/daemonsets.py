import logging
import textwrap
<<<<<<< HEAD
from typing import Dict
=======
>>>>>>> 183a4911

from hikaru.model import DaemonSet, Node, NodeList

from robusta.api import (
    CallbackBlock,
    CallbackChoice,
    DaemonSetEvent,
    ExecutionBaseEvent,
    Finding,
    FindingSource,
    KubernetesFieldsBlock,
    MarkdownBlock,
    PrometheusKubernetesAlert,
    RobustaPod,
    action,
    does_daemonset_have_toleration,
    does_node_have_taint,
)


@action
def daemonset_fix_config(event: ExecutionBaseEvent):
    finding = Finding(
        title="Proposed fix",
        source=FindingSource.CALLBACK,
        aggregation_key="daemonset_fix_config",
    )
    finding.add_enrichment(
        [
            MarkdownBlock(
                textwrap.dedent(
                    """\
                    Add the following to your daemonset pod-template:
                    ```
                    tolerations:
                    - effect: NoSchedule
                    key: ToBeDeletedByClusterAutoscaler
                    operator: Exists
                    ```"""
                )
            )
        ]
    )

    finding.add_enrichment(
        [
            MarkdownBlock(
                "This will tell Kubernetes that it is OK if daemonsets keep running while a node shuts down. "
                "This is desirable for daemonsets like elasticsearch which should keep gathering logs while the "
                "node shuts down."
                ""
            )
        ]
    )
    event.add_finding(finding)


@action
def daemonset_silence_false_alarm(event: ExecutionBaseEvent):
    finding = Finding(
        title="Silence the alert",
        source=FindingSource.CALLBACK,
        aggregation_key="daemonset_silence_false_alarm",
    )
    finding.add_enrichment(
        [
            MarkdownBlock(
                textwrap.dedent(
                    """\
                    Add the following to your `active_playbooks.yaml`:
                    ```
                    - name: "alerts_integration"
                        action_params:
                        alerts_config:
                            (...)
                            - alert_name: "KubernetesDaemonsetMisscheduled"
                            (...)
                            silencers:
                                - name: "DaemonsetMisscheduledSmartSilencer"
                    ```"""
                )
            )
        ]
    )

    finding.add_enrichment(
        [
            MarkdownBlock(
                "This will silence the KubernetesDaemonsetMisscheduled alert when the known false alarm occurs but not under "
                "other conditions."
                ""
            )
        ]
    )
    event.add_finding(finding)


@action
def daemonset_status_enricher(event: DaemonSetEvent):
    """
    Enrich the finding with daemon set stats.

    Includes recommendations for the identified cause.
    """
    ds = event.get_daemonset()
    if not ds:
        logging.error(f"cannot run DaemonsetEnricher on event with no daemonset: {event}")
        return

    assert ds.metadata is not None
    event.add_enrichment(
        [
            MarkdownBlock(f"*Daemonset Stats for {ds.metadata.name}*"),
            KubernetesFieldsBlock(
                ds,
                [
                    "status.desiredNumberScheduled",
                    "status.currentNumberScheduled",
                    "status.numberAvailable",
                    "status.numberMisscheduled",
                ],
            ),
            MarkdownBlock(
                "_Daemonset lifecycle: pods start out as desired, then get scheduled, and then become available. "
                "If Kubernetes then decides a pod shouldn't be running on a node after all, it becomes "
                "misscheduled._"
            ),
        ]
    )


# checks if the issue described here: https://blog.florentdelannoy.com/blog/2020/kube-daemonset-misscheduled/
# we check for it in the simplest way possible to avoid re-implementing k8s' scheduling logic for taints ourselves
def check_for_known_mismatch_false_alarm(ds: DaemonSet) -> bool:
    # if the daemonset was configured with an appropriate toleration, this false alarm isn't possible
    if does_daemonset_have_toleration(ds, "ToBeDeletedByClusterAutoscaler"):
        logging.info("daemonset is configured properly, so we don't have the known mismatch false alarm")
        return False

<<<<<<< HEAD
    assert ds.metadata is not None
    assert ds.metadata.namespace is not None
    assert ds.metadata.uid is not None
    nodes_by_name: Dict[str, Node] = {n.metadata.name: n for n in NodeList.listNode().obj.items}  # type: ignore
=======
    nodes_by_name = {n.metadata.name: n for n in NodeList.listNode().obj.items}
>>>>>>> 183a4911
    ds_pods = RobustaPod.find_pods_with_direct_owner(ds.metadata.namespace, ds.metadata.uid)

    # look for at least one node where the false alarm is present
    for pod in ds_pods:
        assert pod.spec is not None
        if pod.spec.nodeName not in nodes_by_name:
            # we probably have a node that was created between the time we fetched the nodes and the time we fetched
            # the pods
            logging.warning(f"we have a pod not running on a known node. pod={pod}")
            continue

        relevant_node: Node = nodes_by_name[pod.spec.nodeName]
        if does_node_have_taint(relevant_node, "ToBeDeletedByClusterAutoscaler"):
            logging.info("we found a cluster being deleted by the autoscaler - we have the known mismatch false alert")
            return True

    return False


@action
def daemonset_misscheduled_smart_silencer(alert: PrometheusKubernetesAlert):
    """
    Silence daemonset misscheduled alert finding if it's a known false alarm.
    """
    if not alert.daemonset:
        return
    alert.stop_processing = check_for_known_mismatch_false_alarm(alert.daemonset)


@action
def daemonset_misscheduled_analysis_enricher(event: DaemonSetEvent):
    """
    Enrich the alert finding with analysis and possible causes for the misscheduling, if the cause is identified.
    """
    ds = event.get_daemonset()
    if not ds:
        logging.error(f"cannot run DaemonsetMisscheduledAnalysis on event with no daemonset: {event}")
        return

    if not check_for_known_mismatch_false_alarm(ds):
        return

    event.add_enrichment(
        [
            MarkdownBlock(
                "*Alert Cause*\n This specific firing of the alert is a *known false alarm* which occurs when the "
                "cluster autoscaler removes nodes running daemonsets which didn't explicitly request to remain running "
                "during node-shutdown."
            ),
            MarkdownBlock(
                textwrap.dedent(
                    """\
                    (<https://blog.florentdelannoy.com/blog/2020/kube-daemonset-misscheduled/|Learn more>).

                    *Remediation*
                    Would you like to:

                    1. Fix the daemonset configuration to avoid the false alarm
                    2. Use Robusta to silence the false alarm while passing through real alerts.

                    Choose an option below to learn more."""
                )
            ),
            CallbackBlock(
                choices={
                    "Fix the Configuration": CallbackChoice(action=daemonset_fix_config),
                    "Silence the false alarm": CallbackChoice(action=daemonset_silence_false_alarm),
                },
            ),
        ]
    )<|MERGE_RESOLUTION|>--- conflicted
+++ resolved
@@ -1,9 +1,5 @@
 import logging
 import textwrap
-<<<<<<< HEAD
-from typing import Dict
-=======
->>>>>>> 183a4911
 
 from hikaru.model import DaemonSet, Node, NodeList
 
@@ -143,14 +139,10 @@
         logging.info("daemonset is configured properly, so we don't have the known mismatch false alarm")
         return False
 
-<<<<<<< HEAD
     assert ds.metadata is not None
     assert ds.metadata.namespace is not None
     assert ds.metadata.uid is not None
-    nodes_by_name: Dict[str, Node] = {n.metadata.name: n for n in NodeList.listNode().obj.items}  # type: ignore
-=======
     nodes_by_name = {n.metadata.name: n for n in NodeList.listNode().obj.items}
->>>>>>> 183a4911
     ds_pods = RobustaPod.find_pods_with_direct_owner(ds.metadata.namespace, ds.metadata.uid)
 
     # look for at least one node where the false alarm is present
