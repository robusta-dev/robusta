import datetime
import logging
from enum import Enum
from typing import List, Optional, Tuple

from hikaru.model.rel_1_26 import Pod, PodList
from robusta.api import (
    ActionException,
    BaseBlock,
    ErrorCodes,
    KubernetesResourceEvent,
    MarkdownBlock,
    action,
    build_selector_query,
    get_crash_report_blocks,
    get_image_pull_backoff_blocks,
    get_job_all_pods,
    get_pending_pod_blocks,
    parse_kubernetes_datetime_to_ms,
)
from robusta.core.playbooks.pod_utils.imagepull_utils import get_pod_issue_message_and_reason


class PodIssue(str, Enum):
    ImagePullBackoff = "ImagePullBackoff"
    Pending = "Pending"
    CrashloopBackoff = "CrashloopBackoff"
    Crashing = "Crashing"
    NoneDetected = "NoneDetected"


supported_resources = ["Deployment", "DaemonSet", "ReplicaSet", "Pod", "StatefulSet", "Job"]


@action
def pod_issue_investigator(event: KubernetesResourceEvent):
    """
    Enriches alert with a finding that investigates the pods issues
    Note:
        The only supported resources for investigation are "Deployment", "DaemonSet", "ReplicaSet", "Pod", "StatefulSet", "Job"
    """
    resource = event.get_resource()
    if resource.kind not in supported_resources:
        raise ActionException(
            ErrorCodes.RESOURCE_NOT_SUPPORTED, f"Pod investigator is not supported for resource {resource.kind}"
        )

    if resource.kind == "Job":
        job_pods = get_job_all_pods(resource)
        pods = job_pods if job_pods else []
    elif resource.kind == "Pod":
        pods = [resource]
    else:
        # if the kind is Deployment", "DaemonSet", "ReplicaSet", "StatefulSet"
        selector = build_selector_query(resource.spec.selector)
        pods = PodList.listNamespacedPod(namespace=resource.metadata.namespace, label_selector=selector).obj.items

    pods_with_issues = [pod for pod in pods if detect_pod_issue(pod) != PodIssue.NoneDetected]
    if not pods_with_issues:
        logging.info(f"No pod issues discovered for {resource.kind} {resource.metadata.name}")
        return
    # Investigate first issue found
    first_pod = pods_with_issues[0]
    pod_issue = detect_pod_issue(first_pod)
    message, reason = get_pod_issue_message_and_reason(first_pod)
    report_pod_issue(event, pods_with_issues, pod_issue, message, reason)


def detect_pod_issue(pod: Pod) -> PodIssue:
    if has_image_pull_issue(pod):
        return PodIssue.ImagePullBackoff
    elif is_crashlooping(pod):
        return PodIssue.CrashloopBackoff
    elif had_recent_crash(pod):
        return PodIssue.Crashing
    elif is_pod_pending(pod):
        return PodIssue.Pending
    return PodIssue.NoneDetected


def is_pod_pending(pod: Pod) -> bool:
    return pod.status.phase.lower() == "pending"


def is_crashlooping(pod: Pod) -> bool:
    all_statuses = pod.status.containerStatuses + pod.status.initContainerStatuses
    crashlooping_containers = [
        container_status
        for container_status in all_statuses
        if container_status.state.waiting is not None
        and container_status.restartCount > 1
        and "CrashloopBackOff" in container_status.state.waiting.reason
    ]
    return len(crashlooping_containers) > 0


def timestamp_in_last_15_minutes(timestamp: str) -> bool:
    # most relevant alerts are fired on issues that occurred in the last 15 minutes
    time_ms = parse_kubernetes_datetime_to_ms(timestamp)
    timestamp_happened = datetime.datetime.fromtimestamp(time_ms / 1000)
    now = datetime.datetime.now()
    last_15_minutes = datetime.timedelta(minutes=15)
    return now - timestamp_happened < last_15_minutes


def had_recent_crash(pod: Pod) -> bool:
    # is a pod is crashlooping but currently running it won't have the state.waiting.reason crashloop backoff
    all_statuses = pod.status.containerStatuses + pod.status.initContainerStatuses
    crashing_containers = [
        container_status
        for container_status in all_statuses
        if container_status.lastState.terminated is not None
        and container_status.lastState.terminated.reason == "Error"
        and timestamp_in_last_15_minutes(container_status.lastState.terminated.finishedAt)
    ]
    return len(crashing_containers) > 0


def has_image_pull_issue(pod: Pod) -> bool:
    all_statuses = pod.status.containerStatuses + pod.status.initContainerStatuses
    image_pull_statuses = [
        container_status
        for container_status in all_statuses
        if container_status.state.waiting is not None
        and container_status.state.waiting.reason in ["ImagePullBackOff", "ErrImagePull"]
    ]
    return len(image_pull_statuses) > 0


def report_pod_issue(
    event: KubernetesResourceEvent, pods: List[Pod], issue: PodIssue, message: Optional[str], reason: Optional[str]
):
    # find pods with issues
    pods_with_issue = [pod for pod in pods if detect_pod_issue(pod) == issue]
    pod_names = [pod.metadata.name for pod in pods_with_issue]
    expected_pods = get_expected_replicas(event)
    message_string = f"{len(pod_names)}/{expected_pods} pod(s) are in {issue} state. "
    resource = event.get_resource()
    if resource.kind == "Job":
        message_string = f"{len(pod_names)} pod(s) are in {issue} state. "

    # no need to report here if len(pods) != expected_pods since there are mismatch enrichers

    blocks: List[BaseBlock] = [MarkdownBlock(message_string)]
    # get blocks from specific pod issue
    additional_blocks = get_pod_issue_blocks(pods_with_issue[0])

    if additional_blocks:
        blocks.append(MarkdownBlock(f"\n\n*{pod_names[0]}* was picked for investigation\n"))
        blocks.extend(additional_blocks)
        event.add_enrichment(blocks)

    if reason:
<<<<<<< HEAD
        event.add_enrichment([MarkdownBlock(f"\n\n{reason}: {message}")])
=======
        # Update findings' descriptions.
        if message is None:
            message = "unknown"
        event.extend_description(f"{reason}: {message}")
>>>>>>> 579c86eb


def get_expected_replicas(event: KubernetesResourceEvent) -> int:
    resource = event.get_resource()
    kind = resource.kind
    try:
        if kind == "Deployment" or kind == "StatefulSet":
            return resource.spec.replicas if resource.spec.replicas is not None else 1
        elif kind == "DaemonSet":
            return 0 if not resource.status.desired_number_scheduled else resource.status.desired_number_scheduled
        elif kind == "Pod":
            return 1
        return 0
    except Exception:
        logging.error(f"Failed to extract total pods from {resource}", exc_info=True)
    return 1


def get_pod_issue_blocks(pod: Pod) -> Optional[List[BaseBlock]]:
    if has_image_pull_issue(pod):
        return get_image_pull_backoff_blocks(pod)
    elif is_pod_pending(pod):
        return get_pending_pod_blocks(pod)
    elif is_crashlooping(pod):
        return get_crash_report_blocks(pod)
    elif had_recent_crash(pod):
        return get_crash_report_blocks(pod)
    return None<|MERGE_RESOLUTION|>--- conflicted
+++ resolved
@@ -151,14 +151,7 @@
         event.add_enrichment(blocks)
 
     if reason:
-<<<<<<< HEAD
-        event.add_enrichment([MarkdownBlock(f"\n\n{reason}: {message}")])
-=======
-        # Update findings' descriptions.
-        if message is None:
-            message = "unknown"
         event.extend_description(f"{reason}: {message}")
->>>>>>> 579c86eb
 
 
 def get_expected_replicas(event: KubernetesResourceEvent) -> int:
