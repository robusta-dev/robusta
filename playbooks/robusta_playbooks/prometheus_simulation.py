from datetime import datetime
from typing import Dict, Optional

import requests
from robusta.api import ActionParams, AlertManagerEvent, ExecutionBaseEvent, action


class PrometheusAlertParams(ActionParams):
    """
    :var alert_name: Simulated alert name.
    :var pod_name: Pod name, for a simulated pod alert.
<<<<<<< HEAD
    :var node_name: Node name, for a simulated node alert.
    :var deployment_name: Deployment name, for a simulated deployment alert.
    :var container_name: Container name, for adding a label on container.
=======
    :var job_name: Job name, for a simulated Job alert.
>>>>>>> 874ce846
    :var namespace: Pod namespace, for a simulated pod alert.
    :var service: service name, for additional prometheus labels.
    :var status: Simulated alert status. firing/resolved.
    :var severity: Simulated alert severity.
    :var description: Simulated alert description.
    :var generator_url: Prometheus generator_url. Some enrichers, use this attribute to query Prometheus.
    """

    alert_name: str
    pod_name: Optional[str] = None
    node_name: Optional[str] = None
    deployment_name: Optional[str] = None
<<<<<<< HEAD
    container_name: Optional[str] = None
=======
    service: Optional[str] = None
    job_name: Optional[str] = None
>>>>>>> 874ce846
    namespace: str = "default"
    status: str = "firing"
    severity: str = "error"
    description: str = "simulated prometheus alert"
    generator_url = ""


@action
def prometheus_alert(event: ExecutionBaseEvent, prometheus_event_data: PrometheusAlertParams):
    """
    Simulate Prometheus alert sent to the Robusta runner.
    Can be used for testing, when implementing actions triggered by Prometheus alerts.

    See the full parameters if you need to simulate an alert on a Pod or Node.
    """
    labels = {
        "severity": prometheus_event_data.severity,
        "namespace": prometheus_event_data.namespace,
        "alertname": prometheus_event_data.alert_name,
    }
    if prometheus_event_data.pod_name is not None:
        labels["pod"] = prometheus_event_data.pod_name
    if prometheus_event_data.node_name is not None:
        labels["node"] = prometheus_event_data.node_name
    if prometheus_event_data.deployment_name is not None:
        labels["deployment"] = prometheus_event_data.deployment_name
<<<<<<< HEAD
    if prometheus_event_data.container_name is not None:
        labels["container"] = prometheus_event_data.container_name
=======
    if prometheus_event_data.service is not None:
        labels["service"] = prometheus_event_data.service
    if prometheus_event_data.job_name is not None:
        labels["job"] = prometheus_event_data.job_name
>>>>>>> 874ce846

    prometheus_event = AlertManagerEvent(
        **{
            "status": prometheus_event_data.status,
            "description": prometheus_event_data.description,
            "externalURL": "",
            "groupKey": "{}/{}:{}",
            "version": "1",
            "receiver": "robusta receiver",
            "alerts": [
                {
                    "status": prometheus_event_data.status,
                    "endsAt": datetime.now(),
                    "startsAt": datetime.now(),
                    "generatorURL": prometheus_event_data.generator_url,
                    "labels": labels,
                    "annotations": {},
                }
            ],
        }
    )
    headers = {"Content-type": "application/json"}
    return requests.post(
        "http://localhost:5000/api/alerts",
        data=prometheus_event.json(),
        headers=headers,
    )


class AlertManagerEventParams(ActionParams):
    event: Dict


@action
def handle_alertmanager_event(event: ExecutionBaseEvent, alert_manager_event: AlertManagerEventParams):
    """
    Handle alert manager event, as a Robusta action.
    """
    prometheus_event = AlertManagerEvent(**alert_manager_event.event)
    headers = {"Content-type": "application/json"}
    return requests.post(
        "http://localhost:5000/api/alerts",
        data=prometheus_event.json(),
        headers=headers,
    )<|MERGE_RESOLUTION|>--- conflicted
+++ resolved
@@ -9,13 +9,10 @@
     """
     :var alert_name: Simulated alert name.
     :var pod_name: Pod name, for a simulated pod alert.
-<<<<<<< HEAD
     :var node_name: Node name, for a simulated node alert.
     :var deployment_name: Deployment name, for a simulated deployment alert.
     :var container_name: Container name, for adding a label on container.
-=======
     :var job_name: Job name, for a simulated Job alert.
->>>>>>> 874ce846
     :var namespace: Pod namespace, for a simulated pod alert.
     :var service: service name, for additional prometheus labels.
     :var status: Simulated alert status. firing/resolved.
@@ -28,12 +25,9 @@
     pod_name: Optional[str] = None
     node_name: Optional[str] = None
     deployment_name: Optional[str] = None
-<<<<<<< HEAD
     container_name: Optional[str] = None
-=======
     service: Optional[str] = None
     job_name: Optional[str] = None
->>>>>>> 874ce846
     namespace: str = "default"
     status: str = "firing"
     severity: str = "error"
@@ -60,15 +54,12 @@
         labels["node"] = prometheus_event_data.node_name
     if prometheus_event_data.deployment_name is not None:
         labels["deployment"] = prometheus_event_data.deployment_name
-<<<<<<< HEAD
     if prometheus_event_data.container_name is not None:
         labels["container"] = prometheus_event_data.container_name
-=======
     if prometheus_event_data.service is not None:
         labels["service"] = prometheus_event_data.service
     if prometheus_event_data.job_name is not None:
         labels["job"] = prometheus_event_data.job_name
->>>>>>> 874ce846
 
     prometheus_event = AlertManagerEvent(
         **{
