--- conflicted
+++ resolved
@@ -12,11 +12,8 @@
 from node_cpu_analysis import do_node_cpu_analysis
 from oom_killer import do_show_recent_oom_kills
 from node_enrichments import node_running_pods, node_allocatable_resources
-<<<<<<< HEAD
 from daemonsets import do_daemonset_mismatch_analysis, do_daemonset_enricher, check_for_known_mismatch_false_alarm
-=======
 from bash_enrichments import pod_bash_enrichment
->>>>>>> 22f02b6d
 
 
 class Silencer:
@@ -191,7 +188,6 @@
         alert.report_blocks.extend(do_show_recent_oom_kills(alert.node))
 
 
-<<<<<<< HEAD
 class DaemonsetMisscheduledAnalysis (Enricher):
 
     def enrich(self, alert: PrometheusKubernetesAlert):
@@ -208,7 +204,7 @@
             logging.error(f"cannot run DaemonsetEnricher on alert with no daemonset object: {alert}")
             return
         alert.report_blocks.extend(do_daemonset_enricher(alert.daemonset))
-=======
+
 class PodBashEnricher (Enricher):
 
     def enrich(self, alert: PrometheusKubernetesAlert):
@@ -216,7 +212,6 @@
             logging.error(f"cannot run PodBashEnricher on alert with no pod object: {alert}")
             return
         alert.report_blocks.extend(pod_bash_enrichment(alert.pod.metadata.name, alert.pod.metadata.namespace, self.params.get("bash_command")))
->>>>>>> 22f02b6d
 
 
 DEFAULT_ENRICHER = "AlertDefaults"
