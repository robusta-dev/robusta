# Changelog

<<<<<<< HEAD
## v0.4.51

**New Features**:

- Sinks - **Breaking Changes**: From now on, no need to explicitly publish playbook results to a specific target.

  Within the playbook's code we only need to create a `Finding` object. It will be published to the configured `sinks`

  For example:
  instead of writing:

  `send_to_slack(...)`

  write:

  `event.finding = Finding(title="...")`

- Slack api key: Slack api key was moved from the `runner` deployment file, into the slack sink configuration in the `active_playbooks.yaml` configuration file.

## v0.4.50

**New Features**:

- New enrichers: NodeBashEnricher, CPUThrottlingAnalysis, and DeploymentStatusEnricher
- Add a log line when an alert is silenced. The format is `Silencing alert {alert_name} due to silencer {silencer_name}`

**Bug Fixes**:

- Fix handling of Slack messages with very long titles or contents. This bug caused certain alerts to be dropped and not forwarded to Slack.

**Other Changes**:

- Minor formatting and styling changes to Slack messages
- Documentation improvements

## v0.4.46

**Breaking Changes:**

- The json format for deployment_babysitter events sent to Kafka was updated.

**New Features**:

- New `pod_babysitter` which is similar to the `deployment_babysitter` but tracks pods.

## v0.4.45

**Upgrade Steps:**

- If you use the `alerts_integration` playbook and set an override for the default_enricher:
  - Update the `default_enricher` field from `default_enricher: your_enricher` to:

```yaml
default_enrichers:
  - name: "your_enricher"`
```

**Breaking Changes:**

- The `default_enricher` field for the `alerts_integration` playbook was changed from a string to an array.
=======
[See the release notes for each version on GitHub](https://github.com/robusta-dev/robusta/releases)
>>>>>>> e586430c
<|MERGE_RESOLUTION|>--- conflicted
+++ resolved
@@ -1,66 +1,3 @@
 # Changelog
 
-<<<<<<< HEAD
-## v0.4.51
-
-**New Features**:
-
-- Sinks - **Breaking Changes**: From now on, no need to explicitly publish playbook results to a specific target.
-
-  Within the playbook's code we only need to create a `Finding` object. It will be published to the configured `sinks`
-
-  For example:
-  instead of writing:
-
-  `send_to_slack(...)`
-
-  write:
-
-  `event.finding = Finding(title="...")`
-
-- Slack api key: Slack api key was moved from the `runner` deployment file, into the slack sink configuration in the `active_playbooks.yaml` configuration file.
-
-## v0.4.50
-
-**New Features**:
-
-- New enrichers: NodeBashEnricher, CPUThrottlingAnalysis, and DeploymentStatusEnricher
-- Add a log line when an alert is silenced. The format is `Silencing alert {alert_name} due to silencer {silencer_name}`
-
-**Bug Fixes**:
-
-- Fix handling of Slack messages with very long titles or contents. This bug caused certain alerts to be dropped and not forwarded to Slack.
-
-**Other Changes**:
-
-- Minor formatting and styling changes to Slack messages
-- Documentation improvements
-
-## v0.4.46
-
-**Breaking Changes:**
-
-- The json format for deployment_babysitter events sent to Kafka was updated.
-
-**New Features**:
-
-- New `pod_babysitter` which is similar to the `deployment_babysitter` but tracks pods.
-
-## v0.4.45
-
-**Upgrade Steps:**
-
-- If you use the `alerts_integration` playbook and set an override for the default_enricher:
-  - Update the `default_enricher` field from `default_enricher: your_enricher` to:
-
-```yaml
-default_enrichers:
-  - name: "your_enricher"`
-```
-
-**Breaking Changes:**
-
-- The `default_enricher` field for the `alerts_integration` playbook was changed from a string to an array.
-=======
-[See the release notes for each version on GitHub](https://github.com/robusta-dev/robusta/releases)
->>>>>>> e586430c
+[See the release notes for each version on GitHub](https://github.com/robusta-dev/robusta/releases)