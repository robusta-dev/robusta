--- conflicted
+++ resolved
@@ -25,11 +25,7 @@
 colorlog = "^5.0.1"
 pydantic = "^1.8.1"
 kubernetes = "^26.1.0"
-<<<<<<< HEAD
-hikaru = "^1.0.0"
-=======
 hikaru = "^1.0.1"
->>>>>>> f91d57a1
 click-spinner = "^0.1.10"
 pymsteams = "^0.1.16"
 supabase-py = { version = "^0.0.2", optional = true}
