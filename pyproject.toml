--- conflicted
+++ resolved
@@ -66,13 +66,9 @@
 fpdf2 = "^2.7.1"
 attrs = "^23.1.0"
 prometrix = "0.1.10"
-<<<<<<< HEAD
-rocketchat-api = "^1.30.0"
-=======
 hikaru-model-26 = "^1.1.1"
 apprise = "^1.5.0"
 
->>>>>>> 6f293d22
 [tool.poetry.dev-dependencies]
 pre-commit = "^2.13.0"
 pytest = "^6.2.4"
