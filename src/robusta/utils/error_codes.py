--- conflicted
+++ resolved
@@ -1,6 +1,5 @@
 from enum import Enum
 from typing import Optional
-
 
 
 class ErrorCodes(Enum):
@@ -19,9 +18,6 @@
     ACTION_NOT_FOUND = 4603
     NOT_EXTERNAL_ACTION = 4604
     EVENT_PARAMS_INSTANTIATION_FAILED = 4605
-<<<<<<< HEAD
-    EVENT_INSTANTIATION_FAILED = 4606
-=======
     EVENT_INSTANTIATION_FAILED = 4606
 
     ACTION_UNEXPECTED_ERROR = 4700
@@ -33,13 +29,9 @@
     ADD_SILENCE_FAILED = 5002
 
 
-    
-
-
 class ActionException(Exception):
-    def __init__(self, error : ErrorCodes, msg: Optional[str] = None):
+    def __init__(self, error: ErrorCodes, msg: Optional[str] = None):
         super().__init__(msg)
-        self.msg : Optional[str] = msg
-        self.code : int = error.value
-        self.type : str = error.name
->>>>>>> f683b230
+        self.msg: Optional[str] = msg
+        self.code: int = error.value
+        self.type: str = error.name