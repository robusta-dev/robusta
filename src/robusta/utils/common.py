--- conflicted
+++ resolved
@@ -36,28 +36,11 @@
         except Exception:
             pass  # in case the field doesn't exist on this object
 
-<<<<<<< HEAD
     return duplication
-
-
-def parse_query_string(query_string: str) -> Dict[str, List[str]]:
-    if not query_string:
-        return {}
-    query_params = parse_qs(query_string, keep_blank_values=True)
-    parsed_params = defaultdict(list)
-
-    for key, values in query_params.items():
-        for value in values:
-            parsed_params[key].append(value)
-
-    return parsed_params
 
 
 def index_of(array: list, predicate):
     for i in range(len(array)):
         if predicate(array[i]):
             return i
-    return None
-=======
-    return duplication
->>>>>>> f69bc3db
+    return None