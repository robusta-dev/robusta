--- conflicted
+++ resolved
@@ -160,84 +160,6 @@
     )
 
 
-<<<<<<< HEAD
-@app.command()
-def deploy(playbooks_directory: str):
-    """deploy playbooks"""
-    log_title("Updating playbooks...")
-    with fetch_runner_logs():
-        subprocess.check_call(
-            f"kubectl create configmap -n robusta robusta-config --from-file {playbooks_directory} -o yaml --dry-run | kubectl apply -f -",
-            shell=True,
-        )
-        subprocess.check_call(
-            f'kubectl annotate pods -n robusta --all --overwrite "playbooks-last-modified={time.time()}"',
-            shell=True,
-        )
-        time.sleep(
-            5
-        )  # wait five seconds for the runner to actually reload the playbooks
-    log_title("Deployed playbooks!")
-
-
-@app.command()
-def trigger(
-    trigger_name: str,
-    param: Optional[List[str]] = typer.Argument(
-        None,
-        help="data to send to playbook (can be used multiple times)",
-        metavar="key=value",
-    ),
-):
-    """trigger a manually run playbook"""
-    log_title("Triggering playbook...")
-    trigger_params = " ".join([f"-F '{p}'" for p in param])
-    with fetch_runner_logs():
-        cmd = f"curl -X POST -F 'trigger_name={trigger_name}' {trigger_params} http://localhost:5000/api/trigger"
-        exec_in_robusta_runner(
-            cmd,
-            tries=3,
-            error_msg="Cannot trigger playbook - usually this means Robusta just started. Will try again",
-        )
-        typer.echo("\n")
-    log_title("Done!")
-
-
-@app.command()
-def examples(
-    slack_channel: str = typer.Option(
-        None,
-        help="Default Slack channel for Robusta",
-    ),
-    cluster_name: str = typer.Option(
-        None,
-        help="Unique name for this cluster",
-    ),
-    use_robusta_ui: bool = typer.Option(
-        False,
-        help="Use Robusta's ui?",
-    ),
-    skip_robusta_sink: bool = typer.Option(
-        False,
-        help="Enable Robusta sink?",
-    ),
-    skip_new: bool = typer.Option(
-        False,
-        help="Skip new config replacements?",
-    ),
-    account_id: str = typer.Option(
-        None,
-        help="Robusta UI account id",
-    ),
-    api_key: str = typer.Option(
-        None,
-        help="Robusta UI api key",
-    ),
-    url: str = typer.Option(
-        None,
-        help="Deploy Robusta playbooks from a given url instead of using the latest version",
-    ),
-=======
 def examples_download(
         slack_channel: str = None,
         cluster_name: str = None,
@@ -247,7 +169,6 @@
         account_id: str = None,
         api_key: str = None,
         url: str = None,
->>>>>>> 12c0887f
 ):
     """download example playbooks"""
     filename = "example-playbooks.zip"
@@ -273,11 +194,7 @@
         default_name = (
             current_context.get("name")
             if (current_context and current_context.get("name"))
-<<<<<<< HEAD
             else f"cluster_{random.randint(0, 1000000)}"
-=======
-            else ""
->>>>>>> 12c0887f
         )
         cluster_name = typer.prompt(
             "Please specify a unique name for your cluster or press ENTER to use the default",
@@ -291,11 +208,7 @@
         )
 
     if not skip_new and (
-<<<<<<< HEAD
         use_robusta_ui or typer.confirm("Would you like to use Robusta UI?")
-=======
-            use_robusta_ui or typer.confirm("Would you like to use Robusta UI?")
->>>>>>> 12c0887f
     ):
         if account_id is None:
             account_id = typer.prompt(
