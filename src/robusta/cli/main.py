import base64
import json
import random
import subprocess
import time
import traceback
import uuid
<<<<<<< HEAD
from typing import Dict, List, Optional, Union, cast
=======
from typing import Dict, List, Optional, Union
>>>>>>> 183a4911

import typer
import yaml
from hikaru.model import Container, Job, JobSpec, ObjectMeta, PodSpec, PodTemplateSpec
from kubernetes import client, config
from pydantic import BaseModel, Extra

from robusta._version import __version__
from robusta.cli.auth import RSAKeyPair
from robusta.cli.auth import app as auth_commands
from robusta.cli.auth import gen_rsa_pair
from robusta.cli.backend_profile import backend_profile
from robusta.cli.eula import handle_eula
from robusta.cli.integrations_cmd import app as integrations_commands
from robusta.cli.integrations_cmd import get_slack_key, get_ui_key
from robusta.cli.playbooks_cmd import app as playbooks_commands
from robusta.cli.self_host import app as self_host_commands
from robusta.cli.slack_feedback_message import SlackFeedbackMessagesSender
from robusta.cli.slack_verification import verify_slack_channel
from robusta.cli.utils import get_runner_pod, log_title, namespace_to_kubectl
from robusta.core.sinks.msteams.msteams_sink_params import MsTeamsSinkConfigWrapper, MsTeamsSinkParams
from robusta.core.sinks.robusta.robusta_sink_params import RobustaSinkConfigWrapper, RobustaSinkParams
from robusta.core.sinks.slack.slack_sink_params import SlackSinkConfigWrapper, SlackSinkParams
from robusta.integrations.prometheus.utils import AlertManagerDiscovery

# TODO - separate shared classes to a separated shared repo, to remove dependencies between the cli and runner


app = typer.Typer()
app.add_typer(playbooks_commands, name="playbooks", help="Playbooks commands menu")
app.add_typer(integrations_commands, name="integrations", help="Integrations commands menu")
app.add_typer(auth_commands, name="auth", help="Authentication commands menu")
app.add_typer(self_host_commands, name="self-host", help="Self-host commands menu")


def get_runner_url(runner_version=None):
    if runner_version is None:
        runner_version = __version__
    return f"https://gist.githubusercontent.com/robusta-lab/6b809d508dfc3d8d92afc92c7bbbe88e/raw/robusta-{runner_version}.yaml"


class GlobalConfig(BaseModel):
    signing_key: str = ""
    account_id: str = ""


class HelmValues(BaseModel, extra=Extra.allow):
    globalConfig: GlobalConfig
    sinksConfig: List[Union[SlackSinkConfigWrapper, RobustaSinkConfigWrapper, MsTeamsSinkConfigWrapper]]
    clusterName: Optional[str]
    isSmallCluster: Optional[bool]
    enablePrometheusStack: bool = False
    disableCloudRouting: bool = False
    enablePlatformPlaybooks: bool = False
    # TODO: Discuss this None default value
    playbooksPersistentVolumeSize: Optional[str] = None
    kubewatch: Optional[Dict] = None
    grafanaRenderer: Optional[Dict] = None
    runner: Optional[Dict] = None
    rsa: Optional[RSAKeyPair] = None


def get_slack_channel() -> str:
    return (
        cast(
            str,
            typer.prompt(
                "Which slack channel should I send notifications to? ",
                prompt_suffix="#",
            ),
        )
        .strip()
        .strip("#")
    )


def write_values_file(output_path: str, values: HelmValues):
    with open(output_path, "w") as output_file:
        yaml.safe_dump(values.dict(exclude_defaults=True), output_file, sort_keys=False)
        typer.secho(
            f"Saved configuration to {output_path} - save this file for future use!",
            fg="red",
        )


@app.command()
def gen_config(
    cluster_name: str = typer.Option(
        None,
        help="Cluster Name",
    ),
    is_small_cluster: bool = typer.Option(
        None,
        help="Local/Small cluster",
    ),
    slack_api_key: str = typer.Option(
        "",
        help="Slack API Key",
    ),
    slack_channel: str = typer.Option(
        "",
        help="Slack Channel",
    ),
    msteams_webhook: str = typer.Option(
        None,
        help="MsTeams webhook url",
    ),
    robusta_api_key: str = typer.Option(None),
    enable_prometheus_stack: bool = typer.Option(None),
    disable_cloud_routing: bool = typer.Option(None),
    output_path: str = typer.Option("./generated_values.yaml", help="Output path of generated Helm values"),
    debug: bool = typer.Option(False),
    context: str = typer.Option(
        None,
        help="The name of the kubeconfig context to use",
    ),
    enable_crash_report: bool = typer.Option(None),
):
    """Create runtime configuration file"""

    # Configure sinks
    typer.secho(
        """Robusta reports its findings to external destinations (we call them "sinks").\nWe'll define some of them now.\n""",
        fg=typer.colors.CYAN,
        bold=True,
    )

    sinks_config: List[Union[SlackSinkConfigWrapper, RobustaSinkConfigWrapper, MsTeamsSinkConfigWrapper]] = []
    slack_workspace = "N/A"
    if not slack_api_key and typer.confirm(
        "Configure Slack integration? This is HIGHLY recommended.",
        default=True,
    ):
        slack_api_key, slack_workspace = get_slack_key()

    if slack_api_key and not slack_channel:
        slack_channel = get_slack_channel()

    slack_integration_configured = False
    if slack_api_key and slack_channel:
        while not verify_slack_channel(slack_api_key, slack_channel, slack_workspace, debug):
            slack_channel = get_slack_channel()

        sinks_config.append(
            SlackSinkConfigWrapper(
                slack_sink=SlackSinkParams(
                    name="main_slack_sink",
                    api_key=slack_api_key,
                    slack_channel=slack_channel,
                )
            )
        )

        slack_integration_configured = True

    if msteams_webhook is None and typer.confirm(
        "Configure MsTeams integration?",
        default=False,
    ):
        msteams_webhook = cast(
            str,
            typer.prompt(
                "Please insert your MsTeams webhook url. "
                "See https://docs.robusta.dev/master/catalog/sinks/ms-teams.html",
                default=None,
            ),
        )

    if msteams_webhook:
        sinks_config.append(
            MsTeamsSinkConfigWrapper(
                ms_teams_sink=MsTeamsSinkParams(
                    name="main_ms_teams_sink",
                    webhook_url=msteams_webhook,
                )
            )
        )

    enable_platform_playbooks = False
    # we have a slightly different flow here than the other options so that pytest can pass robusta_api_key="" to skip
    # asking the question
    if robusta_api_key is None:
        if typer.confirm(
            "Configure Robusta UI sink? This is HIGHLY recommended.",
            default=True,
        ):
            robusta_api_key = get_ui_key()
        else:
            robusta_api_key = ""

    account_id = str(uuid.uuid4())
    if robusta_api_key:  # if Robusta ui sink is defined, take the account id from it
        token = json.loads(base64.b64decode(robusta_api_key))
        account_id = token.get("account_id", account_id)

        sinks_config.append(
            RobustaSinkConfigWrapper(robusta_sink=RobustaSinkParams(name="robusta_ui_sink", token=robusta_api_key))
        )
        enable_platform_playbooks = True
        disable_cloud_routing = False

    slack_feedback_heads_up_message: Optional[str] = None
    if slack_integration_configured:
        try:
            slack_feedback_heads_up_message = SlackFeedbackMessagesSender(
                slack_api_key, slack_channel, account_id, debug
            ).schedule_feedback_messages()
        except Exception:
            if debug:
                typer.secho(traceback.format_exc())

    if enable_prometheus_stack is None:
        typer.echo(
            f"""Robusta can use {typer.style("Prometheus", fg=typer.colors.YELLOW, bold=True)} as an alert source."""
        )

        enable_prometheus_stack = typer.confirm(
            f"""If you haven't installed it yet, Robusta can install a pre-configured {typer.style("Prometheus", fg=typer.colors.YELLOW, bold=True)}.\nWould you like to do so?"""
        )

    if disable_cloud_routing is None:
        disable_cloud_routing = not typer.confirm(
            "Would you like to enable two-way interactivity (e.g. fix-it buttons in Slack) via Robusta's cloud?"
        )

    handle_eula(account_id, robusta_api_key, not disable_cloud_routing)

    if enable_crash_report is None:
        enable_crash_report = typer.confirm(
            "Last question! Would you like to help us improve Robusta by sending exception reports?"
        )

    signing_key = str(uuid.uuid4()).replace("_", "")

    values = HelmValues(
        clusterName=cluster_name,
        isSmallCluster=is_small_cluster,
        globalConfig=GlobalConfig(signing_key=signing_key, account_id=account_id),
        sinksConfig=sinks_config,
        enablePrometheusStack=enable_prometheus_stack,
        disableCloudRouting=disable_cloud_routing,
        enablePlatformPlaybooks=enable_platform_playbooks,
        rsa=gen_rsa_pair(),
    )

    values.runner = {}
    values.runner["sendAdditionalTelemetry"] = enable_crash_report

    if backend_profile.custom_profile:
        values.runner["additional_env_vars"] = [
            {
                "name": "RELAY_EXTERNAL_ACTIONS_URL",
                "value": backend_profile.robusta_relay_external_actions_url,
            },
            {
                "name": "WEBSOCKET_RELAY_ADDRESS",
                "value": backend_profile.robusta_relay_ws_address,
            },
            {"name": "ROBUSTA_UI_DOMAIN", "value": backend_profile.robusta_ui_domain},
            {
                "name": "ROBUSTA_TELEMETRY_ENDPOINT",
                "value": backend_profile.robusta_telemetry_endpoint,
            },
        ]

    write_values_file(output_path, values)

    if robusta_api_key:
        typer.secho(
            f"Finish installing with Helm (see the Robusta docs). Then login to Robusta UI at {backend_profile.robusta_ui_domain}\n",
            fg="green",
        )
    else:
        typer.secho(
            "Finish installing with Helm (see the Robusta docs). By the way, you're missing out on the UI! See https://home.robusta.dev/ui/\n",
            fg="green",
        )

    if slack_feedback_heads_up_message:
        typer.secho(slack_feedback_heads_up_message)


@app.command()
def update_config(
    existing_values: str = typer.Option(
        ...,
        help="Existing values.yaml file name. You can run `helm get values` to get it from the cluster.",
    ),
):
    """
    Update an existing values.yaml file.
    Add RSA key-pair if it doesn't exist
    Add a signing key if it doesn't exist, or replace with a valid one if the key has an invalid format
    """
    with open(existing_values, "r") as existing_values_file:
        values: HelmValues = HelmValues(**yaml.safe_load(existing_values_file))
        if not values.rsa:
            typer.secho("Generating RSA key-pair", fg="green")
            values.rsa = gen_rsa_pair()

        if not values.globalConfig.signing_key:
            typer.secho("Generating signing key", fg="green")
            values.globalConfig.signing_key = str(uuid.uuid4())

        try:
            uuid.UUID(values.globalConfig.signing_key)
        except ValueError:
            typer.secho("Invalid signing key. Generating a new one", fg="green")
            values.globalConfig.signing_key = str(uuid.uuid4())

        write_values_file("updated_values.yaml", values)
        typer.secho(
            "Run `helm upgrade robusta robusta/robusta -f ./updated_values.yaml`",
            fg="green",
        )


@app.command()
def version():
    """Show the version of the local robusta-cli"""
    if __version__ == "0.0.0":
        typer.echo("running with development version from git")
    else:
        typer.echo(f"version {__version__}")


@app.command()
def demo():
    """Deliberately deploy a crashing pod to kubernetes so you can test robusta's response"""
    CRASHPOD_YAML = "https://gist.githubusercontent.com/robusta-lab/283609047306dc1f05cf59806ade30b6/raw/crashpod.yaml"
    log_title("Deploying a crashing pod to kubernetes...")
    subprocess.check_call(f"kubectl apply -f {CRASHPOD_YAML}", shell=True)
    log_title("In ~30 seconds you should receive a slack notification on a crashing pod")
    time.sleep(60)
    subprocess.check_call("kubectl delete deployment crashpod", shell=True)
    log_title("Done!")


@app.command()
def logs(
    namespace: str = typer.Option(
        None,
        help="Namespace",
    ),
    f: bool = typer.Option(False, "-f", show_default=False, help="Stream runner logs"),
    since: str = typer.Option(None, help="Only return logs newer than a relative duration like 5s, 2m, or 3h."),
    tail: int = typer.Option(None, help="Lines of recent log file to display."),
    context: str = typer.Option(None, help="The name of the kubeconfig context to use"),
    resource_name: str = typer.Option(None, help="Robusta Runner deployment or pod name"),
):
    """Fetch Robusta runner logs"""
    stream = "-f" if f else ""
    since = f"--since={since}" if since else ""
    tail_ = f"--tail={tail}" if tail else ""
    context = f"--context={context}" if context else ""
    resource_name = resource_name if resource_name else get_runner_pod(namespace)
    try:
        subprocess.check_call(
            f"kubectl logs {stream} {namespace_to_kubectl(namespace)} "
            f"{resource_name} -c runner {since} {tail_} {context}",
            shell=True,
        )
    except Exception:
        log_title("error fetching logs; see help for more options.", color="red")


@app.command()
def demo_alert(
    alertmanager_url: Optional[str] = typer.Option(
        None,
        help="Alertmanager in cluster url. "
        "By default, Robusta will auto-discover the AlertManager running in your cluster. "
        "Use this parameter to override the AlertManager url."
        "For example: http://alertmanager.monitoring.svc.cluster.local:9093",
    ),
    namespaces: List[str] = typer.Option(
        ["robusta", "default"],
        help="List of namespaces, to select the alert pod from",
    ),
    alert: str = typer.Option(
        "KubePodNotReady",
        help="Created alert name",
    ),
    labels: Optional[str] = typer.Option(
        None,
        help="Additional alert labels. Comma separated list. For example: env=prod,team=infra ",
    ),
    kube_config: Optional[str] = typer.Option(None, help="Kube config file path override."),
):
    """
    Create a demo alert on AlertManager.
    The alert pod is selected randomly from the pods in the current namespace
    """
    config.load_kube_config(kube_config)  # type: ignore
    if alertmanager_url is None:
        # search cluster alertmanager by known alertmanager labels
        alertmanager_url = AlertManagerDiscovery.find_alert_manager_url()
        if alertmanager_url is None:
            typer.secho(
                "Alertmanager service could not be auto-discovered. " "Please use the --alertmanager_url parameter",
                fg="red",
            )
            return

        pod = None
        for namespace in namespaces:
            pods = client.CoreV1Api().list_namespaced_pod(namespace)
            if pods.items:
                pod = pods.items[0]
                break

        if pod is None:
            typer.secho(
                f"Could not find any pod on namespace {namespaces}"
                f"Please use the --namespaces parameter to specify a namespace with pods",
                fg="red",
            )
            return

        assert pod.metadata is not None
        alert_labels = {
            "alertname": alert,
            "severity": "critical",
            "pod": pod.metadata.name,
            "namespace": pod.metadata.namespace,
        }
        if labels:
            for label in labels.split(","):
                label_key = label.split("=")[0].strip()
                label_value = label.split("=")[1].strip()
                alert_labels[label_key] = label_value

        demo_alerts = [
            {
                "status": "firing",
                "labels": alert_labels,
                "annotations": {
                    "summary": "This is a demo alert manager alert created by Robusta",
                    "description": "Nothing wrong here. This alert will be resolved soon",
                },
            }
        ]

        command = [
            "curl",
            "-X",
            "POST",
            f"{alertmanager_url}/api/v1/alerts",
            "-H",
            "Content-Type: application/json",
            "-d",
            f"{json.dumps(demo_alerts)}",
        ]

        job: Job = Job(
            metadata=ObjectMeta(
                name=f"alert-job-{random.randint(0, 10000)}",
                namespace=pod.metadata.namespace,
            ),
            spec=JobSpec(
                template=PodTemplateSpec(
                    spec=PodSpec(
                        containers=[
                            Container(
                                name="alert-curl",
                                image="curlimages/curl",
                                command=command,
                            )
                        ],
                        restartPolicy="Never",
                    ),
                ),
                completions=1,
                ttlSecondsAfterFinished=0,  # delete immediately when finished
            ),
        )
        job.create()
        typer.secho(
            f"Created Alertmanager alert: alert-name: {alert} pod: {pod.metadata.name} "
            f"namespace: {pod.metadata.namespace}",
            fg="green",
        )
        typer.echo("\n")


if __name__ == "__main__":
    app()<|MERGE_RESOLUTION|>--- conflicted
+++ resolved
@@ -5,11 +5,7 @@
 import time
 import traceback
 import uuid
-<<<<<<< HEAD
-from typing import Dict, List, Optional, Union, cast
-=======
 from typing import Dict, List, Optional, Union
->>>>>>> 183a4911
 
 import typer
 import yaml
@@ -64,22 +60,18 @@
     enablePrometheusStack: bool = False
     disableCloudRouting: bool = False
     enablePlatformPlaybooks: bool = False
-    # TODO: Discuss this None default value
-    playbooksPersistentVolumeSize: Optional[str] = None
-    kubewatch: Optional[Dict] = None
-    grafanaRenderer: Optional[Dict] = None
-    runner: Optional[Dict] = None
-    rsa: Optional[RSAKeyPair] = None
+    playbooksPersistentVolumeSize: str = None
+    kubewatch: Dict = None
+    grafanaRenderer: Dict = None
+    runner: Dict = None
+    rsa: RSAKeyPair = None
 
 
 def get_slack_channel() -> str:
     return (
-        cast(
-            str,
-            typer.prompt(
-                "Which slack channel should I send notifications to? ",
-                prompt_suffix="#",
-            ),
+        typer.prompt(
+            "Which slack channel should I send notifications to? ",
+            prompt_suffix="#",
         )
         .strip()
         .strip("#")
@@ -169,13 +161,9 @@
         "Configure MsTeams integration?",
         default=False,
     ):
-        msteams_webhook = cast(
-            str,
-            typer.prompt(
-                "Please insert your MsTeams webhook url. "
-                "See https://docs.robusta.dev/master/catalog/sinks/ms-teams.html",
-                default=None,
-            ),
+        msteams_webhook = typer.prompt(
+            "Please insert your MsTeams webhook url. See https://docs.robusta.dev/master/catalog/sinks/ms-teams.html",
+            default=None,
         )
 
     if msteams_webhook:
@@ -363,13 +351,12 @@
     """Fetch Robusta runner logs"""
     stream = "-f" if f else ""
     since = f"--since={since}" if since else ""
-    tail_ = f"--tail={tail}" if tail else ""
+    tail = f"--tail={tail}" if tail else ""
     context = f"--context={context}" if context else ""
     resource_name = resource_name if resource_name else get_runner_pod(namespace)
     try:
         subprocess.check_call(
-            f"kubectl logs {stream} {namespace_to_kubectl(namespace)} "
-            f"{resource_name} -c runner {since} {tail_} {context}",
+            f"kubectl logs {stream} {namespace_to_kubectl(namespace)} {resource_name} -c runner {since} {tail} {context}",
             shell=True,
         )
     except Exception:
@@ -378,7 +365,7 @@
 
 @app.command()
 def demo_alert(
-    alertmanager_url: Optional[str] = typer.Option(
+    alertmanager_url: str = typer.Option(
         None,
         help="Alertmanager in cluster url. "
         "By default, Robusta will auto-discover the AlertManager running in your cluster. "
@@ -393,21 +380,21 @@
         "KubePodNotReady",
         help="Created alert name",
     ),
-    labels: Optional[str] = typer.Option(
+    labels: str = typer.Option(
         None,
         help="Additional alert labels. Comma separated list. For example: env=prod,team=infra ",
     ),
-    kube_config: Optional[str] = typer.Option(None, help="Kube config file path override."),
+    kube_config: str = typer.Option(None, help="Kube config file path override."),
 ):
     """
     Create a demo alert on AlertManager.
     The alert pod is selected randomly from the pods in the current namespace
     """
-    config.load_kube_config(kube_config)  # type: ignore
-    if alertmanager_url is None:
+    config.load_kube_config(kube_config)
+    if not alertmanager_url:
         # search cluster alertmanager by known alertmanager labels
         alertmanager_url = AlertManagerDiscovery.find_alert_manager_url()
-        if alertmanager_url is None:
+        if not alertmanager_url:
             typer.secho(
                 "Alertmanager service could not be auto-discovered. " "Please use the --alertmanager_url parameter",
                 fg="red",
@@ -421,7 +408,7 @@
                 pod = pods.items[0]
                 break
 
-        if pod is None:
+        if not pod:
             typer.secho(
                 f"Could not find any pod on namespace {namespaces}"
                 f"Please use the --namespaces parameter to specify a namespace with pods",
@@ -429,7 +416,6 @@
             )
             return
 
-        assert pod.metadata is not None
         alert_labels = {
             "alertname": alert,
             "severity": "critical",
