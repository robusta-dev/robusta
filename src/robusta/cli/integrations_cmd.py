import os
import textwrap
import time
import uuid
from collections import namedtuple
<<<<<<< HEAD
from typing import Tuple, cast
=======
from typing import Tuple
>>>>>>> 183a4911

import requests
import typer

from robusta.cli.backend_profile import backend_profile
from robusta.cli.utils import log_title

app = typer.Typer()

SLACK_INTEGRATION_SERVICE_ADDRESS = os.environ.get(
    "SLACK_INTEGRATION_SERVICE_ADDRESS",
    f"{backend_profile.robusta_cloud_api_host}/integrations/slack/get-token",
)
SlackApiKey = namedtuple("SlackApiKey", "key team_name")


def wait_for_slack_api_key(id: str) -> SlackApiKey:
    while True:
        try:
            response_json = requests.get(f"{SLACK_INTEGRATION_SERVICE_ADDRESS}?id={id}").json()
            if response_json["token"]:
                return SlackApiKey(str(response_json["token"]), response_json.get("team-name", None))
            time.sleep(0.5)
        except Exception as e:
            log_title(f"Error getting slack token {e}")


def _get_slack_key_once() -> SlackApiKey:
    id = str(uuid.uuid4())
    url = f"{backend_profile.robusta_cloud_api_host}/integrations/slack?id={id}"
    typer.secho(f"If your browser does not automatically launch, open the below url:\n{url}")
    typer.launch(url)
    slack_api_key = wait_for_slack_api_key(id)
    return slack_api_key


def get_slack_key() -> Tuple[str, str]:
    slack_api_key = _get_slack_key_once()
    if not slack_api_key or not slack_api_key.team_name:
        return slack_api_key.key, ""
    team_name = slack_api_key.team_name
    team_name_styled = typer.style(team_name, fg=typer.colors.CYAN, bold=True)
    typer.secho(f"You've just connected Robusta to the Slack of: {team_name_styled}")
    return slack_api_key.key, team_name_styled


@app.command()
def slack():
    """Generate a Slack API key"""
    key, workspace = get_slack_key()
    log_title(
        f"Connected to Slack workspace {workspace}.\n"
        f"Your Slack key is:\n{key}\nAdd it to the slack sink configuration"
    )


def get_ui_key() -> str:
    while True:
        email = typer.prompt("Enter your Gmail/Google address. This will be used to login")
<<<<<<< HEAD
        email = cast(str, email)
=======
>>>>>>> 183a4911
        email = email.strip()
        account_name = typer.prompt("Choose your account name (e.g your organization name)")

        res = requests.post(
            f"{backend_profile.robusta_cloud_api_host}/accounts/create",
            json={
                "account_name": account_name,
                "email": email,
            },
        )
        if res.status_code == 201:
            robusta_api_key = res.json().get("token")
            typer.secho(
                "Successfully registered.\n",
                fg="green",
            )
            return robusta_api_key

        typer.secho(
            f"Sorry, something didn't work out. The response was {res.content!r}\n"
            f"If you need help, email support@robusta.dev",
            fg="red",
        )
        try_again = typer.confirm("Would you like to try again?", default=True)
        if not try_again:
            return ""


@app.command()
def ui():
    """Generate a Robusta API key for the UI"""
    ui_key = get_ui_key()
    if ui_key:
        yaml = textwrap.dedent(
            f"""\
            sinksConfig:
            - robusta_sink:
                name: robusta_ui_sink
                token: {ui_key}
            """
        )

        log_title(
            f"Success! Add the following to your Helm values. (If you already have a sinksConfig variable then add to it.):\n\n{yaml}"
        )


if __name__ == "__main__":
    app()<|MERGE_RESOLUTION|>--- conflicted
+++ resolved
@@ -3,11 +3,7 @@
 import time
 import uuid
 from collections import namedtuple
-<<<<<<< HEAD
-from typing import Tuple, cast
-=======
 from typing import Tuple
->>>>>>> 183a4911
 
 import requests
 import typer
@@ -67,10 +63,6 @@
 def get_ui_key() -> str:
     while True:
         email = typer.prompt("Enter your Gmail/Google address. This will be used to login")
-<<<<<<< HEAD
-        email = cast(str, email)
-=======
->>>>>>> 183a4911
         email = email.strip()
         account_name = typer.prompt("Choose your account name (e.g your organization name)")
 
