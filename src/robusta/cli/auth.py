import base64
import re
import subprocess
import traceback
import uuid
<<<<<<< HEAD
from typing import Optional, cast
=======
from typing import Optional
>>>>>>> 183a4911

import click_spinner
import requests
import typer
import yaml
from cryptography.hazmat.primitives.asymmetric import rsa
from cryptography.hazmat.primitives.serialization import Encoding, NoEncryption, PrivateFormat, PublicFormat
from dpath.util import get
from pydantic import BaseModel

from robusta.cli.backend_profile import backend_profile
from robusta.cli.playbooks_cmd import NAMESPACE_EXPLANATION, get_playbooks_config
from robusta.cli.utils import exec_in_robusta_runner_output, namespace_to_kubectl

AUTH_SECRET_NAME = "robusta-auth-config-secret"
app = typer.Typer()


class RSAKeyPair(BaseModel):
    prv: Optional[str] = None
    pub: Optional[str] = None
    private: Optional[str] = None
    public: Optional[str] = None


def gen_rsa_pair() -> RSAKeyPair:
    # generate private/public key pair
    key = rsa.generate_private_key(public_exponent=65537, key_size=2048)

    # get public key in OpenSSH format
    public_key = key.public_key().public_bytes(Encoding.PEM, PublicFormat.SubjectPublicKeyInfo)

    # get private key in PEM container format
    pem = key.private_bytes(
        encoding=Encoding.PEM, format=PrivateFormat.TraditionalOpenSSL, encryption_algorithm=NoEncryption()
    )

<<<<<<< HEAD
    return RSAKeyPair(public=base64.b64encode(public_key), private=base64.b64encode(pem))  # type: ignore
=======
    return RSAKeyPair(public=base64.b64encode(public_key), private=base64.b64encode(pem))
>>>>>>> 183a4911


def get_existing_auth_config(namespace: str) -> Optional[RSAKeyPair]:
    try:
        secret_content = subprocess.check_output(
            f"kubectl get secret {namespace_to_kubectl(namespace)} {AUTH_SECRET_NAME} -o yaml",
            shell=True,
        )
    except Exception:
        return None

    auth_secret = yaml.safe_load(secret_content)
    return RSAKeyPair(
        prv=base64.b64decode(auth_secret["data"]["prv"]).decode(),
        pub=base64.b64decode(auth_secret["data"]["pub"]).decode(),
    )


class TokenDetails(BaseModel):
    pub: str
    account_id: str
    user_id: str
    session_token: str
    enc_key: str
    key_id: str


def store_server_token(token_details: TokenDetails, debug: bool = False) -> bool:
    try:
        response = requests.post(backend_profile.robusta_store_token_url, json=token_details.dict())
        if debug and response.status_code != 201:
            typer.secho(f"Failed to store server token. status-code {response.status_code} text {response.text}")

        return response.status_code == 201
    except Exception:
        if debug:
            typer.secho(f"Error trying to store server token. {traceback.format_exc()}")
        return False


def _get_signing_key_from_env_variable(namespace: Optional[str], env_var_name: str) -> str:
    return str(exec_in_robusta_runner_output(f'echo "${env_var_name}"', namespace), "utf-8").strip()


@app.command(name="web-connect")
@app.command()
def gen_token(
    account_id: str = typer.Option(
        ...,
        help="Robusta account id",
    ),
    user_id: str = typer.Option(..., help="User id for which the token is created"),
    session_token: str = typer.Option(
        ...,
        help="User session token. Created for an authenticated user via the Robusta UI",
    ),
    namespace: str = typer.Option(
        None,
        help=NAMESPACE_EXPLANATION,
    ),
    debug: bool = typer.Option(False),
):
    """Generate token required to run actions manually in Robusta UI"""
    typer.echo("connecting to cluster...")
    with click_spinner.spinner():
        auth_config = get_existing_auth_config(namespace)

    if not auth_config:
        typer.secho(
            "\nRSA auth isn't configured. "
            "Please update Robusta and run `robusta update-config` to configure it. Aborting!",
            fg="red",
        )
        return

    playbooks_config = get_playbooks_config(namespace)
    active_playbooks_file = playbooks_config["data"]["active_playbooks.yaml"]
    playbooks_config_yaml = yaml.safe_load(active_playbooks_file)
    signing_key = get(playbooks_config_yaml, "global_config/signing_key", default=None)
    if not signing_key:
        typer.secho("signing_key is not defined. Please update Robusta and run `robusta update-config`", fg="red")
        return
    signing_key = cast(str, signing_key)

    try:
        env_match = re.fullmatch(r"\{\{\s*env\.(\S+)\s*}}", signing_key)
        if env_match:
            env_var_name = env_match.group(1)
            typer.secho(f"Fetching secret key from an env var named: {env_var_name}")
            signing_key = _get_signing_key_from_env_variable(namespace, env_var_name)
            if not signing_key:
                typer.secho(f"Could not find an env var named {env_var_name}", fg="red")
                return
        signing_key_uuid = uuid.UUID(signing_key)
    except Exception:
        typer.secho(
            "Bad format for signing_key. Please run `robusta update-config` to generate a new valid"
            " signing_key for your account.",
            fg="red",
        )
        return

    client_enc_key = uuid.uuid4()
    server_enc_key = uuid.UUID(int=(signing_key_uuid.int ^ client_enc_key.int))
    key_id = str(uuid.uuid4())

    assert auth_config.pub is not None
    token_response = TokenDetails(
        pub=auth_config.pub,
        account_id=account_id,
        user_id=user_id,
        session_token=session_token,
        enc_key=str(server_enc_key),
        key_id=key_id,
    )
    if not store_server_token(token_response, debug):
        typer.secho("Failed to store server token. Aborting!", fg="red")
        return

    # client response is the same, only with a different enc_key
    token_response.enc_key = str(client_enc_key)

    typer.secho("Token created successfully. Submit it in the Robusta UI", fg="green")
    typer.secho(base64.b64encode(token_response.json(exclude={"session_token"}).encode("utf-8")).decode())<|MERGE_RESOLUTION|>--- conflicted
+++ resolved
@@ -3,11 +3,7 @@
 import subprocess
 import traceback
 import uuid
-<<<<<<< HEAD
-from typing import Optional, cast
-=======
 from typing import Optional
->>>>>>> 183a4911
 
 import click_spinner
 import requests
@@ -27,10 +23,10 @@
 
 
 class RSAKeyPair(BaseModel):
-    prv: Optional[str] = None
-    pub: Optional[str] = None
-    private: Optional[str] = None
-    public: Optional[str] = None
+    prv: str = None
+    pub: str = None
+    private: str = None
+    public: str = None
 
 
 def gen_rsa_pair() -> RSAKeyPair:
@@ -45,11 +41,7 @@
         encoding=Encoding.PEM, format=PrivateFormat.TraditionalOpenSSL, encryption_algorithm=NoEncryption()
     )
 
-<<<<<<< HEAD
-    return RSAKeyPair(public=base64.b64encode(public_key), private=base64.b64encode(pem))  # type: ignore
-=======
     return RSAKeyPair(public=base64.b64encode(public_key), private=base64.b64encode(pem))
->>>>>>> 183a4911
 
 
 def get_existing_auth_config(namespace: str) -> Optional[RSAKeyPair]:
@@ -132,7 +124,6 @@
     if not signing_key:
         typer.secho("signing_key is not defined. Please update Robusta and run `robusta update-config`", fg="red")
         return
-    signing_key = cast(str, signing_key)
 
     try:
         env_match = re.fullmatch(r"\{\{\s*env\.(\S+)\s*}}", signing_key)
@@ -156,7 +147,6 @@
     server_enc_key = uuid.UUID(int=(signing_key_uuid.int ^ client_enc_key.int))
     key_id = str(uuid.uuid4())
 
-    assert auth_config.pub is not None
     token_response = TokenDetails(
         pub=auth_config.pub,
         account_id=account_id,
