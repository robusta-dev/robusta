import os
import shlex
import subprocess
import time
from contextlib import contextmanager
from typing import Optional, List

import click_spinner
import toml
import typer
import requests
from dpath.util import get

PLAYBOOKS_DIR = "playbooks/"


def namespace_to_kubectl(namespace: Optional[str]):
    if namespace is None:
        return ""
    else:
        return f"-n {namespace}"


def exec_in_robusta_runner(
    cmd,
    namespace: Optional[str],
    tries=1,
    time_between_attempts=10,
    error_msg="error running cmd",
    dry_run: bool = False,
):
<<<<<<< HEAD
    exec_cmd = _build_exec_command(cmd, namespace)
=======
    exec_cmd = [
        "kubectl",
        "exec",
        "-it",
        get_runner_pod(namespace),
        "-c",
        "runner",
    ]
    if namespace is not None:
        exec_cmd += ["-n", namespace]

    exec_cmd += ["--", "bash", "-c", cmd]
>>>>>>> 3896d6c2

    if dry_run:
        typer.echo(f"Run the following command:\n {shlex.join(exec_cmd)}")
        return

    typer.echo(f"running cmd: {cmd}")

    for _ in range(tries - 1):
        try:
            return subprocess.check_call(exec_cmd)
        except Exception as e:
            typer.secho(f"error: {error_msg}", fg="red")
            time.sleep(time_between_attempts)
    return subprocess.check_call(cmd)


def exec_in_robusta_runner_output(command: str, namespace: Optional[str]) -> Optional[bytes]:
    exec_cmd = _build_exec_command(command, namespace)
    result = subprocess.check_output(
        exec_cmd
    )
    return result


def _build_exec_command(command: str, namespace: Optional[str]) -> List[str]:
    exec_cmd = [
        "kubectl",
        "exec",
        "-it",
        "deployment/robusta-runner",
        "-c",
        "runner",
    ]
    if namespace is not None:
        exec_cmd += ["-n", namespace]
    exec_cmd += ["--", "bash", "-c", command]
    return exec_cmd


def download_file(url, local_path):
    with click_spinner.spinner():
        response = requests.get(url)
        response.raise_for_status()
    with open(local_path, "wb") as f:
        f.write(response.content)


def log_title(title, color=None):
    typer.echo("=" * 70)
    typer.secho(title, fg=color)
    typer.echo("=" * 70)


def replace_in_file(path, original, replacement):
    with open(path) as r:
        text = r.read()
        if original not in text:
            raise Exception(
                f"Cannot replace text {original} in file {path} because it was not found"
            )
        text = text.replace(original, replacement)
    with open(path, "w") as w:
        w.write(text)


@contextmanager
def fetch_runner_logs(namespace: Optional[str], all_logs=False):
    start = time.time()
    try:
        yield
    finally:
        log_title("Fetching logs...")
        try:
            if all_logs:
                subprocess.check_call(
                    f"kubectl logs {namespace_to_kubectl(namespace)} {get_runner_pod(namespace)} -c runner",
                    shell=True,
                )
            else:
                subprocess.check_call(
                    f"kubectl logs {namespace_to_kubectl(namespace)} {get_runner_pod(namespace)} -c runner --since={int(time.time() - start + 1)}s",
                    shell=True,
                )
        except:
            log_title("Cannot fetch logs. robusta-runner not found", color="red")
            return


def get_package_name(playbooks_dir: str) -> str:
    with open(os.path.join(playbooks_dir, "pyproject.toml"), "r") as pyproj_toml:
        data = pyproj_toml.read()
        parsed = toml.loads(data)
        return get(parsed, "tool/poetry/name", default="")


def get_runner_pod(namespace: str) -> Optional[str]:
    return subprocess.run(  
        f'kubectl get pods {namespace_to_kubectl(namespace)} --selector="robustaComponent=runner" --no-headers -o custom-columns=":metadata.name"',
        shell=True,
        text=True,
        capture_output=True,
    ).stdout.strip()
<|MERGE_RESOLUTION|>--- conflicted
+++ resolved
@@ -29,22 +29,7 @@
     error_msg="error running cmd",
     dry_run: bool = False,
 ):
-<<<<<<< HEAD
     exec_cmd = _build_exec_command(cmd, namespace)
-=======
-    exec_cmd = [
-        "kubectl",
-        "exec",
-        "-it",
-        get_runner_pod(namespace),
-        "-c",
-        "runner",
-    ]
-    if namespace is not None:
-        exec_cmd += ["-n", namespace]
-
-    exec_cmd += ["--", "bash", "-c", cmd]
->>>>>>> 3896d6c2
 
     if dry_run:
         typer.echo(f"Run the following command:\n {shlex.join(exec_cmd)}")
@@ -74,7 +59,7 @@
         "kubectl",
         "exec",
         "-it",
-        "deployment/robusta-runner",
+        get_runner_pod(namespace),
         "-c",
         "runner",
     ]
