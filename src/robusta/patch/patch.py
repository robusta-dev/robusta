import logging
from dataclasses import InitVar, is_dataclass
from inspect import getmodule, signature
<<<<<<< HEAD
from typing import Dict, List, Optional, Tuple, Union, get_type_hints
=======
from typing import Dict, List, Optional, Union, get_type_hints
>>>>>>> 183a4911

from hikaru import HikaruBase, HikaruDocumentBase
from kubernetes.client.models.v1_container_image import V1ContainerImage
from ruamel.yaml import YAML

try:
    from typing import get_args, get_origin  # type: ignore
except ImportError:  # pragma: no cover
<<<<<<< HEAD
=======

    def get_args(tp):
        return tp.__args__ if hasattr(tp, "__args__") else ()
>>>>>>> 183a4911

    def get_args(tp) -> Tuple:
        return getattr(tp, "__args__", ())

    def get_origin(tp) -> Tuple:
        return getattr(tp, "__origin__", ())



NoneType = type(None)


def create_monkey_patches():
    # The 2 patched Hikaru methods are very expensive CPU wise. We patched them, and using cached attributes
    # on the hikaru class, so that we perform the expensive procedure only once
    logging.info("Creating hikaru monkey patches")
    HikaruBase.get_empty_instance = get_empty_instance  # type: ignore
    HikaruBase._get_hints = _get_hints  # type: ignore
    # The YAML method below is searching the file system for plugins, each time a parser is created
    # We create many parser, and this is very inefficient.
    # The plugins doesn't change during program execution.
    # We added caching to search for the plugins only once
    logging.info("Creating yaml monkey patch")
    YAML.official_plug_ins = official_plug_ins
    # The patched method is due to a bug in containerd that allows for containerImages to have no names
    # which causes the kubernetes python api to throw an exception
    logging.info("Creating kubernetes ContainerImage monkey patch")
    V1ContainerImage.names = V1ContainerImage.names.setter(names)


def names(self, names):
    if names:
        self._names = names
    else:
        self._names = [""]


def official_plug_ins(self):
    return []


# hikaru meta.py monkey patch function
@classmethod
def get_empty_instance(cls):
    """
    Returns a properly initialized instance with Nones and empty collections

    :return: and instance of 'cls' with all scalar attrs set to None and
        all collection attrs set to an appropriate empty collection
    """
    kw_args = {}
    # The 3 lines below are added, to use cached arguments to create the empty class instance
    cached_args = getattr(cls, "cached_args", None)
    if cached_args:
        return cls(**cached_args)
    sig = signature(cls.__init__)
    init_var_hints = {k for k, v in get_type_hints(cls).items() if isinstance(v, InitVar) or v is InitVar}
    hints = cls._get_hints()
    for p in sig.parameters.values():
        if p.name in ("self", "client") or p.name in init_var_hints:
            continue
        # skip these either of these next two since they are supplied by default,
        # but only if they have default values
        if p.name in ("apiVersion", "kind"):
            if issubclass(cls, HikaruDocumentBase):
                continue
        f = hints[p.name]
        initial_type = f
        origin = get_origin(initial_type)
        is_required = True
        if origin is Union:
            type_args = get_args(f)
            initial_type = type_args[0]
            is_required = False
        if (
            (type(initial_type) == type and issubclass(initial_type, (int, str, bool, float)))
            or (is_dataclass(initial_type) and issubclass(initial_type, HikaruBase))
            or initial_type is object
        ):
            # this is a type that might default to None
            # kw_args[p.name] = None
            if is_required:
                if is_dataclass(initial_type) and issubclass(initial_type, HikaruBase):
                    kw_args[p.name] = initial_type.get_empty_instance()
                else:
                    kw_args[p.name] = ""
            else:
                kw_args[p.name] = None
        else:
            origin = get_origin(initial_type)
            if origin in (list, List):
                # ok, just stuffing an empty list in here can be a problem,
                # as we don't know if this is going to then be put through
                # get clean dict; if it's required, a clean dict will remove
                # the list. So we need to put something inside this list so it
                # doesn't get blown away. But ONLY if it's required
                if is_required:
                    list_of_type = get_args(initial_type)[0]
                    if issubclass(list_of_type, HikaruBase):
                        kw_args[p.name] = [list_of_type.get_empty_instance()]
                    else:
                        kw_args[p.name] = [None]
                else:
                    kw_args[p.name] = []
            elif origin in (dict, Dict):
                kw_args[p.name] = {}
            else:
                raise NotImplementedError(
                    f"Internal error! Unknown type"
                    f" {initial_type}"
                    f" for parameter {p.name} in"
                    f" {cls.__name__}. Please file a"
                    f" bug report."
                )  # pragma: no cover
    new_inst = cls(**kw_args)
    # Caching the empty instance creation args, to use next time we want to create an empty instance
    cls.cached_args = kw_args  # type: ignore
    return new_inst


@classmethod
def _get_hints(cls) -> dict:
    # The 3 lines below are added, to use cached hints
    cached_hints = getattr(cls, "cached_hints", None)
    if cached_hints:
        return cached_hints
    mro = cls.mro()
    mro.reverse()
    hints = {}
    globs = vars(getmodule(cls))
    for c in mro:
        if is_dataclass(c):
            hints.update(get_type_hints(c, globs))
    # patching ContainerImage hint to allow the names to be None due to containerd bug
    if cls.__name__ == "ContainerImage":
        hints["names"] = Optional[List[str]]
    # Caching the class hints for later use
    cls.cached_hints = hints
    return hints<|MERGE_RESOLUTION|>--- conflicted
+++ resolved
@@ -1,32 +1,21 @@
 import logging
 from dataclasses import InitVar, is_dataclass
 from inspect import getmodule, signature
-<<<<<<< HEAD
-from typing import Dict, List, Optional, Tuple, Union, get_type_hints
-=======
 from typing import Dict, List, Optional, Union, get_type_hints
->>>>>>> 183a4911
 
 from hikaru import HikaruBase, HikaruDocumentBase
 from kubernetes.client.models.v1_container_image import V1ContainerImage
 from ruamel.yaml import YAML
 
 try:
-    from typing import get_args, get_origin  # type: ignore
+    from typing import get_args, get_origin
 except ImportError:  # pragma: no cover
-<<<<<<< HEAD
-=======
 
     def get_args(tp):
         return tp.__args__ if hasattr(tp, "__args__") else ()
->>>>>>> 183a4911
 
-    def get_args(tp) -> Tuple:
-        return getattr(tp, "__args__", ())
-
-    def get_origin(tp) -> Tuple:
-        return getattr(tp, "__origin__", ())
-
+    def get_origin(tp):
+        return tp.__origin__ if hasattr(tp, "__origin__") else None
 
 
 NoneType = type(None)
@@ -36,8 +25,8 @@
     # The 2 patched Hikaru methods are very expensive CPU wise. We patched them, and using cached attributes
     # on the hikaru class, so that we perform the expensive procedure only once
     logging.info("Creating hikaru monkey patches")
-    HikaruBase.get_empty_instance = get_empty_instance  # type: ignore
-    HikaruBase._get_hints = _get_hints  # type: ignore
+    HikaruBase.get_empty_instance = get_empty_instance
+    HikaruBase._get_hints = _get_hints
     # The YAML method below is searching the file system for plugins, each time a parser is created
     # We create many parser, and this is very inefficient.
     # The plugins doesn't change during program execution.
@@ -136,7 +125,7 @@
                 )  # pragma: no cover
     new_inst = cls(**kw_args)
     # Caching the empty instance creation args, to use next time we want to create an empty instance
-    cls.cached_args = kw_args  # type: ignore
+    cls.cached_args = kw_args
     return new_inst
 
 
