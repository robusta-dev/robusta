--- conflicted
+++ resolved
@@ -1,9 +1,5 @@
 import hashlib
-<<<<<<< HEAD
-from typing import Any, Dict, List, Optional
-=======
 from typing import Any, Dict, List
->>>>>>> 183a4911
 
 from pydantic import BaseModel, PrivateAttr
 
@@ -12,7 +8,7 @@
 
 
 class PlaybookDefinition(BaseModel):
-    sinks: Optional[List[str]] = None
+    sinks: List[str] = None
     triggers: List[Trigger]
     actions: List[Dict[str, Any]]
     _actions: List[PlaybookAction] = PrivateAttr()
