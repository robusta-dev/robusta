import base64
import os
import tempfile
import uuid
<<<<<<< HEAD
from typing import Any, List, Union
=======
from typing import List
>>>>>>> 183a4911

from robusta.core.reporting.blocks import FileBlock
from robusta.core.reporting.utils import JPG_SUFFIX, PNG_SUFFIX, file_suffix_match, is_image
from robusta.integrations.msteams.msteams_elements.msteams_images import MsTeamsImages


class MsTeamsAdaptiveCardFilesImage:
    @classmethod
    def create_files_for_presentation(cls, file_blocks: List[FileBlock]) -> Union[MsTeamsImages, List[Any]]:
        encoded_images = []
        image_file_blocks = [file_block for file_block in file_blocks if is_image(file_block.filename)]
        for image_file_block in image_file_blocks:
            encoded_images.append(
                cls.__convert_bytes_to_base_64_url(image_file_block.filename, image_file_block.contents)
            )

        if len(encoded_images) == 0:
            return []
        return MsTeamsImages(encoded_images)

    @classmethod
    def __get_tmp_file_path(cls):
        return os.path.join(tempfile.gettempdir(), str(uuid.uuid1()))

    @classmethod
    def __convert_bytes_to_base_64_url(cls, file_name: str, image_bytes: bytes):
        if file_suffix_match(file_name, JPG_SUFFIX):
            return cls.__jpg_convert_bytes_to_base_64_url(image_bytes)
        if file_suffix_match(file_name, PNG_SUFFIX):
            return cls.__png_convert_bytes_to_base_64_url(image_bytes)
        return cls.__svg_convert_bytes_to_jpg(image_bytes)

    @classmethod
    def __jpg_convert_bytes_to_base_64_url(cls, jpg_bytes: bytes):
        b64_string = base64.b64encode(jpg_bytes).decode("utf-8")
        return "data:image/jpeg;base64,{0}".format(b64_string)

    # msteams cant read parsing of url to 'data:image/png;base64,...
    @classmethod
    def __png_convert_bytes_to_base_64_url(cls, png_bytes: bytes):
        from PIL import Image

        png_file_path = cls.__get_tmp_file_path() + PNG_SUFFIX
        jpg_file_path = cls.__get_tmp_file_path() + JPG_SUFFIX
        with open(png_file_path, "wb") as f:
            f.write(png_bytes)

        im = Image.open(png_file_path)
        rgb_im = im.convert("RGB")
        rgb_im.save(jpg_file_path)
        with open(jpg_file_path, "rb") as f:
            jpg_bytes = f.read()

        os.remove(png_file_path)
        os.remove(jpg_file_path)

        return cls.__jpg_convert_bytes_to_base_64_url(jpg_bytes)

    # msteams cant read parsing of url to svg image
    @classmethod
<<<<<<< HEAD
    def __svg_convert_bytes_to_jpg(cls, svg_bytes: bytes) -> str:
        from cairosvg import svg2png

        return cls.__png_convert_bytes_to_base_64_url(svg2png(bytestring=svg_bytes))  # type: ignore
=======
    def __svg_convert_bytes_to_jpg(cls, svg_bytes: bytes):
        from cairosvg import svg2png

        return cls.__png_convert_bytes_to_base_64_url(svg2png(bytestring=svg_bytes))
>>>>>>> 183a4911
<|MERGE_RESOLUTION|>--- conflicted
+++ resolved
@@ -2,11 +2,7 @@
 import os
 import tempfile
 import uuid
-<<<<<<< HEAD
-from typing import Any, List, Union
-=======
 from typing import List
->>>>>>> 183a4911
 
 from robusta.core.reporting.blocks import FileBlock
 from robusta.core.reporting.utils import JPG_SUFFIX, PNG_SUFFIX, file_suffix_match, is_image
@@ -15,7 +11,7 @@
 
 class MsTeamsAdaptiveCardFilesImage:
     @classmethod
-    def create_files_for_presentation(cls, file_blocks: List[FileBlock]) -> Union[MsTeamsImages, List[Any]]:
+    def create_files_for_presentation(cls, file_blocks: List[FileBlock]) -> map:
         encoded_images = []
         image_file_blocks = [file_block for file_block in file_blocks if is_image(file_block.filename)]
         for image_file_block in image_file_blocks:
@@ -67,14 +63,7 @@
 
     # msteams cant read parsing of url to svg image
     @classmethod
-<<<<<<< HEAD
-    def __svg_convert_bytes_to_jpg(cls, svg_bytes: bytes) -> str:
-        from cairosvg import svg2png
-
-        return cls.__png_convert_bytes_to_base_64_url(svg2png(bytestring=svg_bytes))  # type: ignore
-=======
     def __svg_convert_bytes_to_jpg(cls, svg_bytes: bytes):
         from cairosvg import svg2png
 
-        return cls.__png_convert_bytes_to_base_64_url(svg2png(bytestring=svg_bytes))
->>>>>>> 183a4911
+        return cls.__png_convert_bytes_to_base_64_url(svg2png(bytestring=svg_bytes))