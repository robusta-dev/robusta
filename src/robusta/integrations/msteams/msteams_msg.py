--- conflicted
+++ resolved
@@ -1,10 +1,6 @@
 import json
 import logging
-<<<<<<< HEAD
-from typing import Dict, List
-=======
 from typing import List
->>>>>>> 183a4911
 
 import requests
 
@@ -130,7 +126,7 @@
         self.__write_to_current_section([MsTeamsTextBlock(current_header_string, font_size="large")])
 
     # dont include the base 64 images in the total size calculation
-    def _put_text_files_data_up_to_max_limit(self, complete_card_map: Dict):
+    def _put_text_files_data_up_to_max_limit(self, complete_card_map: map):
         curr_images_len = 0
         for element in self.entire_msg:
             if isinstance(element, MsTeamsImages):
