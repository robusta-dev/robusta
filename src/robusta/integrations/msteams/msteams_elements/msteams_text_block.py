<<<<<<< HEAD
from typing import Optional

=======
>>>>>>> 183a4911
from robusta.integrations.msteams.msteams_elements.msteams_base import MsTeamsBase
from robusta.integrations.msteams.msteams_mark_down_fix_url import MsTeamsMarkDownFixUrl


class MsTeamsTextBlock(MsTeamsBase):
    def __init__(
        self,
        text: str,
        is_subtle: Optional[bool] = None,
        wrap: Optional[bool] = None,
        weight: Optional[str] = None,
        is_visible: bool = True,
        separator: bool = False,
        font_size: str = "medium",
        horizontal_alignment: str = "left",
    ):
        super().__init__(
            self.__text_block(
                text,
                is_subtle,
                wrap,
                weight,
                is_visible,
                separator,
                font_size,
                horizontal_alignment,
            )
        )

    def __to_msteams_text(self, text: str) -> str:
        teams_text = MsTeamsMarkDownFixUrl().fix_text(str(text))
        teams_text = teams_text.replace("```", "")
        return teams_text

    def __text_block(
        self,
        text: str,
        is_subtle: Optional[bool] = None,
        wrap: Optional[bool] = None,
        weight: Optional[str] = None,
        is_visible: bool = True,
        separator: bool = False,
        font_size: str = "medium",
        horizontal_alignment: str = "left",
    ):
        self.block = {
            "type": "TextBlock",
            "text": self.__to_msteams_text(text),
            "size": font_size,
            "wrap": True,
        }

        if not is_visible:
            self.block["isVisible"] = is_visible

        if separator:
            self.block["separator"] = separator

        if horizontal_alignment != "left":
            self.block["horizontalAlignment"] = horizontal_alignment

        if is_subtle is not None:
            self.block["isSubtle"] = is_subtle

        if weight is not None:
            self.block["weight"] = weight

        return self.block

    def get_text_from_block(self) -> str:
        return self.block["text"]

    def set_text_from_block(self, text: str):
        self.block["text"] = text<|MERGE_RESOLUTION|>--- conflicted
+++ resolved
@@ -1,8 +1,3 @@
-<<<<<<< HEAD
-from typing import Optional
-
-=======
->>>>>>> 183a4911
 from robusta.integrations.msteams.msteams_elements.msteams_base import MsTeamsBase
 from robusta.integrations.msteams.msteams_mark_down_fix_url import MsTeamsMarkDownFixUrl
 
@@ -11,9 +6,9 @@
     def __init__(
         self,
         text: str,
-        is_subtle: Optional[bool] = None,
-        wrap: Optional[bool] = None,
-        weight: Optional[str] = None,
+        is_subtle: bool = None,
+        wrap: bool = None,
+        weight: str = None,
         is_visible: bool = True,
         separator: bool = False,
         font_size: str = "medium",
@@ -40,9 +35,9 @@
     def __text_block(
         self,
         text: str,
-        is_subtle: Optional[bool] = None,
-        wrap: Optional[bool] = None,
-        weight: Optional[str] = None,
+        is_subtle: bool = None,
+        wrap: bool = None,
+        weight: str = None,
         is_visible: bool = True,
         separator: bool = False,
         font_size: str = "medium",
