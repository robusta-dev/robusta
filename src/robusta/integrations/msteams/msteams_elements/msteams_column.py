from typing import Any, Dict, List, Optional

from robusta.integrations.msteams.msteams_elements.msteams_action import MsTeamsAction
from robusta.integrations.msteams.msteams_elements.msteams_base import MsTeamsBase


class MsTeamsColumn(MsTeamsBase):
    def __init__(self) -> None:
        self.column_list = []
        super().__init__(self.__column_set())

<<<<<<< HEAD
    def __column_set(self) -> Dict[str, Any]:
=======
    def __column_set(self) -> map:
>>>>>>> 183a4911
        return {"type": "ColumnSet", "columns": self.column_list}

    def add_column(
        self,
        items: List[MsTeamsBase],
        width_stretch: bool = False,
        is_visible: bool = True,
        key: Optional[str] = None,
        action: Optional[MsTeamsAction] = None,
    ):
        block = {
            "type": "Column",
            "width": "stretch" if width_stretch else "auto",
            "isVisible": is_visible,
            "items": self.__to_map_list(items),
        }

        if key is not None:
            block["id"] = key
        if action is not None:
            block.update(action.get_map_value())

        self.column_list.append(block)

    def __to_map_list(self, elements: List[MsTeamsBase]) -> List[dict]:
        return [element.get_map_value() for element in elements]<|MERGE_RESOLUTION|>--- conflicted
+++ resolved
@@ -1,4 +1,4 @@
-from typing import Any, Dict, List, Optional
+from typing import List
 
 from robusta.integrations.msteams.msteams_elements.msteams_action import MsTeamsAction
 from robusta.integrations.msteams.msteams_elements.msteams_base import MsTeamsBase
@@ -9,11 +9,7 @@
         self.column_list = []
         super().__init__(self.__column_set())
 
-<<<<<<< HEAD
-    def __column_set(self) -> Dict[str, Any]:
-=======
     def __column_set(self) -> map:
->>>>>>> 183a4911
         return {"type": "ColumnSet", "columns": self.column_list}
 
     def add_column(
@@ -21,8 +17,8 @@
         items: List[MsTeamsBase],
         width_stretch: bool = False,
         is_visible: bool = True,
-        key: Optional[str] = None,
-        action: Optional[MsTeamsAction] = None,
+        key: str = None,
+        action: MsTeamsAction = None,
     ):
         block = {
             "type": "Column",
