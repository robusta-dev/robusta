--- conflicted
+++ resolved
@@ -43,7 +43,7 @@
 
         self.text_map_and_single_text_lines_list = []
 
-    def create_files_for_presentation(self, file_blocks: List[FileBlock]) -> List[MsTeamsColumn]:
+    def create_files_for_presentation(self, file_blocks: List[FileBlock]) -> List[map]:
         file_content_list = []
 
         for file_block in file_blocks:
@@ -123,11 +123,7 @@
 
         return list_to_return
 
-<<<<<<< HEAD
-    def __action(self, index, open: bool, title: str) -> MsTeamsAction:
-=======
     def __action(self, index, open: bool, title: str) -> map:
->>>>>>> 183a4911
         visible_elements_map = {False: [], True: []}
         curr_key = self.open_key_list[index]
         for key in self.open_key_list:
