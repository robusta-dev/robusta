--- conflicted
+++ resolved
@@ -1,14 +1,15 @@
 import logging
-from typing import List
+from typing import TYPE_CHECKING, List
 
-<<<<<<< HEAD
-=======
-from ...core.model.env_vars import SERVICE_CACHE_TTL_SEC
-from ...core.exceptions import PrometheusNotFound
-from ...utils.service_discovery import find_service_url
->>>>>>> b3bd131a
 from cachetools import TTLCache
 from requests.exceptions import ConnectionError
+
+from robusta.core.exceptions import PrometheusNotFound
+from robusta.core.model.env_vars import SERVICE_CACHE_TTL_SEC
+from robusta.utils.service_discovery import find_service_url
+
+if TYPE_CHECKING:
+    from prometheus_api_client import PrometheusConnect
 
 
 def check_prometheus_connection(prom: "PrometheusConnect", params: dict = None):
@@ -19,9 +20,6 @@
             raise PrometheusNotFound(f"No Prometheus found under {prom.url}")
     except ConnectionError:
         raise PrometheusNotFound(f"Couldn't connect to Prometheus found under {prom.url}")
-
-from robusta.core.model.env_vars import SERVICE_CACHE_TTL_SEC
-from robusta.utils.service_discovery import find_service_url
 
 
 class ServiceDiscovery:
