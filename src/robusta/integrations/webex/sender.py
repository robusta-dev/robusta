from ...core.reporting.base import Finding, FindingSeverity
from ...core.reporting.utils import is_image, convert_svg_to_png, SVG_SUFFIX, PNG_SUFFIX
from ...core.reporting.blocks import (
    MarkdownBlock,
    BaseBlock,
    FileBlock,
    TableBlock,
    List,
)
from ...core.sinks.transformer import Transformer

from PIL import Image
from io import BytesIO
from webexteamssdk import WebexTeamsAPI
import os
from enum import Enum

INVESTIGATE_ICON = "🔍"
SILENCE_ICON = "🔕"

MAX_BLOCK_CHARS = 7439

ADAPTIVE_CARD_VERSION = "1.2"
ADAPTIVE_CARD_SCHEMA = "http://adaptivecards.io/schemas/adaptive-card.json"
ATTACHMENT_CONTENT_TYPE = "application/vnd.microsoft.card.adaptive"

class CardTypes(Enum):
    ADAPTIVE_CARD = "AdaptiveCard"

class FileTypes(Enum):
    PHOTO = "PHOTO"
    DOCUMENT = "DOCUMENT"


class WebexSender:

    """
    Send findings to webex.
    Parse different findings to show on Webex UI
    """

    def __init__(self, bot_access_token: str, room_id: str, cluster_name: str):
        self.cluster_name = cluster_name
        self.room_id = room_id
        self.client = WebexTeamsAPI(
            access_token=bot_access_token
        )  # Create a client using webexteamssdk

    def send_finding_to_webex(self, finding: Finding, platform_enabled: bool):
        message, table_blocks, file_blocks, description = self._seperate_blocks(
            finding, platform_enabled
        )
        adaptive_card_body = self._createAdaptiveCardBody(
            message, table_blocks, description
        )
        adaptive_card = self._createAdaptiveCard(adaptive_card_body)

        attachment = [
            {
                "contentType": ATTACHMENT_CONTENT_TYPE,
                "content": adaptive_card,
            }
        ]

        # Here text="." is added because Webex API throws error to add text/file/markdown
        self.client.messages.create(
            roomId=self.room_id, text=".", attachments=attachment
        )
        if file_blocks:
            self._send_files(file_blocks)

<<<<<<< HEAD
    def _createAdaptiveCardBody(
=======
        if pdf:
            # Sending pdf to webex

            filename = "finding.pdf"
            pdf.output(filename, "F")
            self.client.messages.create(roomId=self.room_id, files=[filename])
            os.remove(filename)

    def _createAdaptiveCard(
>>>>>>> f196576b
        self, message_content, table_blocks: List[TableBlock], description
    ):
        body = []
        message_content_json = self._createMessageContentJSON(
            message_content, description
        )
        body.append(message_content_json)
        if table_blocks:
            table_blocks_json = self._createTableBlockJSON(table_blocks, body)

        return body

    def _createTableBlockJSON(self, table_blocks: List[TableBlock], body: list):
        for block in table_blocks:
            container = {
                "type": "Container",
                "items": [{"type": "ColumnSet", "columns": []}],
            }
            for header in block.headers:
                container["items"][0]["columns"].append(
                    {
                        "type": "Column",
                        "width": "stretch",
                        "items": [
                            {"type": "TextBlock", "text": header, "wrap": "true"}
                        ],
                    }
                )
            # seperating each row to add below headers of column
            rows = block.render_rows()
            for row in rows:
                row_json = {"type": "ColumnSet", "columns": []}
                for text in row:
                    row_json["columns"].append(
                        {
                            "type": "Column",
                            "width": "stretch",
                            "items": [
                                {"type": "TextBlock", "text": text, "wrap": "true"}
                            ],
                        }
                    )
                container["items"].append(row_json)
            body.append(container)

    def _createMessageContentJSON(self, message_content, description):
        message_content_container = {
            "type": "Container",
            "items": [
                {"type": "TextBlock", "text": message_content, "wrap": "true"},
                {"type": "TextBlock", "text": description, "wrap": "true"},
            ],
        }
        return message_content_container

<<<<<<< HEAD
    def _createAdaptiveCard(self, blocks):

        # https://learn.microsoft.com/en-us/adaptive-cards/
        # metadata for adaptive cards
        adaptive_card = {
            "type": CardTypes.ADAPTIVE_CARD.value,
            "$schema": ADAPTIVE_CARD_SCHEMA,
            "version": ADAPTIVE_CARD_VERSION,
        }

        # Creating a container from message_content and description of finding for adaptive card

        adaptive_card["body"] = blocks
=======
        # Parsing table blocks for adaptive card
        if table_blocks:
            for block in table_blocks:
                container = {
                    "type": "Container",
                    "items": [{"type": "ColumnSet", "columns": []}],
                }
                for header in block.headers:
                    container["items"][0]["columns"].append(
                        {
                            "type": "Column",
                            "width": "stretch",
                            "items": [
                                {"type": "TextBlock", "text": header, "wrap": "true"}
                            ],
                        }
                    )

                # seperating each row to add below headers of column
                rows = block.render_rows()
                for row in rows:
                    row_json = {"type": "ColumnSet", "columns": []}
                    for text in row:
                        row_json["columns"].append(
                            {
                                "type": "Column",
                                "width": "stretch",
                                "items": [
                                    {"type": "TextBlock", "text": text, "wrap": "true"}
                                ],
                            }
                        )
                    container["items"].append(row_json)
                adaptive_card["body"].append(container)
>>>>>>> f196576b

        return adaptive_card

    def _seperate_blocks(self, finding: Finding, platform_enabled: bool):
        table_blocks: List[TableBlock] = []
        file_blocks: List[FileBlock] = []
        description = None

        message_content = self._create_message_content(
            finding, platform_enabled, self.cluster_name
        )

        blocks = [MarkdownBlock(text=f"*Source:* _{self.cluster_name}_\n\n")]

        # Seperate blocks into *Other* Blocks, TableBlocks and FileBlocks
        for enrichment in finding.enrichments:
            blocks.extend(
                [
                    block
                    for block in enrichment.blocks
                    if self.__is_webex_text_block(block)
                ]
            )
            table_blocks.extend(
                [block for block in enrichment.blocks if isinstance(block, TableBlock)]
            )
            file_blocks.extend(
                [block for block in enrichment.blocks if isinstance(block, FileBlock)]
            )

        # first add finding description block
        if finding.description:
            if table_blocks:
                description = finding.description
            else:
                blocks.append(MarkdownBlock(finding.description))

        # Convert *Other* blocks to markdown
        for block in blocks:
            block_text = Transformer.to_standard_markdown([block])
            if (
                len(block_text) + len(message_content) >= MAX_BLOCK_CHARS
            ):  # webex message size limit
                break
            message_content += block_text + "\n"

        return message_content, table_blocks, file_blocks, description

    def _send_files(self, files: List[FileBlock]):
        # Webex allows for only one file attachment per message
        # This function sends the files individually to webex

        for blocks in files:
            file_type = (
                FileTypes.PHOTO if is_image(blocks.filename) else FileTypes.DOCUMENT
            )
            if file_type is FileTypes.DOCUMENT:

                file = open(blocks.filename, "wb")
                file.write(blocks.contents)
                file.close()

                self.client.messages.create(
                    roomId=self.room_id,
                    files=[blocks.filename],
                )

                os.remove(blocks.filename)
            else:
                file_name = blocks.filename
                image_content = blocks.contents

                # Convent SVG file to PNG
                if file_name.endswith(SVG_SUFFIX):
                    image_content = convert_svg_to_png(image_content)
                    file_name = file_name.replace(SVG_SUFFIX, PNG_SUFFIX)

                # create Image object from the image bytes
                image = Image.open(BytesIO(image_content))
                image.save(file_name)
                self.client.messages.create(
                    roomId=self.room_id,
                    files=[file_name],
                )

                os.remove(file_name)

    @classmethod
    def _create_message_content(
        self, finding: Finding, platform_enabled: bool, cluster_name: str
    ):
        message_content = self.__build_webex_title(finding.title, finding.severity)

        if platform_enabled:
            message_content += (
                f"[{INVESTIGATE_ICON} Investigate]({finding.investigate_uri}) "
            )
            if finding.add_silence_url:
                message_content += f"[{SILENCE_ICON} Silence]({finding.get_prometheus_silence_url(cluster_name)})"

            message_content += "\n\n"

        return message_content

    @classmethod
    def __is_webex_text_block(cls, block: BaseBlock) -> bool:
        return not (isinstance(block, FileBlock) or isinstance(block, TableBlock))

    @classmethod
    def __build_webex_title(cls, title: str, severity: FindingSeverity) -> str:
        icon = FindingSeverity.to_emoji(severity)
        return f"{icon} **{severity.name} - {title}**\n\n"<|MERGE_RESOLUTION|>--- conflicted
+++ resolved
@@ -69,19 +69,7 @@
         if file_blocks:
             self._send_files(file_blocks)
 
-<<<<<<< HEAD
     def _createAdaptiveCardBody(
-=======
-        if pdf:
-            # Sending pdf to webex
-
-            filename = "finding.pdf"
-            pdf.output(filename, "F")
-            self.client.messages.create(roomId=self.room_id, files=[filename])
-            os.remove(filename)
-
-    def _createAdaptiveCard(
->>>>>>> f196576b
         self, message_content, table_blocks: List[TableBlock], description
     ):
         body = []
@@ -137,7 +125,6 @@
         }
         return message_content_container
 
-<<<<<<< HEAD
     def _createAdaptiveCard(self, blocks):
 
         # https://learn.microsoft.com/en-us/adaptive-cards/
@@ -151,42 +138,6 @@
         # Creating a container from message_content and description of finding for adaptive card
 
         adaptive_card["body"] = blocks
-=======
-        # Parsing table blocks for adaptive card
-        if table_blocks:
-            for block in table_blocks:
-                container = {
-                    "type": "Container",
-                    "items": [{"type": "ColumnSet", "columns": []}],
-                }
-                for header in block.headers:
-                    container["items"][0]["columns"].append(
-                        {
-                            "type": "Column",
-                            "width": "stretch",
-                            "items": [
-                                {"type": "TextBlock", "text": header, "wrap": "true"}
-                            ],
-                        }
-                    )
-
-                # seperating each row to add below headers of column
-                rows = block.render_rows()
-                for row in rows:
-                    row_json = {"type": "ColumnSet", "columns": []}
-                    for text in row:
-                        row_json["columns"].append(
-                            {
-                                "type": "Column",
-                                "width": "stretch",
-                                "items": [
-                                    {"type": "TextBlock", "text": text, "wrap": "true"}
-                                ],
-                            }
-                        )
-                    container["items"].append(row_json)
-                adaptive_card["body"].append(container)
->>>>>>> f196576b
 
         return adaptive_card
 
@@ -238,7 +189,6 @@
     def _send_files(self, files: List[FileBlock]):
         # Webex allows for only one file attachment per message
         # This function sends the files individually to webex
-
         for blocks in files:
             file_type = (
                 FileTypes.PHOTO if is_image(blocks.filename) else FileTypes.DOCUMENT
