from ...core.reporting.base import Finding, FindingSeverity
from ...core.reporting.utils import is_image, convert_svg_to_png, SVG_SUFFIX, PNG_SUFFIX
from ...core.reporting.blocks import (
    MarkdownBlock,
    BaseBlock,
    FileBlock,
    TableBlock,
    List,
)
from ...core.sinks.transformer import Transformer

from PIL import Image
from io import BytesIO
from webexteamssdk import WebexTeamsAPI
import os
from enum import Enum

INVESTIGATE_ICON = "🔍"
SILENCE_ICON = "🔕"

MAX_BLOCK_CHARS = 7439

ADAPTIVE_CARD_VERSION = "1.2"
ADAPTIVE_CARD_SCHEMA = "http://adaptivecards.io/schemas/adaptive-card.json"
ATTACHMENT_CONTENT_TYPE = "application/vnd.microsoft.card.adaptive"

<<<<<<< HEAD

class CardTypes(Enum):
    ADAPTIVE_CARD = "AdaptiveCard"


=======
class CardTypes(Enum):
    ADAPTIVE_CARD = "AdaptiveCard"

>>>>>>> 69ff3c52
class FileTypes(Enum):
    PHOTO = "PHOTO"
    DOCUMENT = "DOCUMENT"


class WebexSender:

    """
    Send findings to webex.
    Parse different findings to show on Webex UI
    """

    def __init__(self, bot_access_token: str, room_id: str, cluster_name: str):
        self.cluster_name = cluster_name
        self.room_id = room_id
        self.client = WebexTeamsAPI(
            access_token=bot_access_token
        )  # Create a client using webexteamssdk

    def send_finding_to_webex(self, finding: Finding, platform_enabled: bool):
        message, table_blocks, file_blocks, description = self._seperate_blocks(
            finding, platform_enabled
        )
        adaptive_card_body = self._createAdaptiveCardBody(
            message, table_blocks, description
        )
        adaptive_card = self._createAdaptiveCard(adaptive_card_body)

        attachment = [
            {
                "contentType": ATTACHMENT_CONTENT_TYPE,
                "content": adaptive_card,
            }
        ]

        # Here text="." is added because Webex API throws error to add text/file/markdown
        self.client.messages.create(
            roomId=self.room_id, text=".", attachments=attachment
        )
        if file_blocks:
            self._send_files(file_blocks)

<<<<<<< HEAD
    def _createAdaptiveCardBody(
=======
        if pdf:
            # Sending pdf to webex

            filename = "finding.pdf"
            pdf.output(filename, "F")
            self.client.messages.create(roomId=self.room_id, files=[filename])
            os.remove(filename)

    def _createAdaptiveCard(
>>>>>>> 69ff3c52
        self, message_content, table_blocks: List[TableBlock], description
    ):
        body = []
        message_content_json = self._createMessageContentJSON(
            message_content, description
        )
        body.append(message_content_json)
        if table_blocks:
            table_blocks_json = self._createTableBlockJSON(table_blocks, body)

<<<<<<< HEAD
        return body

    def _createTableBlockJSON(self, table_blocks: List[TableBlock], body: list):
        for block in table_blocks:
            container = {
                "type": "Container",
                "items": [{"type": "ColumnSet", "columns": []}],
            }
            for header in block.headers:
                container["items"][0]["columns"].append(
                    {
                        "type": "Column",
                        "width": "stretch",
                        "items": [
                            {"type": "TextBlock", "text": header, "wrap": "true"}
                        ],
                    }
                )
            # seperating each row to add below headers of column
            rows = block.render_rows()
            for row in rows:
                row_json = {"type": "ColumnSet", "columns": []}
                for text in row:
                    row_json["columns"].append(
                        {
                            "type": "Column",
                            "width": "stretch",
                            "items": [
                                {"type": "TextBlock", "text": text, "wrap": "true"}
                            ],
                        }
                    )
                container["items"].append(row_json)
            body.append(container)

    def _createMessageContentJSON(self, message_content, description):
=======
        # https://learn.microsoft.com/en-us/adaptive-cards/
        # metadata for adaptive cards
        adaptive_card = {
            "type": CardTypes.ADAPTIVE_CARD,
            "$schema": ADAPTIVE_CARD_SCHEMA,
            "version": ADAPTIVE_CARD_VERSION,
        }

        # Creating a container from message_content and description of finding for adaptive card
>>>>>>> 69ff3c52
        message_content_container = {
            "type": "Container",
            "items": [
                {"type": "TextBlock", "text": message_content, "wrap": "true"},
                {"type": "TextBlock", "text": description, "wrap": "true"},
            ],
        }
        return message_content_container

<<<<<<< HEAD
    def _createAdaptiveCard(self, blocks):

        # https://learn.microsoft.com/en-us/adaptive-cards/
        # metadata for adaptive cards
        adaptive_card = {
            "type": CardTypes.ADAPTIVE_CARD.value,
            "$schema": ADAPTIVE_CARD_SCHEMA,
            "version": ADAPTIVE_CARD_VERSION,
        }

        # Creating a container from message_content and description of finding for adaptive card

        adaptive_card["body"] = blocks
=======
        # Parsing table blocks for adaptive card
        if table_blocks:
            for block in table_blocks:
                container = {
                    "type": "Container",
                    "items": [{"type": "ColumnSet", "columns": []}],
                }
                for header in block.headers:
                    container["items"][0]["columns"].append(
                        {
                            "type": "Column",
                            "width": "stretch",
                            "items": [
                                {"type": "TextBlock", "text": header, "wrap": "true"}
                            ],
                        }
                    )

                # seperating each row to add below headers of column
                rows = block.render_rows()
                for row in rows:
                    row_json = {"type": "ColumnSet", "columns": []}
                    for text in row:
                        row_json["columns"].append(
                            {
                                "type": "Column",
                                "width": "stretch",
                                "items": [
                                    {"type": "TextBlock", "text": text, "wrap": "true"}
                                ],
                            }
                        )
                    container["items"].append(row_json)
                adaptive_card["body"].append(container)
>>>>>>> 69ff3c52

        return adaptive_card

    def _seperate_blocks(self, finding: Finding, platform_enabled: bool):
        table_blocks: List[TableBlock] = []
        file_blocks: List[FileBlock] = []
        description = None

        message_content = self._create_message_content(
            finding, platform_enabled, self.cluster_name
        )

        blocks = [MarkdownBlock(text=f"*Source:* _{self.cluster_name}_\n\n")]

        # Seperate blocks into *Other* Blocks, TableBlocks and FileBlocks
        for enrichment in finding.enrichments:
            blocks.extend(
                [
                    block
                    for block in enrichment.blocks
                    if self.__is_webex_text_block(block)
                ]
            )
            table_blocks.extend(
                [block for block in enrichment.blocks if isinstance(block, TableBlock)]
            )
            file_blocks.extend(
                [block for block in enrichment.blocks if isinstance(block, FileBlock)]
            )

        # first add finding description block
        if finding.description:
            if table_blocks:
                description = finding.description
            else:
                blocks.append(MarkdownBlock(finding.description))

        # Convert *Other* blocks to markdown
        for block in blocks:
            block_text = Transformer.to_standard_markdown([block])
            if (
                len(block_text) + len(message_content) >= MAX_BLOCK_CHARS
            ):  # webex message size limit
                break
            message_content += block_text + "\n"

        return message_content, table_blocks, file_blocks, description

    def _send_files(self, files: List[FileBlock]):
        # Webex allows for only one file attachment per message
<<<<<<< HEAD
        # This function sends the files individually to webex
        for blocks in files:
            file_type = (
                FileTypes.PHOTO if is_image(blocks.filename) else FileTypes.DOCUMENT
            )
            if file_type is FileTypes.DOCUMENT:
=======
        # Creating 1 PDF from all fileblocks can help reduce number of msgs sent to webex.

        pdf = FPDF(unit="mm")
        pdf.set_font("Arial", size=15)

        for blocks in file_blocks:
            file_type = (
                FileTypes.PHOTO if is_image(blocks.filename) else FileTypes.DOCUMENT
            )

            # parse file according to file type
            if file_type is FILE_TYPES[2]:
                pdf.add_page()
                contents = blocks.contents.decode("utf-8")
                # create a cell for filename of the text file
                pdf.cell(200, 10, txt=f"{blocks.filename}\n", ln=1, align="C")
>>>>>>> 69ff3c52

                file = open(blocks.filename, "wb")
                file.write(blocks.contents)
                file.close()

                self.client.messages.create(
                    roomId=self.room_id,
                    files=[blocks.filename],
                )

                os.remove(blocks.filename)
            else:
                file_name = blocks.filename
                image_content = blocks.contents

                # Convent SVG file to PNG
                if file_name.endswith(SVG_SUFFIX):
                    image_content = convert_svg_to_png(image_content)
                    file_name = file_name.replace(SVG_SUFFIX, PNG_SUFFIX)

                # create Image object from the image bytes
                image = Image.open(BytesIO(image_content))
                image.save(file_name)
                self.client.messages.create(
                    roomId=self.room_id,
                    files=[file_name],
                )

                os.remove(file_name)

    @classmethod
    def _create_message_content(
        self, finding: Finding, platform_enabled: bool, cluster_name: str
    ):
        message_content = self.__build_webex_title(finding.title, finding.severity)

        if platform_enabled:
            message_content += (
                f"[{INVESTIGATE_ICON} Investigate]({finding.investigate_uri}) "
            )
            if finding.add_silence_url:
                message_content += f"[{SILENCE_ICON} Silence]({finding.get_prometheus_silence_url(cluster_name)})"

            message_content += "\n\n"

        return message_content

    @classmethod
    def __is_webex_text_block(cls, block: BaseBlock) -> bool:
        return not (isinstance(block, FileBlock) or isinstance(block, TableBlock))

    @classmethod
    def __build_webex_title(cls, title: str, severity: FindingSeverity) -> str:
        icon = FindingSeverity.to_emoji(severity)
        return f"{icon} **{severity.name} - {title}**\n\n"<|MERGE_RESOLUTION|>--- conflicted
+++ resolved
@@ -24,17 +24,9 @@
 ADAPTIVE_CARD_SCHEMA = "http://adaptivecards.io/schemas/adaptive-card.json"
 ATTACHMENT_CONTENT_TYPE = "application/vnd.microsoft.card.adaptive"
 
-<<<<<<< HEAD
-
 class CardTypes(Enum):
     ADAPTIVE_CARD = "AdaptiveCard"
 
-
-=======
-class CardTypes(Enum):
-    ADAPTIVE_CARD = "AdaptiveCard"
-
->>>>>>> 69ff3c52
 class FileTypes(Enum):
     PHOTO = "PHOTO"
     DOCUMENT = "DOCUMENT"
@@ -77,19 +69,8 @@
         if file_blocks:
             self._send_files(file_blocks)
 
-<<<<<<< HEAD
+
     def _createAdaptiveCardBody(
-=======
-        if pdf:
-            # Sending pdf to webex
-
-            filename = "finding.pdf"
-            pdf.output(filename, "F")
-            self.client.messages.create(roomId=self.room_id, files=[filename])
-            os.remove(filename)
-
-    def _createAdaptiveCard(
->>>>>>> 69ff3c52
         self, message_content, table_blocks: List[TableBlock], description
     ):
         body = []
@@ -100,7 +81,7 @@
         if table_blocks:
             table_blocks_json = self._createTableBlockJSON(table_blocks, body)
 
-<<<<<<< HEAD
+
         return body
 
     def _createTableBlockJSON(self, table_blocks: List[TableBlock], body: list):
@@ -137,17 +118,7 @@
             body.append(container)
 
     def _createMessageContentJSON(self, message_content, description):
-=======
-        # https://learn.microsoft.com/en-us/adaptive-cards/
-        # metadata for adaptive cards
-        adaptive_card = {
-            "type": CardTypes.ADAPTIVE_CARD,
-            "$schema": ADAPTIVE_CARD_SCHEMA,
-            "version": ADAPTIVE_CARD_VERSION,
-        }
-
-        # Creating a container from message_content and description of finding for adaptive card
->>>>>>> 69ff3c52
+
         message_content_container = {
             "type": "Container",
             "items": [
@@ -157,7 +128,6 @@
         }
         return message_content_container
 
-<<<<<<< HEAD
     def _createAdaptiveCard(self, blocks):
 
         # https://learn.microsoft.com/en-us/adaptive-cards/
@@ -171,42 +141,6 @@
         # Creating a container from message_content and description of finding for adaptive card
 
         adaptive_card["body"] = blocks
-=======
-        # Parsing table blocks for adaptive card
-        if table_blocks:
-            for block in table_blocks:
-                container = {
-                    "type": "Container",
-                    "items": [{"type": "ColumnSet", "columns": []}],
-                }
-                for header in block.headers:
-                    container["items"][0]["columns"].append(
-                        {
-                            "type": "Column",
-                            "width": "stretch",
-                            "items": [
-                                {"type": "TextBlock", "text": header, "wrap": "true"}
-                            ],
-                        }
-                    )
-
-                # seperating each row to add below headers of column
-                rows = block.render_rows()
-                for row in rows:
-                    row_json = {"type": "ColumnSet", "columns": []}
-                    for text in row:
-                        row_json["columns"].append(
-                            {
-                                "type": "Column",
-                                "width": "stretch",
-                                "items": [
-                                    {"type": "TextBlock", "text": text, "wrap": "true"}
-                                ],
-                            }
-                        )
-                    container["items"].append(row_json)
-                adaptive_card["body"].append(container)
->>>>>>> 69ff3c52
 
         return adaptive_card
 
@@ -257,31 +191,12 @@
 
     def _send_files(self, files: List[FileBlock]):
         # Webex allows for only one file attachment per message
-<<<<<<< HEAD
         # This function sends the files individually to webex
         for blocks in files:
             file_type = (
                 FileTypes.PHOTO if is_image(blocks.filename) else FileTypes.DOCUMENT
             )
             if file_type is FileTypes.DOCUMENT:
-=======
-        # Creating 1 PDF from all fileblocks can help reduce number of msgs sent to webex.
-
-        pdf = FPDF(unit="mm")
-        pdf.set_font("Arial", size=15)
-
-        for blocks in file_blocks:
-            file_type = (
-                FileTypes.PHOTO if is_image(blocks.filename) else FileTypes.DOCUMENT
-            )
-
-            # parse file according to file type
-            if file_type is FILE_TYPES[2]:
-                pdf.add_page()
-                contents = blocks.contents.decode("utf-8")
-                # create a cell for filename of the text file
-                pdf.cell(200, 10, txt=f"{blocks.filename}\n", ln=1, align="C")
->>>>>>> 69ff3c52
 
                 file = open(blocks.filename, "wb")
                 file.write(blocks.contents)
