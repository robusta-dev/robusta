from ...core.reporting.base import Finding, FindingSeverity
from ...core.reporting.utils import add_pngs_for_all_svgs, SVG_SUFFIX
from ...core.reporting.blocks import (
    MarkdownBlock,
    BaseBlock,
    FileBlock,
    TableBlock,
    List,
)
from ...core.sinks.transformer import Transformer
from ...core.sinks.webex.webex_sink_params import WebexSinkParams

from webexteamssdk import WebexTeamsAPI
from enum import Enum
import tempfile

INVESTIGATE_ICON = "🔍"
SILENCE_ICON = "🔕"

MAX_BLOCK_CHARS = 7439

ADAPTIVE_CARD_VERSION = "1.2"
ADAPTIVE_CARD_SCHEMA = "http://adaptivecards.io/schemas/adaptive-card.json"
ATTACHMENT_CONTENT_TYPE = "application/vnd.microsoft.card.adaptive"


class CardTypes(Enum):
    ADAPTIVE_CARD = "AdaptiveCard"


class WebexSender:
    """
    Send findings to webex.
    Parse different findings to show on Webex UI
    """

<<<<<<< HEAD
    def __init__(self, bot_access_token: str, room_id: str, cluster_name: str, webex_params: WebexSinkParams):
=======
    def __init__(self, bot_access_token: str, room_id: str, account_id: str, cluster_name: str):
>>>>>>> 968c1016
        self.cluster_name = cluster_name
        self.webex_params = webex_params
        self.room_id = room_id
        self.account_id = account_id
        self.client = WebexTeamsAPI(
            access_token=bot_access_token
        )  # Create a client using webexteamssdk

    def send_finding_to_webex(self, finding: Finding, platform_enabled: bool):
        message, table_blocks, file_blocks, description = self._separate_blocks(
            finding, platform_enabled
        )
        adaptive_card_body = self._createAdaptiveCardBody(
            message, table_blocks, description
        )
        adaptive_card = self._createAdaptiveCard(adaptive_card_body)

        attachment = [
            {
                "contentType": ATTACHMENT_CONTENT_TYPE,
                "content": adaptive_card,
            }
        ]

        # Here text="." is added because Webex API throws error to add text/file/markdown
        self.client.messages.create(
            roomId=self.room_id, text=".", attachments=attachment
        )
        if file_blocks:
            self._send_files(file_blocks)

    def _createAdaptiveCardBody(
            self, message_content, table_blocks: List[TableBlock], description
    ):
        body = []
        message_content_json = self._createMessageContentJSON(
            message_content, description
        )
        body.append(message_content_json)
        if table_blocks:
            table_blocks_json = self._createTableBlockJSON(table_blocks, body)

        return body

    def _createTableBlockJSON(self, table_blocks: List[TableBlock], body: list):
        for block in table_blocks:
            container = {
                "type": "Container",
                "items": [{"type": "ColumnSet", "columns": []}],
            }
            for header in block.headers:
                container["items"][0]["columns"].append(
                    {
                        "type": "Column",
                        "width": "stretch",
                        "items": [
                            {"type": "TextBlock", "text": header, "wrap": "true"}
                        ],
                    }
                )
            # seperating each row to add below headers of column
            rows = block.render_rows()
            for row in rows:
                row_json = {"type": "ColumnSet", "columns": []}
                for text in row:
                    row_json["columns"].append(
                        {
                            "type": "Column",
                            "width": "stretch",
                            "items": [
                                {"type": "TextBlock", "text": text, "wrap": "true"}
                            ],
                        }
                    )
                container["items"].append(row_json)
            body.append(container)

    def _createMessageContentJSON(self, message_content, description):

        message_content_container = {
            "type": "Container",
            "items": [
                {"type": "TextBlock", "text": message_content, "wrap": "true"},
                {"type": "TextBlock", "text": description, "wrap": "true"},
            ],
        }
        return message_content_container

    def _createAdaptiveCard(self, blocks):

        # https://learn.microsoft.com/en-us/adaptive-cards/
        # metadata for adaptive cards
        adaptive_card = {
            "type": CardTypes.ADAPTIVE_CARD.value,
            "$schema": ADAPTIVE_CARD_SCHEMA,
            "version": ADAPTIVE_CARD_VERSION,
        }

        # Creating a container from message_content and description of finding for adaptive card
        adaptive_card["body"] = blocks

        return adaptive_card

    def _separate_blocks(self, finding: Finding, platform_enabled: bool):
        table_blocks: List[TableBlock] = []
        file_blocks: List[FileBlock] = []
        description = None

        message_content = self._create_message_content(
            finding, platform_enabled
        )

        blocks = [MarkdownBlock(text=f"*Source:* _{self.cluster_name}_\n\n")]

        # Seperate blocks into *Other* Blocks, TableBlocks and FileBlocks
        for enrichment in finding.enrichments:
            blocks.extend(
                [
                    block
                    for block in enrichment.blocks
                    if self.__is_webex_text_block(block)
                ]
            )
            table_blocks.extend(
                [block for block in enrichment.blocks if isinstance(block, TableBlock)]
            )
            file_blocks.extend(
                add_pngs_for_all_svgs(
                    [
                        block
                        for block in enrichment.blocks
                        if isinstance(block, FileBlock)
                    ]
                )
            )
            if not self.webex_params.send_svg:
                file_blocks = [b for b in file_blocks if not b.filename.endswith(".svg")]

        # first add finding description block
        if finding.description:
            if table_blocks:
                description = finding.description
            else:
                blocks.append(MarkdownBlock(finding.description))

        # Convert *Other* blocks to markdown
        for block in blocks:
            block_text = Transformer.to_standard_markdown([block])
            if (
                    len(block_text) + len(message_content) >= MAX_BLOCK_CHARS
            ):  # webex message size limit
                break
            message_content += block_text + "\n"

        return message_content, table_blocks, file_blocks, description

    def _send_files(self, files: List[FileBlock]):
        # Webex allows for only one file attachment per message
        # This function sends the files individually to webex
        for block in files:
            suffix = "." + block.filename.split(".")[1]
            if suffix != SVG_SUFFIX:
                with tempfile.NamedTemporaryFile(suffix=suffix, delete=True) as f:
                    f.write(block.contents)
                    f.flush()
                    self.client.messages.create(
                        roomId=self.room_id,
                        files=[f.name],
                    )
                    f.close()  # File is deleted when closed


    def _create_message_content(
<<<<<<< HEAD
            self, finding: Finding, platform_enabled: bool, cluster_name: str
=======
        self, finding: Finding, platform_enabled: bool
>>>>>>> 968c1016
    ):
        message_content = self.__build_webex_title(finding.title, finding.severity)

        if platform_enabled:
            message_content += (
                f"[{INVESTIGATE_ICON} Investigate]({finding.get_investigate_uri(self.account_id, self.cluster_name)}) "
            )
            if finding.add_silence_url:
                message_content += f"[{SILENCE_ICON} Silence]({finding.get_prometheus_silence_url(self.account_id, self.cluster_name)})"

            message_content += "\n\n"

        return message_content

    @classmethod
    def __is_webex_text_block(cls, block: BaseBlock) -> bool:
        return not (isinstance(block, FileBlock) or isinstance(block, TableBlock))

    @classmethod
    def __build_webex_title(cls, title: str, severity: FindingSeverity) -> str:
        icon = FindingSeverity.to_emoji(severity)
        return f"{icon} **{severity.name} - {title}**\n\n"<|MERGE_RESOLUTION|>--- conflicted
+++ resolved
@@ -34,11 +34,8 @@
     Parse different findings to show on Webex UI
     """
 
-<<<<<<< HEAD
-    def __init__(self, bot_access_token: str, room_id: str, cluster_name: str, webex_params: WebexSinkParams):
-=======
-    def __init__(self, bot_access_token: str, room_id: str, account_id: str, cluster_name: str):
->>>>>>> 968c1016
+    def __init__(self, bot_access_token: str, room_id: str, account_id: str, cluster_name: str,
+                 webex_params: WebexSinkParams):
         self.cluster_name = cluster_name
         self.webex_params = webex_params
         self.room_id = room_id
@@ -210,13 +207,8 @@
                     )
                     f.close()  # File is deleted when closed
 
-
     def _create_message_content(
-<<<<<<< HEAD
-            self, finding: Finding, platform_enabled: bool, cluster_name: str
-=======
-        self, finding: Finding, platform_enabled: bool
->>>>>>> 968c1016
+            self, finding: Finding, platform_enabled: bool
     ):
         message_content = self.__build_webex_title(finding.title, finding.severity)
 
