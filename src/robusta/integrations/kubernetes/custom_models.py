--- conflicted
+++ resolved
@@ -25,17 +25,11 @@
 
 S = TypeVar("S")
 T = TypeVar("T")
-<<<<<<< HEAD
-
-PYTHON_DEBUGGER_IMAGE = "us-central1-docker.pkg.dev/genuine-flight-317411/devel/debug-toolkit:v5.0"
-JAVA_DEBUGGER_IMAGE = "us-central1-docker.pkg.dev/genuine-flight-317411/devel/java-toolkit-11:v1.1"
-=======
 
 
 # TODO: import these from the python-tools project
 PYTHON_DEBUGGER_IMAGE = "us-central1-docker.pkg.dev/genuine-flight-317411/devel/debug-toolkit:v5.0"
 JAVA_DEBUGGER_IMAGE = "us-central1-docker.pkg.dev/genuine-flight-317411/devel/java-toolkit-11:jattach"
->>>>>>> 183a4911
 
 
 class Process(BaseModel):
@@ -365,11 +359,7 @@
 
 class RobustaDeployment(Deployment):
     @classmethod
-<<<<<<< HEAD
-    def from_image(cls: Type[T], name: str, image="busybox", cmd=None) -> T:
-=======
     def from_image(cls: Type[T], name, image="busybox", cmd=None) -> T:
->>>>>>> 183a4911
         obj: RobustaDeployment = hikaru.from_dict(yaml.safe_load(get_deployment_yaml(name, image)), RobustaDeployment)
         obj.spec.template.spec.containers[0].command = prepare_pod_command(cmd)
         return obj
