--- conflicted
+++ resolved
@@ -1,11 +1,7 @@
 import logging
 import re
 import time
-<<<<<<< HEAD
 from dataclasses import dataclass, field
-=======
-from dataclasses import dataclass
->>>>>>> 5b64f5f4
 from enum import Enum, auto
 from typing import TYPE_CHECKING, ClassVar, Dict, List, Optional, Tuple, Type, TypeVar, Union
 
@@ -68,15 +64,10 @@
         label_filters = [f"{label[0]}={label[1]}" for label in selector.matchLabels.items()]
         label_filters.extend([_get_match_expression_filter(expression) for expression in selector.matchExpressions])
         return ",".join(label_filters)
-<<<<<<< HEAD
     elif isinstance(selector, Dict):
         return ",".join([f"{k}={v}" for k, v in selector.items()])
     else:
         return ""
-=======
-    else:
-        return ",".join([f"{k}={v}" for k, v in selector.items()])
->>>>>>> 5b64f5f4
 
 
 def list_pods_using_selector(
@@ -607,7 +598,6 @@
     return client.ApiClient()._ApiClient__deserialize(obj, class_name)
 
 
-<<<<<<< HEAD
 @dataclass
 class RolloutSpec(HikaruBase):
     analysis: Optional[Dict] = None
@@ -663,10 +653,4 @@
 hikaru.register_version_kind_class(RobustaDeployment, Deployment.apiVersion, Deployment.kind)
 hikaru.register_version_kind_class(RobustaJob, Job.apiVersion, Job.kind)
 register_crd_class(DeploymentConfig, DeploymentConfig.plural, is_namespaced=True)
-register_crd_class(Rollout, Rollout.plural, is_namespaced=True)
-=======
-hikaru.register_version_kind_class(RobustaPod, Pod.apiVersion, Pod.kind)
-hikaru.register_version_kind_class(RobustaDeployment, Deployment.apiVersion, Deployment.kind)
-hikaru.register_version_kind_class(RobustaJob, Job.apiVersion, Job.kind)
-register_crd_class(DeploymentConfig, DeploymentConfig.plural, is_namespaced=True)
->>>>>>> 5b64f5f4
+register_crd_class(Rollout, Rollout.plural, is_namespaced=True)