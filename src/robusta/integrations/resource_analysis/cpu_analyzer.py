from datetime import timedelta, tzinfo
from typing import Optional

from robusta.integrations.resource_analysis.prometheus_analyzer import PrometheusAnalyzer


class CpuAnalyzer(PrometheusAnalyzer):
    def __init__(self, prometheus_url: str, prometheus_tzinfo: Optional[tzinfo] = None):
        super().__init__(prometheus_url, prometheus_tzinfo)

    def get_total_cpu_requests(self, duration: timedelta = timedelta(minutes=10)):
        """
        Gets the total cpu requests for the cluster
        :return: a float the percentage of total cpus requested
        """
<<<<<<< HEAD
        query = f"sum(avg_over_time(namespace_cpu:kube_pod_container_resource_requests:sum{{}}[{duration.seconds}s]))"
=======
        query = (
            f"sum(avg_over_time(namespace_cpu:kube_pod_container_resource_requests" f":sum{{}}[{duration.seconds}s]))"
        )
>>>>>>> 183a4911
        return self._get_query_value(self._query(query))

    def get_total_cpu_allocatable(self, duration: timedelta = timedelta(minutes=10)):
        """
        Gets the total cpu allocatable for the cluster
        :return: a float the percentage of total cpus allocatable
        """
        query = f'sum(avg_over_time(kube_node_status_allocatable{{resource="cpu"}}[{duration.seconds}s]))'
        return self._get_query_value(self._query(query))<|MERGE_RESOLUTION|>--- conflicted
+++ resolved
@@ -13,13 +13,9 @@
         Gets the total cpu requests for the cluster
         :return: a float the percentage of total cpus requested
         """
-<<<<<<< HEAD
-        query = f"sum(avg_over_time(namespace_cpu:kube_pod_container_resource_requests:sum{{}}[{duration.seconds}s]))"
-=======
         query = (
             f"sum(avg_over_time(namespace_cpu:kube_pod_container_resource_requests" f":sum{{}}[{duration.seconds}s]))"
         )
->>>>>>> 183a4911
         return self._get_query_value(self._query(query))
 
     def get_total_cpu_allocatable(self, duration: timedelta = timedelta(minutes=10)):
