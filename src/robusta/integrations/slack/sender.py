--- conflicted
+++ resolved
@@ -5,7 +5,6 @@
 from slack_sdk import WebClient
 from slack_sdk.errors import SlackApiError
 
-<<<<<<< HEAD
 from robusta.core.model.env_vars import SLACK_TABLE_COLUMNS_LIMIT
 from robusta.core.reporting.base import Emojis, Finding, FindingStatus
 from robusta.core.reporting.blocks import (
@@ -25,17 +24,8 @@
 from robusta.core.reporting.callbacks import ExternalActionRequestBuilder
 from robusta.core.reporting.consts import SlackAnnotations
 from robusta.core.reporting.utils import add_pngs_for_all_svgs
+from robusta.core.sinks.slack.slack_sink_params import SlackSinkParams
 from robusta.core.sinks.transformer import Transformer
-=======
-from ...core.model.env_vars import SLACK_TABLE_COLUMNS_LIMIT
-from ...core.reporting.blocks import *
-from ...core.reporting.base import *
-from ...core.reporting.utils import add_pngs_for_all_svgs
-from ...core.reporting.callbacks import ExternalActionRequestBuilder
-from ...core.reporting.consts import SlackAnnotations
-from ...core.sinks.transformer import Transformer
-from ...core.sinks.slack.slack_sink_params import SlackSinkParams
->>>>>>> f683b230
 
 ACTION_TRIGGER_PLAYBOOK = "trigger_playbook"
 ACTION_LINK = "link"
@@ -226,16 +216,10 @@
         unfurl: bool,
         status: FindingStatus,
     ):
-<<<<<<< HEAD
         file_blocks = add_pngs_for_all_svgs([b for b in report_blocks if isinstance(b, FileBlock)])
-=======
-        file_blocks = add_pngs_for_all_svgs(
-            [b for b in report_blocks if isinstance(b, FileBlock)]
-        )
         if not sink_params.send_svg:
             file_blocks = [b for b in file_blocks if not b.filename.endswith(".svg")]
 
->>>>>>> f683b230
         other_blocks = [b for b in report_blocks if not isinstance(b, FileBlock)]
 
         # wide tables aren't displayed properly on slack. looks better in a text file
