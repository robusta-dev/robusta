import logging
import tempfile
from typing import Any, Dict, List

from slack_sdk import WebClient
from slack_sdk.errors import SlackApiError

from robusta.core.model.env_vars import SLACK_TABLE_COLUMNS_LIMIT
from robusta.core.reporting.base import Emojis, Finding, FindingStatus
from robusta.core.reporting.blocks import (
    BaseBlock,
    CallbackBlock,
    CallbackChoice,
    DividerBlock,
    FileBlock,
    HeaderBlock,
    KubernetesDiffBlock,
    LinkProp,
    LinksBlock,
    ListBlock,
    MarkdownBlock,
    TableBlock,
)
from robusta.core.reporting.callbacks import ExternalActionRequestBuilder
from robusta.core.reporting.consts import SlackAnnotations
from robusta.core.reporting.utils import add_pngs_for_all_svgs
from robusta.core.sinks.slack.slack_sink_params import SlackSinkParams
from robusta.core.sinks.transformer import Transformer

ACTION_TRIGGER_PLAYBOOK = "trigger_playbook"
ACTION_LINK = "link"
SlackBlock = Dict[str, Any]
MAX_BLOCK_CHARS = 3000


class SlackSender:
    def __init__(self, slack_token: str, account_id: str, cluster_name: str, signing_key: str):
        """
        Connect to Slack and verify that the Slack token is valid.
        Return True on success, False on failure
        """
        self.slack_client = WebClient(token=slack_token)
        self.signing_key = signing_key
        self.account_id = account_id
        self.cluster_name = cluster_name

        try:
            self.slack_client.auth_test()
        except SlackApiError as e:
            logging.error(f"Cannot connect to Slack API: {e}")
            raise e

    def __get_action_block_for_choices(self, sink: str, choices: Dict[str, CallbackChoice] = None):
        if choices is None:
            return []

        buttons = []
        for (i, (text, callback_choice)) in enumerate(choices.items()):
            buttons.append(
                {
                    "type": "button",
                    "text": {
                        "type": "plain_text",
                        "text": text,
                    },
                    "style": "primary",
                    "action_id": f"{ACTION_TRIGGER_PLAYBOOK}_{i}",
                    "value": ExternalActionRequestBuilder.create_for_func(
                        callback_choice,
                        sink,
                        text,
                        self.account_id,
                        self.cluster_name,
                        self.signing_key,
                    ).json(),
                }
            )

        return [{"type": "actions", "elements": buttons}]

    def __to_slack_links(self, links: List[LinkProp]) -> List[SlackBlock]:
        if len(links) == 0:
            return []

        buttons = []
        for i, link in enumerate(links):
            buttons.append(
                {
                    "type": "button",
                    "text": {
                        "type": "plain_text",
                        "text": link.text,
                    },
                    "action_id": f"{ACTION_LINK}_{i}",
                    "url": link.url,
                }
            )

        return [{"type": "actions", "elements": buttons}]

    def __to_slack_diff(self, block: KubernetesDiffBlock, sink_name: str) -> List[SlackBlock]:
        # this can happen when a block.old=None or block.new=None - e.g. the resource was added or deleted
        if not block.diffs:
            return []

        slack_blocks = []
        slack_blocks.extend(
            self.__to_slack(
                ListBlock([f"*{d.formatted_path}*: {d.other_value} :arrow_right: {d.value}" for d in block.diffs]),
                sink_name,
            )
        )

        return slack_blocks

    def __to_slack_markdown(self, block: MarkdownBlock) -> List[SlackBlock]:
        if not block.text:
            return []

        return [
            {
                "type": "section",
                "text": {
                    "type": "mrkdwn",
                    "text": Transformer.apply_length_limit(block.text, MAX_BLOCK_CHARS),
                },
            }
        ]

    def __to_slack_table(self, block: TableBlock):
        # temp workaround untill new blocks will be added to support these.
        if len(block.headers) == 2:
            table_rows: List[str] = []
            for row in block.rows:
<<<<<<< HEAD
                if "-------" in row[1]:  # special care for table subheader
=======
                if "-------" in str(row[1]): # special care for table subheader
>>>>>>> ac151cee
                    subheader: str = row[0]
                    table_rows.append(f"--- {subheader.capitalize()} ---")
                    continue

                table_rows.append(f"● {row[0]} `{row[1]}`")

            table_str = "\n".join(table_rows)
            table_str = f"{block.table_name} \n{table_str}"
            return self.__to_slack_markdown(MarkdownBlock(table_str))

        return self.__to_slack_markdown(block.to_markdown())

    def __to_slack(self, block: BaseBlock, sink_name: str) -> List[SlackBlock]:
        if isinstance(block, MarkdownBlock):
            return self.__to_slack_markdown(block)
        elif isinstance(block, DividerBlock):
            return [{"type": "divider"}]
        elif isinstance(block, FileBlock):
            raise AssertionError("to_slack() should never be called on a FileBlock")
        elif isinstance(block, HeaderBlock):
            return [
                {
                    "type": "header",
                    "text": {
                        "type": "plain_text",
                        "text": Transformer.apply_length_limit(block.text, 150),
                        "emoji": True,
                    },
                }
            ]
        elif isinstance(block, TableBlock):
            return self.__to_slack_table(block)
        elif isinstance(block, ListBlock):
            return self.__to_slack_markdown(block.to_markdown())
        elif isinstance(block, KubernetesDiffBlock):
            return self.__to_slack_diff(block, sink_name)
        elif isinstance(block, CallbackBlock):
            return self.__get_action_block_for_choices(sink_name, block.choices)
        elif isinstance(block, LinksBlock):
            return self.__to_slack_links(block.links)
        else:
            logging.error(f"cannot convert block of type {type(block)} to slack format block: {block}")
            return []  # no reason to crash the entire report

    def __upload_file_to_slack(self, block: FileBlock) -> str:
        """Upload a file to slack and return a link to it"""
        with tempfile.NamedTemporaryFile() as f:
            f.write(block.contents)
            f.flush()
            result = self.slack_client.files_upload(title=block.filename, file=f.name, filename=block.filename)
            return result["file"]["permalink"]

    def prepare_slack_text(self, message: str, files: List[FileBlock] = []):
        if files:
            # it's a little annoying but it seems like files need to be referenced in `title` and not just `blocks`
            # in order to be actually shared. well, I'm actually not sure about that, but when I tried adding the files
            # to a separate block and not including them in `title` or the first block then the link was present but
            # the file wasn't actually shared and the link was broken
            uploaded_files = []
            for file_block in files:
                # slack throws an error if you write empty files, so skip it
                if len(file_block.contents) == 0:
                    continue
                permalink = self.__upload_file_to_slack(file_block)
                uploaded_files.append(f"* <{permalink} | {file_block.filename}>")

            file_references = "\n".join(uploaded_files)
            message = f"{message}\n{file_references}"

        if len(message) == 0:
            return "empty-message"  # blank messages aren't allowed

        return Transformer.apply_length_limit(message, MAX_BLOCK_CHARS)

    def __send_blocks_to_slack(
        self,
        report_blocks: List[BaseBlock],
        report_attachment_blocks: List[BaseBlock],
        title: str,
        sink_params: SlackSinkParams,
        unfurl: bool,
        status: FindingStatus,
    ):
        file_blocks = add_pngs_for_all_svgs([b for b in report_blocks if isinstance(b, FileBlock)])
        if not sink_params.send_svg:
            file_blocks = [b for b in file_blocks if not b.filename.endswith(".svg")]

        other_blocks = [b for b in report_blocks if not isinstance(b, FileBlock)]

        # wide tables aren't displayed properly on slack. looks better in a text file
        file_blocks.extend(Transformer.tableblock_to_fileblocks(other_blocks, SLACK_TABLE_COLUMNS_LIMIT))
        file_blocks.extend(Transformer.tableblock_to_fileblocks(report_attachment_blocks, SLACK_TABLE_COLUMNS_LIMIT))

        message = self.prepare_slack_text(title, file_blocks)
        output_blocks = []
        for block in other_blocks:
            output_blocks.extend(self.__to_slack(block, sink_params.name))
        attachment_blocks = []
        for block in report_attachment_blocks:
            attachment_blocks.extend(self.__to_slack(block, sink_params.name))

        logging.debug(
            f"--sending to slack--\n"
            f"title:{title}\n"
            f"blocks: {output_blocks}\n"
            f"attachment_blocks: {report_attachment_blocks}\n"
            f"message:{message}"
        )

        try:
            self.slack_client.chat_postMessage(
                channel=sink_params.slack_channel,
                text=message,
                blocks=output_blocks,
                display_as_bot=True,
                attachments=[{"color": status.to_color_hex(), "blocks": attachment_blocks}]
                if attachment_blocks
                else None,
                unfurl_links=unfurl,
                unfurl_media=unfurl,
            )
        except Exception as e:
            logging.error(
                f"error sending message to slack\ne={e}\ntext={message}\nblocks={*output_blocks,}\nattachment_blocks={*attachment_blocks,}"
            )

    def __create_finding_header(self, finding: Finding, status: FindingStatus, platform_enabled: bool) -> MarkdownBlock:

        title = finding.title.removeprefix("[RESOLVED] ")
        sev = finding.severity
        if platform_enabled:
            title = f"<{finding.get_investigate_uri(self.account_id, self.cluster_name)}|*{title}*>"

        status_str: str = f"{status.to_emoji()} `{status.name.lower()}`" if finding.add_silence_url else ""

        return MarkdownBlock(f"{status_str} {sev.to_emoji()} `{sev.name.lower()}` {title}")

    def __create_links(self, finding: Finding):

        links: List[LinkProp] = []
        links.append(
            LinkProp(
                text="Investigate 🔎",
                url=finding.get_investigate_uri(self.account_id, self.cluster_name),
            )
        )

        if finding.add_silence_url:
            links.append(
                LinkProp(
                    text="Silence 🔕",
                    url=finding.get_prometheus_silence_url(self.account_id, self.cluster_name),
                )
            )

        for video_link in finding.video_links:
            links.append(LinkProp(text=f"{video_link.name} 🎬", url=video_link.url))

        return LinksBlock(links=links)

    def send_finding_to_slack(
        self,
        finding: Finding,
        sink_params: SlackSinkParams,
        platform_enabled: bool,
    ):
        blocks: List[BaseBlock] = []
        attachment_blocks: List[BaseBlock] = []

        status: FindingStatus = (
            FindingStatus.RESOLVED if finding.title.startswith("[RESOLVED]") else FindingStatus.FIRING
        )
        if finding.title:
            blocks.append(self.__create_finding_header(finding, status, platform_enabled))

        if platform_enabled:
            blocks.append(self.__create_links(finding))

        blocks.append(MarkdownBlock(text=f"*Source:* `{self.cluster_name}`"))
        if finding.description:
            blocks.append(MarkdownBlock(f"{Emojis.Alert.value} *Alert:* {finding.description}"))

        unfurl = True
        for enrichment in finding.enrichments:
            # if one of the enrichment specified unfurl=False, this slack message will contain unfurl=False
            unfurl = unfurl and enrichment.annotations.get(SlackAnnotations.UNFURL, True)
            if enrichment.annotations.get(SlackAnnotations.ATTACHMENT):
                attachment_blocks.extend(enrichment.blocks)
            else:
                blocks.extend(enrichment.blocks)

        blocks.append(DividerBlock())

        if len(attachment_blocks):
            attachment_blocks.append(DividerBlock())

        self.__send_blocks_to_slack(
            blocks,
            attachment_blocks,
            finding.title,
            sink_params,
            unfurl,
            status,
        )<|MERGE_RESOLUTION|>--- conflicted
+++ resolved
@@ -132,11 +132,7 @@
         if len(block.headers) == 2:
             table_rows: List[str] = []
             for row in block.rows:
-<<<<<<< HEAD
-                if "-------" in row[1]:  # special care for table subheader
-=======
                 if "-------" in str(row[1]): # special care for table subheader
->>>>>>> ac151cee
                     subheader: str = row[0]
                     table_rows.append(f"--- {subheader.capitalize()} ---")
                     continue
