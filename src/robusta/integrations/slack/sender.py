import logging
import tempfile
<<<<<<< HEAD
from typing import Any, Dict, List, Optional
=======
from typing import Any, Dict, List
>>>>>>> 183a4911

from slack_sdk import WebClient
from slack_sdk.errors import SlackApiError

from robusta.core.model.env_vars import SLACK_TABLE_COLUMNS_LIMIT
from robusta.core.reporting.base import Emojis, Finding, FindingStatus
from robusta.core.reporting.blocks import (
    BaseBlock,
    CallbackBlock,
    CallbackChoice,
    DividerBlock,
    FileBlock,
    HeaderBlock,
    KubernetesDiffBlock,
    LinkProp,
    LinksBlock,
    ListBlock,
    MarkdownBlock,
    TableBlock,
)
from robusta.core.reporting.callbacks import ExternalActionRequestBuilder
from robusta.core.reporting.consts import SlackAnnotations
from robusta.core.reporting.utils import add_pngs_for_all_svgs
from robusta.core.sinks.slack.slack_sink_params import SlackSinkParams
from robusta.core.sinks.transformer import Transformer

ACTION_TRIGGER_PLAYBOOK = "trigger_playbook"
ACTION_LINK = "link"
SlackBlock = Dict[str, Any]
MAX_BLOCK_CHARS = 3000


class SlackSender:
    def __init__(self, slack_token: str, account_id: str, cluster_name: str, signing_key: str):
        """
        Connect to Slack and verify that the Slack token is valid.
        Return True on success, False on failure
        """
        self.slack_client = WebClient(token=slack_token)
        self.signing_key = signing_key
        self.account_id = account_id
        self.cluster_name = cluster_name

        try:
            self.slack_client.auth_test()
        except SlackApiError as e:
            logging.error(f"Cannot connect to Slack API: {e}")
            raise e

<<<<<<< HEAD
    def __get_action_block_for_choices(
        self, sink: str, choices: Optional[Dict[str, CallbackChoice]] = None
    ) -> List[Dict[str, Any]]:
=======
    def __get_action_block_for_choices(self, sink: str, choices: Dict[str, CallbackChoice] = None):
>>>>>>> 183a4911
        if choices is None:
            return []

        buttons = []
        for (i, (text, callback_choice)) in enumerate(choices.items()):
            buttons.append(
                {
                    "type": "button",
                    "text": {
                        "type": "plain_text",
                        "text": text,
                    },
                    "style": "primary",
                    "action_id": f"{ACTION_TRIGGER_PLAYBOOK}_{i}",
                    "value": ExternalActionRequestBuilder.create_for_func(
                        callback_choice,
                        sink,
                        text,
                        self.account_id,
                        self.cluster_name,
                        self.signing_key,
                    ).json(),
                }
            )

        return [{"type": "actions", "elements": buttons}]

    def __to_slack_links(self, links: List[LinkProp]) -> List[SlackBlock]:
        if len(links) == 0:
            return []

        buttons = []
        for i, link in enumerate(links):
            buttons.append(
                {
                    "type": "button",
                    "text": {
                        "type": "plain_text",
                        "text": link.text,
                    },
                    "action_id": f"{ACTION_LINK}_{i}",
                    "url": link.url,
                }
            )

        return [{"type": "actions", "elements": buttons}]

    def __to_slack_diff(self, block: KubernetesDiffBlock, sink_name: str) -> List[SlackBlock]:
        # this can happen when a block.old=None or block.new=None - e.g. the resource was added or deleted
        if not block.diffs:
            return []

        slack_blocks = []
        slack_blocks.extend(
            self.__to_slack(
                ListBlock([f"*{d.formatted_path}*: {d.other_value} :arrow_right: {d.value}" for d in block.diffs]),
                sink_name,
            )
        )

        return slack_blocks

    def __to_slack_markdown(self, block: MarkdownBlock) -> List[SlackBlock]:
        if not block.text:
            return []

        return [
            {
                "type": "section",
                "text": {
                    "type": "mrkdwn",
                    "text": Transformer.apply_length_limit(block.text, MAX_BLOCK_CHARS),
                },
            }
        ]

    def __to_slack_table(self, block: TableBlock):
        # temp workaround untill new blocks will be added to support these.
        if len(block.headers) == 2:
            table_rows: List[str] = []
            for row in block.rows:
                if "-------" in str(row[1]):  # special care for table subheader
                    subheader: str = row[0]
                    table_rows.append(f"--- {subheader.capitalize()} ---")
                    continue

                table_rows.append(f"● {row[0]} `{row[1]}`")

            table_str = "\n".join(table_rows)
            table_str = f"{block.table_name} \n{table_str}"
            return self.__to_slack_markdown(MarkdownBlock(table_str))

        return self.__to_slack_markdown(block.to_markdown())

    def __to_slack(self, block: BaseBlock, sink_name: str) -> List[SlackBlock]:
        if isinstance(block, MarkdownBlock):
            return self.__to_slack_markdown(block)
        elif isinstance(block, DividerBlock):
            return [{"type": "divider"}]
        elif isinstance(block, FileBlock):
            raise AssertionError("to_slack() should never be called on a FileBlock")
        elif isinstance(block, HeaderBlock):
            return [
                {
                    "type": "header",
                    "text": {
                        "type": "plain_text",
                        "text": Transformer.apply_length_limit(block.text, 150),
                        "emoji": True,
                    },
                }
            ]
        elif isinstance(block, TableBlock):
            return self.__to_slack_table(block)
        elif isinstance(block, ListBlock):
            return self.__to_slack_markdown(block.to_markdown())
        elif isinstance(block, KubernetesDiffBlock):
            return self.__to_slack_diff(block, sink_name)
        elif isinstance(block, CallbackBlock):
            return self.__get_action_block_for_choices(sink_name, block.choices)
        elif isinstance(block, LinksBlock):
            return self.__to_slack_links(block.links)
        else:
            logging.error(f"cannot convert block of type {type(block)} to slack format block: {block}")
            return []  # no reason to crash the entire report

    def __upload_file_to_slack(self, block: FileBlock) -> str:
        """Upload a file to slack and return a link to it"""
        with tempfile.NamedTemporaryFile() as f:
            f.write(block.contents)
            f.flush()
            result = self.slack_client.files_upload(title=block.filename, file=f.name, filename=block.filename)
<<<<<<< HEAD
            return result["file"]["permalink"]  # type: ignore
=======
            return result["file"]["permalink"]
>>>>>>> 183a4911

    def prepare_slack_text(self, message: str, files: List[FileBlock] = []):
        if files:
            # it's a little annoying but it seems like files need to be referenced in `title` and not just `blocks`
            # in order to be actually shared. well, I'm actually not sure about that, but when I tried adding the files
            # to a separate block and not including them in `title` or the first block then the link was present but
            # the file wasn't actually shared and the link was broken
            uploaded_files = []
            for file_block in files:
                # slack throws an error if you write empty files, so skip it
                if len(file_block.contents) == 0:
                    continue
                permalink = self.__upload_file_to_slack(file_block)
                uploaded_files.append(f"* <{permalink} | {file_block.filename}>")

            file_references = "\n".join(uploaded_files)
            message = f"{message}\n{file_references}"

        if len(message) == 0:
            return "empty-message"  # blank messages aren't allowed

        return Transformer.apply_length_limit(message, MAX_BLOCK_CHARS)

    def __send_blocks_to_slack(
        self,
        report_blocks: List[BaseBlock],
        report_attachment_blocks: List[BaseBlock],
        title: str,
        sink_params: SlackSinkParams,
        unfurl: bool,
        status: FindingStatus,
    ):
        file_blocks = add_pngs_for_all_svgs([b for b in report_blocks if isinstance(b, FileBlock)])
        if not sink_params.send_svg:
            file_blocks = [b for b in file_blocks if not b.filename.endswith(".svg")]

        other_blocks = [b for b in report_blocks if not isinstance(b, FileBlock)]

        # wide tables aren't displayed properly on slack. looks better in a text file
        file_blocks.extend(Transformer.tableblock_to_fileblocks(other_blocks, SLACK_TABLE_COLUMNS_LIMIT))
        file_blocks.extend(Transformer.tableblock_to_fileblocks(report_attachment_blocks, SLACK_TABLE_COLUMNS_LIMIT))

        message = self.prepare_slack_text(title, file_blocks)
        output_blocks = []
        for block in other_blocks:
            output_blocks.extend(self.__to_slack(block, sink_params.name))
        attachment_blocks = []
        for block in report_attachment_blocks:
            attachment_blocks.extend(self.__to_slack(block, sink_params.name))

        logging.debug(
            f"--sending to slack--\n"
            f"title:{title}\n"
            f"blocks: {output_blocks}\n"
            f"attachment_blocks: {report_attachment_blocks}\n"
            f"message:{message}"
        )

        try:
            self.slack_client.chat_postMessage(
                channel=sink_params.slack_channel,
                text=message,
                blocks=output_blocks,
                display_as_bot=True,
                attachments=[{"color": status.to_color_hex(), "blocks": attachment_blocks}]
                if attachment_blocks
                else None,
                unfurl_links=unfurl,
                unfurl_media=unfurl,
            )
        except Exception as e:
            logging.error(
                f"error sending message to slack\ne={e}\ntext={message}\nblocks={*output_blocks,}\nattachment_blocks={*attachment_blocks,}"
            )

    def __create_finding_header(self, finding: Finding, status: FindingStatus, platform_enabled: bool) -> MarkdownBlock:
<<<<<<< HEAD
        # TODO: Will not work in python 3.7
        title = finding.title.removeprefix("[RESOLVED] ")  # type: ignore
=======

        title = finding.title.removeprefix("[RESOLVED] ")
>>>>>>> 183a4911
        sev = finding.severity
        if platform_enabled:
            title = f"<{finding.get_investigate_uri(self.account_id, self.cluster_name)}|*{title}*>"

        status_str: str = f"{status.to_emoji()} `{status.name.lower()}`" if finding.add_silence_url else ""

        return MarkdownBlock(f"{status_str} {sev.to_emoji()} `{sev.name.lower()}` {title}")

    def __create_links(self, finding: Finding):
        links: List[LinkProp] = []
        links.append(
            LinkProp(
                text="Investigate 🔎",
                url=finding.get_investigate_uri(self.account_id, self.cluster_name),
            )
        )

        if finding.add_silence_url:
            links.append(
                LinkProp(
                    text="Silence 🔕",
                    url=finding.get_prometheus_silence_url(self.account_id, self.cluster_name),
                )
            )

        for video_link in finding.video_links:
            links.append(LinkProp(text=f"{video_link.name} 🎬", url=video_link.url))

        return LinksBlock(links=links)

    def send_finding_to_slack(
        self,
        finding: Finding,
        sink_params: SlackSinkParams,
        platform_enabled: bool,
    ):
        blocks: List[BaseBlock] = []
        attachment_blocks: List[BaseBlock] = []

        status: FindingStatus = (
            FindingStatus.RESOLVED if finding.title.startswith("[RESOLVED]") else FindingStatus.FIRING
        )
        if finding.title:
            blocks.append(self.__create_finding_header(finding, status, platform_enabled))

        if platform_enabled:
            blocks.append(self.__create_links(finding))

        blocks.append(MarkdownBlock(text=f"*Source:* `{self.cluster_name}`"))
        if finding.description:
            blocks.append(MarkdownBlock(f"{Emojis.Alert.value} *Alert:* {finding.description}"))

        unfurl = True
        for enrichment in finding.enrichments:
            # if one of the enrichment specified unfurl=False, this slack message will contain unfurl=False
            unfurl = unfurl and enrichment.annotations.get(SlackAnnotations.UNFURL, True)
            if enrichment.annotations.get(SlackAnnotations.ATTACHMENT):
                attachment_blocks.extend(enrichment.blocks)
            else:
                blocks.extend(enrichment.blocks)

        blocks.append(DividerBlock())

        if len(attachment_blocks):
            attachment_blocks.append(DividerBlock())

        self.__send_blocks_to_slack(
            blocks,
            attachment_blocks,
            finding.title,
            sink_params,
            bool(unfurl),
            status,
        )<|MERGE_RESOLUTION|>--- conflicted
+++ resolved
@@ -1,10 +1,6 @@
 import logging
 import tempfile
-<<<<<<< HEAD
-from typing import Any, Dict, List, Optional
-=======
 from typing import Any, Dict, List
->>>>>>> 183a4911
 
 from slack_sdk import WebClient
 from slack_sdk.errors import SlackApiError
@@ -54,13 +50,7 @@
             logging.error(f"Cannot connect to Slack API: {e}")
             raise e
 
-<<<<<<< HEAD
-    def __get_action_block_for_choices(
-        self, sink: str, choices: Optional[Dict[str, CallbackChoice]] = None
-    ) -> List[Dict[str, Any]]:
-=======
     def __get_action_block_for_choices(self, sink: str, choices: Dict[str, CallbackChoice] = None):
->>>>>>> 183a4911
         if choices is None:
             return []
 
@@ -193,11 +183,7 @@
             f.write(block.contents)
             f.flush()
             result = self.slack_client.files_upload(title=block.filename, file=f.name, filename=block.filename)
-<<<<<<< HEAD
-            return result["file"]["permalink"]  # type: ignore
-=======
             return result["file"]["permalink"]
->>>>>>> 183a4911
 
     def prepare_slack_text(self, message: str, files: List[FileBlock] = []):
         if files:
@@ -274,13 +260,8 @@
             )
 
     def __create_finding_header(self, finding: Finding, status: FindingStatus, platform_enabled: bool) -> MarkdownBlock:
-<<<<<<< HEAD
-        # TODO: Will not work in python 3.7
-        title = finding.title.removeprefix("[RESOLVED] ")  # type: ignore
-=======
 
         title = finding.title.removeprefix("[RESOLVED] ")
->>>>>>> 183a4911
         sev = finding.severity
         if platform_enabled:
             title = f"<{finding.get_investigate_uri(self.account_id, self.cluster_name)}|*{title}*>"
@@ -290,6 +271,7 @@
         return MarkdownBlock(f"{status_str} {sev.to_emoji()} `{sev.name.lower()}` {title}")
 
     def __create_links(self, finding: Finding):
+
         links: List[LinkProp] = []
         links.append(
             LinkProp(
@@ -352,6 +334,6 @@
             attachment_blocks,
             finding.title,
             sink_params,
-            bool(unfurl),
+            unfurl,
             status,
         )