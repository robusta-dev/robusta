import copy
import logging
import ssl
import tempfile
import re
from datetime import datetime, timedelta
from itertools import chain
from typing import Any, Dict, List, Optional, Set, Union
import certifi
import humanize
from dateutil import tz
from slack_sdk import WebClient
from slack_sdk.errors import SlackApiError
from slack_sdk.http_retry import all_builtin_retry_handlers
from robusta.core.sinks.slack.templates.template_loader import template_loader

from robusta.core.model.base_params import AIInvestigateParams, ResourceInfo
from robusta.core.model.env_vars import (
    ADDITIONAL_CERTIFICATE,
    HOLMES_ASK_SLACK_BUTTON_ENABLED,
    HOLMES_ENABLED,
    SLACK_REQUEST_TIMEOUT,
    SLACK_TABLE_COLUMNS_LIMIT,
)
from robusta.core.playbooks.internal.ai_integration import ask_holmes
from robusta.core.reporting.base import Emojis, EnrichmentType, Finding, FindingStatus, LinkType
from robusta.core.reporting.blocks import (
    BaseBlock,
    CallbackBlock,
    CallbackChoice,
    DividerBlock,
    FileBlock,
    HeaderBlock,
    KubernetesDiffBlock,
    LinkProp,
    LinksBlock,
    ListBlock,
    MarkdownBlock,
    ScanReportBlock,
    TableBlock,
)
from robusta.core.reporting.callbacks import ExternalActionRequestBuilder
from robusta.core.reporting.consts import EnrichmentAnnotation, FindingSource, FindingType, SlackAnnotations
from robusta.core.reporting.holmes import HolmesResultsBlock, ToolCallResult
from robusta.core.reporting.url_helpers import convert_prom_graph_url_to_robusta_metrics_explorer
from robusta.core.reporting.utils import add_pngs_for_all_svgs
from robusta.core.sinks.common import ChannelTransformer
from robusta.core.sinks.sink_base import KeyT
from robusta.core.sinks.slack.slack_sink_params import SlackSinkParams
from robusta.core.sinks.slack.preview.slack_sink_preview_params import SlackSinkPreviewParams

from robusta.core.sinks.transformer import Transformer

ACTION_TRIGGER_PLAYBOOK = "trigger_playbook"
ACTION_LINK = "link"
SlackBlock = Dict[str, Any]
MAX_BLOCK_CHARS = 3000
MENTION_PATTERN = re.compile(r"<[^>]+>")


class SlackSender:
    verified_api_tokens: Set[str] = set()
    channel_name_to_id = {}

    def __init__(self, slack_token: str, account_id: str, cluster_name: str, signing_key: str, slack_channel: str, is_preview: bool = False):
        """
        Connect to Slack and verify that the Slack token is valid.
        Return True on success, False on failure
        """
        ssl_context = None
        if ADDITIONAL_CERTIFICATE:
            try:
                ssl_context = ssl.create_default_context(cafile=certifi.where())
            except Exception as e:
                logging.exception(f"Failed to use custom certificate. {e}")

        self.slack_client = WebClient(
            token=slack_token,
            ssl=ssl_context,
            timeout=SLACK_REQUEST_TIMEOUT,
            retry_handlers=all_builtin_retry_handlers(),
        )
        self.signing_key = signing_key
        self.account_id = account_id
        self.cluster_name = cluster_name
        self.is_preview = is_preview

        if slack_token not in self.verified_api_tokens:
            try:
                self.slack_client.auth_test()
                self.verified_api_tokens.add(slack_token)
            except SlackApiError as e:
                logging.error(f"Cannot connect to Slack API: {e}")
                raise e

    def __slack_preview_sanitize_string(self, text: str) -> str:
        """
        Properly sanitize a string for JSON by escaping newlines.
        First unescapes any already escaped newlines, then escapes all newlines.
        """
        return text.replace("\\n", "\n").replace("\n", "\\n")

    def __get_action_block_for_choices(self, sink: str, choices: Dict[str, CallbackChoice] = None):
        if choices is None:
            return []

        buttons = []
        for i, (text, callback_choice) in enumerate(choices.items()):
            buttons.append(
                {
                    "type": "button",
                    "text": {
                        "type": "plain_text",
                        "text": text,
                    },
                    "style": "primary",
                    "action_id": f"{ACTION_TRIGGER_PLAYBOOK}_{i}",
                    "value": ExternalActionRequestBuilder.create_for_func(
                        callback_choice,
                        sink,
                        text,
                        self.account_id,
                        self.cluster_name,
                        self.signing_key,
                    ).json(),
                }
            )

        return [{"type": "actions", "elements": buttons}]

    def __to_slack_links(self, links: List[LinkProp]) -> List[SlackBlock]:
        if len(links) == 0:
            return []

        buttons = []
        for i, link in enumerate(links):
            buttons.append(
                {
                    "type": "button",
                    "text": {
                        "type": "plain_text",
                        "text": link.text,
                    },
                    "action_id": f"{ACTION_LINK}_{i}",
                    "url": link.url,
                }
            )

        return [{"type": "actions", "elements": buttons}]

    def __to_slack_diff(self, block: KubernetesDiffBlock, sink_name: str) -> List[SlackBlock]:
        # this can happen when a block.old=None or block.new=None - e.g. the resource was added or deleted
        if not block.diffs:
            return []

        slack_blocks = []
        slack_blocks.extend(
            self.__to_slack(
                ListBlock([f"*{d.formatted_path}*: {d.other_value} :arrow_right: {d.value}" for d in block.diffs]),
                sink_name,
            )
        )

        return slack_blocks

    def __to_slack_markdown(self, block: MarkdownBlock) -> List[SlackBlock]:
        if not block.text:
            return []

        return [
            {
                "type": "section",
                "text": {
                    "type": "mrkdwn",
                    "text": Transformer.apply_length_limit_to_markdown(block.text, MAX_BLOCK_CHARS),
                },
            }
        ]

    def __to_slack_table(self, block: TableBlock):
        # temp workaround untill new blocks will be added to support these.
        if len(block.headers) == 2:
            table_rows: List[str] = []
            for row in block.rows:
                if "-------" in str(row[1]):  # special care for table subheader
                    subheader: str = row[0]
                    table_rows.append(f"--- {subheader.capitalize()} ---")
                    continue

                table_rows.append(f"● {row[0]} `{row[1]}`")

            table_str = "\n".join(table_rows)
            table_str = f"{block.table_name} \n{table_str}"
            return self.__to_slack_markdown(MarkdownBlock(table_str))

        return self.__to_slack_markdown(block.to_markdown())

    def __to_slack(self, block: BaseBlock, sink_name: str) -> List[SlackBlock]:
        if isinstance(block, MarkdownBlock):
            return self.__to_slack_markdown(block)
        elif isinstance(block, DividerBlock):
            return [{"type": "divider"}]
        elif isinstance(block, FileBlock):
            raise AssertionError("to_slack() should never be called on a FileBlock")
        elif isinstance(block, HeaderBlock):
            return [
                {
                    "type": "header",
                    "text": {
                        "type": "plain_text",
                        "text": Transformer.apply_length_limit(block.text, 150),
                        "emoji": True,
                    },
                }
            ]
        elif isinstance(block, TableBlock):
            return self.__to_slack_table(block)
        elif isinstance(block, ListBlock):
            return self.__to_slack_markdown(block.to_markdown())
        elif isinstance(block, KubernetesDiffBlock):
            return self.__to_slack_diff(block, sink_name)
        elif isinstance(block, CallbackBlock):
            return self.__get_action_block_for_choices(sink_name, block.choices)
        elif isinstance(block, LinksBlock):
            return self.__to_slack_links(block.links)
        elif isinstance(block, ScanReportBlock):
            raise AssertionError("to_slack() should never be called on a ScanReportBlock")
        elif isinstance(block, dict):
            return [block]
        else:
            logging.warning(f"cannot convert block of type {type(block)} to slack format block: {block}")
            return []  # no reason to crash the entire report

    def _upload_temp_file(self, f, file_reference, truncated_content: bytes, filename: str) -> Optional[str]:
        """Helper to upload a file-like or file path to Slack."""
        f.write(truncated_content)
        f.flush()
        f.seek(0)

        result = self.slack_client.files_upload_v2(
            title=filename,
            file_uploads=[{"file": file_reference, "filename": filename, "title": filename}],
        )
        return result["file"]["permalink"]

    def __upload_file_to_slack(self, block: FileBlock, max_log_file_limit_kb: int) -> Optional[str]:
        """Upload a file to Slack and return a permalink to it."""
        truncated_content = block.truncate_content(max_file_size_bytes=max_log_file_limit_kb * 1000)
        filename = block.filename

        try:
            with tempfile.NamedTemporaryFile() as f:
                logging.debug("Trying NamedTemporaryFile for Slack upload")
                return self._upload_temp_file(f, f.name, truncated_content, filename)
        except Exception as e:
            logging.debug(f"NamedTemporaryFile failed: {e}")
        try:
            SPOOLED_FILE_SIZE = 10 * 1000 * 1000  # 10MB to protect against OOM
            with tempfile.SpooledTemporaryFile(max_size=SPOOLED_FILE_SIZE) as f:
                logging.debug("Trying SpooledTemporaryFile for Slack upload")
                return self._upload_temp_file(f, f, truncated_content, filename)
        except Exception as e2:
            logging.exception(f"SpooledTemporaryFile also failed: {e2}")
            return None

    def prepare_slack_text(self, message: str, max_log_file_limit_kb: int, files: List[FileBlock] = []):
        error_files = []

        if files:
            # it's a little annoying but it seems like files need to be referenced in `title` and not just `blocks`
            # in order to be actually shared. well, I'm actually not sure about that, but when I tried adding the files
            # to a separate block and not including them in `title` or the first block then the link was present but
            # the file wasn't actually shared and the link was broken
            uploaded_files = []

            for file_block in files:
                # slack throws an error if you write empty files, so skip it
                if len(file_block.contents) == 0:
                    continue
                permalink = self.__upload_file_to_slack(file_block, max_log_file_limit_kb=max_log_file_limit_kb)
                if permalink:
                    uploaded_files.append(f"* <{permalink} | {file_block.filename}>")
                else:
                    error_files.append(file_block.filename)

            file_references = "\n".join(uploaded_files)
            message = f"{message}\n{file_references}"

        if len(message) == 0:
            return "empty-message"  # blank messages aren't allowed
        message = Transformer.apply_length_limit(message, MAX_BLOCK_CHARS)

        if error_files:
            error_msg = (
                "_Failed to send file(s) "
                + ", ".join(error_files)
                + " to slack._\n _See robusta-runner logs for details._"
            )
            return message, error_msg

        return message, None

    def __send_blocks_to_slack(
        self,
        report_blocks: List[BaseBlock],
        report_attachment_blocks: List[BaseBlock],
        title: str,
        sink_params: SlackSinkParams,
        unfurl: bool,
        status: FindingStatus,
        channel: str,
        thread_ts: str = None,
        output_blocks: List[SlackBlock] = [],
    ) -> str:
        file_blocks = add_pngs_for_all_svgs([b for b in report_blocks if isinstance(b, FileBlock)])
        if not sink_params.send_svg:
            file_blocks = [b for b in file_blocks if not b.filename.endswith(".svg")]

        other_blocks = [b for b in report_blocks if not isinstance(b, FileBlock)]

        # wide tables aren't displayed properly on slack. looks better in a text file
        file_blocks.extend(Transformer.tableblock_to_fileblocks(other_blocks, SLACK_TABLE_COLUMNS_LIMIT))
        file_blocks.extend(Transformer.tableblock_to_fileblocks(report_attachment_blocks, SLACK_TABLE_COLUMNS_LIMIT))

        message, error_msg = self.prepare_slack_text(
            title, max_log_file_limit_kb=sink_params.max_log_file_limit_kb, files=file_blocks
        )
        if error_msg:
            other_blocks.append(MarkdownBlock(error_msg))

        for block in other_blocks:
            output_blocks.extend(self.__to_slack(block, sink_params.name))
        attachment_blocks = []
        for block in report_attachment_blocks:
            attachment_blocks.extend(self.__to_slack(block, sink_params.name))

        logging.debug(
            f"--sending to slack--\n"
            f"channel:{channel}\n"
            f"title:{title}\n"
            f"blocks: {output_blocks}\n"
            f"attachment_blocks: {report_attachment_blocks}\n"
            f"message:{message}"
        )

        try:
            if thread_ts:
                kwargs = {"thread_ts": thread_ts}
            else:
                kwargs = {}
            resp = self.slack_client.chat_postMessage(
                channel=channel,
                text=message,
                blocks=output_blocks,
                display_as_bot=True,
                attachments=(
                    [{"color": status.to_color_hex(), "blocks": attachment_blocks}] if attachment_blocks else None
                ),
                unfurl_links=unfurl,
                unfurl_media=unfurl,
                **kwargs,
            )
            # We will need channel ids for future message updates
            self.channel_name_to_id[channel] = resp["channel"]
            return resp["ts"]
        except Exception as e:
            logging.error(
                f"error sending message to slack\ne={e}\ntext={message}\nchannel={channel}\nblocks={*output_blocks,}\nattachment_blocks={*attachment_blocks,}"
            )

    def __limit_labels_size(self, labels: dict, max_size: int = 1000) -> dict:
        # slack can only send 2k tokens in a callback so the labels are limited in size

        low_priority_labels = ["job", "prometheus", "severity", "service"]
        current_length = len(str(labels))
        if current_length <= max_size:
            return labels

        limited_labels = copy.deepcopy(labels)

        # first remove the low priority labels if needed
        for key in low_priority_labels:
            if current_length <= max_size:
                break
            if key in limited_labels:
                del limited_labels[key]
                current_length = len(str(limited_labels))

        while current_length > max_size and limited_labels:
            limited_labels.pop(next(iter(limited_labels)))
            current_length = len(str(limited_labels))

        return limited_labels

    @staticmethod
    def extract_mentions(title) -> (str, str):
        mentions = MENTION_PATTERN.findall(title)

        mention = ""
        if mentions:
            mention = " " + " ".join(mentions)
            title = MENTION_PATTERN.sub("", title).strip()

        return title, mention

    def __create_finding_header_preview(
        self, finding: Finding, status: FindingStatus, platform_enabled: bool, include_investigate_link: bool,
        sink_params: SlackSinkPreviewParams = None
    ) -> List[SlackBlock]:
        title = finding.title.removeprefix("[RESOLVED] ") if finding.title else ""

        title, mention = self.extract_mentions(title)

        sev = finding.severity

        # Prepare data for template
        status_text = "Firing" if status == FindingStatus.FIRING else "Resolved"
        status_emoji = "⚠️" if status == FindingStatus.FIRING else "✅"
        investigate_uri = finding.get_investigate_uri(self.account_id,
                                                      self.cluster_name) if platform_enabled else ""

        # Get alert type information
        if finding.source == FindingSource.PROMETHEUS:
            alert_type = "Alert"
        elif finding.source == FindingSource.KUBERNETES_API_SERVER:
            alert_type = "K8s Event"
        else:
            alert_type = "Notification"

        resource_emoji = ":package:"

        subject_kind = ""
        subject_namespace = ""
        subject_name = ""
        resource_id = ""
        if finding.subject:
            subject_kind = finding.subject.subject_type.value
            subject_namespace = finding.subject.namespace
            subject_name = finding.subject.name

            if subject_kind and subject_name:
                # Choose emoji based on kind
                if subject_kind.lower() == "pod":
                    resource_emoji = ":ship:"
                elif subject_kind.lower() == "deployment":
                    resource_emoji = ":package:"
                elif subject_kind.lower() == "node":
                    resource_emoji = ":computer:"
                elif subject_kind.lower() == "service":
                    resource_emoji = ":link:"
                elif subject_kind.lower() == "job":
                    resource_emoji = ":clock1:"
                elif subject_kind.lower() == "statefulset":
                    resource_emoji = ":chains:"

                # Format as Kind/Namespace/Name
                if subject_namespace:
                    resource_id = f"{subject_kind}/{subject_namespace}/{subject_name}"
                else:
                    resource_id = f"{subject_kind}/{subject_name}"
        description = finding.description or ""
        # Prepare template context
        template_context = {
            "title": self.__slack_preview_sanitize_string(title),
            "description": self.__slack_preview_sanitize_string(description),
            "status_text": status_text,
            "status_emoji": status_emoji,
            "severity": sev.name.capitalize(),
            "severity_emoji": sev.to_emoji(),
            "alert_type": alert_type,
            "cluster_name": self.cluster_name,
            "platform_enabled": platform_enabled,
            "include_investigate_link": include_investigate_link,
            "investigate_uri": investigate_uri if investigate_uri else "",
            "resource_text": resource_id,
            "subject_kind": subject_kind,
            "subject_namespace": subject_namespace,
            "subject_name": subject_name,
            "resource_emoji": resource_emoji,
            "mention": mention,
            "aggregation_key": finding.aggregation_key,
            "labels": finding.subject.labels if finding.subject else {},
            "annotations": finding.subject.annotations if finding.subject else {},
            "fingerprint": finding.fingerprint,
        }

        custom_template = sink_params.get_custom_template() if sink_params else None
        if custom_template:
            return template_loader.render_custom_template_to_blocks(custom_template, template_context)
        else:
            return template_loader.render_default_template_to_blocks(template_context)

    def __create_finding_header(
        self, finding: Finding, status: FindingStatus, platform_enabled: bool, include_investigate_link: bool
    ) -> MarkdownBlock:
        title = finding.title.removeprefix("[RESOLVED] ")

        title, mention = self.extract_mentions(title)

        sev = finding.severity
        if finding.source == FindingSource.PROMETHEUS:
            status_name: str = (
                f"{status.to_emoji()} `Prometheus Alert Firing` {status.to_emoji()}"
                if status == FindingStatus.FIRING
                else f"{status.to_emoji()} *Prometheus resolved*"
            )
        elif finding.source == FindingSource.KUBERNETES_API_SERVER:
            status_name: str = "👀 *K8s event detected*"
        else:
            status_name: str = "👀 *Notification*"
        if platform_enabled and include_investigate_link:
            title = f"<{finding.get_investigate_uri(self.account_id, self.cluster_name)}|*{title}*>"
        return MarkdownBlock(
            f"""{status_name} {sev.to_emoji()} *{sev.name.capitalize()}*
{title}{mention}"""
        )

    def __create_links(
        self,
        finding: Finding,
        platform_enabled: bool,
        include_investigate_link: bool,
        prefer_redirect_to_platform: bool,
    ):
        links: List[LinkProp] = []
        if platform_enabled:
            if include_investigate_link:
                links.append(
                    LinkProp(
                        text="Investigate 🔎",
                        url=finding.get_investigate_uri(self.account_id, self.cluster_name),
                    )
                )

            if finding.add_silence_url:
                links.append(
                    LinkProp(
                        text="Configure Silences 🔕",
                        url=finding.get_prometheus_silence_url(self.account_id, self.cluster_name),
                    )
                )

        for link in finding.links:
            link_url = link.url
            if link.type == LinkType.PROMETHEUS_GENERATOR_URL and prefer_redirect_to_platform and platform_enabled:
                link_url = convert_prom_graph_url_to_robusta_metrics_explorer(
                    link.url, self.cluster_name, self.account_id
                )

            links.append(LinkProp(text=link.link_text, url=link_url))

        return LinksBlock(links=links)

    def __send_tool_usage(self, parent_thread: str, slack_channel: str, tool_calls: List[ToolCallResult]) -> None:
        if not tool_calls:
            return

        text = "*AI used info from alert and the following tools:*"
        for tool in tool_calls:
            file_response = self.slack_client.files_upload_v2(content=tool.result, title=f"{tool.description}")
            permalink = file_response["file"]["permalink"]
            text += f"\n• `<{permalink}|{tool.description}>`"

        self.slack_client.chat_postMessage(
            channel=slack_channel,
            thread_ts=parent_thread,
            text=text,
            blocks=[
                {
                    "type": "section",
                    "text": {"type": "mrkdwn", "text": text},
                }
            ],
        )

    def send_holmes_analysis(
        self,
        finding: Finding,
        slack_channel: str,
        platform_enabled: bool,
        thread_ts: str = None,
    ):
        title = finding.title
        if platform_enabled:
            title = f"<{finding.get_investigate_uri(self.account_id, self.cluster_name)}|*{title}*>"

        ai_enrichments = [
            enrichment for enrichment in finding.enrichments if enrichment.enrichment_type == EnrichmentType.ai_analysis
        ]

        if not ai_enrichments:
            logging.warning(f"No matching ai enrichments found for id: {finding.id} - {title}")
            return

        ai_analysis_blocks = [block for block in ai_enrichments[0].blocks if isinstance(block, HolmesResultsBlock)]
        if not ai_analysis_blocks:
            logging.warning(f"No matching ai blocks found for id: {finding.id} - {title}")
            return

        ai_result = ai_analysis_blocks[0].holmes_result

        blocks = [
            {
                "type": "section",
                "text": {
                    "type": "mrkdwn",
                    "text": f":robot_face: {ai_result.analysis}",
                },
            }
        ]

        try:
            if thread_ts:
                kwargs = {"thread_ts": thread_ts}
            else:
                kwargs = {}
            resp = self.slack_client.chat_postMessage(
                channel=slack_channel,
                text=title,
                attachments=[
                    {
                        "color": "#c852ff",  # AI purple
                        "blocks": blocks,
                    }
                ],
                display_as_bot=True,
                unfurl_links=False,
                unfurl_media=False,
                **kwargs,
            )
            # We will need channel ids for future message updates
            self.channel_name_to_id[slack_channel] = resp["channel"]
            if not thread_ts:  # if we're not in a threaded message, get the new message thread id
                thread_ts = resp["ts"]

            self.__send_tool_usage(thread_ts, slack_channel, ai_result.tool_calls)

        except Exception:
            logging.exception(f"error sending message to slack. {title}")

    def get_holmes_block(self, platform_enabled: bool, slackbot_enabled) -> Optional[MarkdownBlock]:
        if not platform_enabled and not slackbot_enabled:
            return MarkdownBlock("_Ask AI questions about this alert, by connecting <https://platform.robusta.dev/create-account|Robusta SaaS> and tagging @holmes._")
        elif platform_enabled and not slackbot_enabled:
            return MarkdownBlock("_Ask AI questions about this alert, by adding @holmes to your <https://docs.robusta.dev/master/configuration/holmesgpt/index.html#enable-holmes-in-slack-in-the-platform|Slack>._")
        elif platform_enabled and slackbot_enabled:
            return MarkdownBlock("_Ask AI questions about this alert, by tagging @holmes in a threaded reply_")
        return None


def send_finding_to_slack(
        self,
        finding: Finding,
        sink_params: Union[SlackSinkParams, SlackSinkPreviewParams],
        platform_enabled: bool,
        thread_ts: str = None,
    ) -> str:
        if self.is_preview:
            try:
                return self.__send_finding_to_slack_preview(
                    finding=finding,
                    sink_params=sink_params,
                    platform_enabled=platform_enabled,
                    thread_ts=thread_ts
                )
            except Exception:
                logging.exception("Failed to render slack preview template, defaulting to legacy slack output")
        return self.__send_finding_to_slack(
            finding=finding,
            sink_params=sink_params,
            platform_enabled=platform_enabled,
            thread_ts=thread_ts
        )

    def __send_finding_to_slack(
        self,
        finding: Finding,
        sink_params: SlackSinkParams,
        platform_enabled: bool,
        thread_ts: str = None,
    ) -> str:
        blocks: List[BaseBlock] = []
        attachment_blocks: List[BaseBlock] = []

        slack_channel = ChannelTransformer.template(
            sink_params.channel_override,
            sink_params.slack_channel,
            self.cluster_name,
            finding.subject.labels,
            finding.subject.annotations,
        )

        if finding.finding_type == FindingType.AI_ANALYSIS:
            # holmes analysis message needs special handling
            self.send_holmes_analysis(finding, slack_channel, platform_enabled, thread_ts)
            return ""  # [arik] Looks like the return value here is not used, needs to be removed

        status: FindingStatus = (
            FindingStatus.RESOLVED if finding.title.startswith("[RESOLVED]") else FindingStatus.FIRING
        )
        if finding.title:
            blocks.append(self.__create_finding_header(finding, status, platform_enabled, sink_params.investigate_link))

        links_block: LinksBlock = self.__create_links(
            finding, platform_enabled, sink_params.investigate_link, sink_params.prefer_redirect_to_platform
        )
        blocks.append(links_block)

        blocks.append(MarkdownBlock(text=f"*Source:* `{self.cluster_name}`"))
        if finding.description:
            if finding.source == FindingSource.PROMETHEUS:
                blocks.append(MarkdownBlock(f"{Emojis.Alert.value} *Alert:* {finding.description}"))
            elif finding.source == FindingSource.KUBERNETES_API_SERVER:
                blocks.append(
                    MarkdownBlock(f"{Emojis.K8Notification.value} *K8s event detected:* {finding.description}")
                )
            else:
                blocks.append(MarkdownBlock(f"{Emojis.K8Notification.value} *Notification:* {finding.description}"))

        unfurl = True
        for enrichment in finding.enrichments:
            if enrichment.annotations.get(EnrichmentAnnotation.SCAN, False):
                enrichment.blocks = [Transformer.scanReportBlock_to_fileblock(b) for b in enrichment.blocks]

            # if one of the enrichment specified unfurl=False, this slack message will contain unfurl=False
            unfurl = bool(unfurl and enrichment.annotations.get(SlackAnnotations.UNFURL, True))
            if enrichment.annotations.get(SlackAnnotations.ATTACHMENT):
                attachment_blocks.extend(enrichment.blocks)
            else:
                blocks.extend(enrichment.blocks)

        blocks.append(DividerBlock())

        holmes_block = self.get_holmes_block(platform_enabled, HOLMES_ENABLED)
        if holmes_block:
            blocks.append(holmes_block)


        if len(attachment_blocks):
            attachment_blocks.append(DividerBlock())

        return self.__send_blocks_to_slack(
            blocks,
            attachment_blocks,
            finding.title,
            sink_params,
            unfurl,
            status,
            slack_channel,
            thread_ts=thread_ts,
        )

<<<<<<< HEAD
=======
    def __send_finding_to_slack_preview(
        self,
        finding: Finding,
        sink_params: SlackSinkPreviewParams,
        platform_enabled: bool,
        thread_ts: str = None,
    ) -> str:
        blocks: List[BaseBlock] = []
        attachment_blocks: List[BaseBlock] = []

        slack_channel = ChannelTransformer.template(
            sink_params.channel_override,
            sink_params.slack_channel,
            self.cluster_name,
            finding.subject.labels,
            finding.subject.annotations,
        )

        if finding.finding_type == FindingType.AI_ANALYSIS:
            # holmes analysis message needs special handling
            self.send_holmes_analysis(finding, slack_channel, platform_enabled, thread_ts)
            return ""  # [arik] Looks like the return value here is not used, needs to be removed

        status: FindingStatus = (
            FindingStatus.RESOLVED if finding.title.startswith("[RESOLVED]") else FindingStatus.FIRING
        )

        slack_blocks: List[SlackBlock] = self.__create_finding_header_preview(finding, status, platform_enabled,
                                                         sink_params.investigate_link, sink_params)

        if not sink_params.hide_buttons:
            links_block: LinksBlock = self.__create_links(
                finding, platform_enabled, sink_params.investigate_link, sink_params.prefer_redirect_to_platform
            )
            blocks.append(links_block)

            if HOLMES_ENABLED and HOLMES_ASK_SLACK_BUTTON_ENABLED:
                blocks.append(self.__create_holmes_callback(finding))

        if not sink_params.get_custom_template():
            blocks.append(MarkdownBlock(text=f"*Source:* `{self.cluster_name}`"))

        if not sink_params.get_custom_template() and finding.description:
            if finding.source == FindingSource.PROMETHEUS:
                blocks.append(MarkdownBlock(f"{Emojis.Alert.value} *Alert:* {finding.description}"))
            elif finding.source == FindingSource.KUBERNETES_API_SERVER:
                blocks.append(
                    MarkdownBlock(f"{Emojis.K8Notification.value} *K8s event detected:* {finding.description}")
                )
            else:
                blocks.append(MarkdownBlock(f"{Emojis.K8Notification.value} *Notification:* {finding.description}"))
        unfurl = True

        if not sink_params.hide_enrichments:
            for enrichment in finding.enrichments:
                if enrichment.annotations.get(EnrichmentAnnotation.SCAN, False):
                    enrichment.blocks = [Transformer.scanReportBlock_to_fileblock(b) for b in enrichment.blocks]

                # if one of the enrichment specified unfurl=False, this slack message will contain unfurl=False
                unfurl = bool(unfurl and enrichment.annotations.get(SlackAnnotations.UNFURL, True))
                if enrichment.annotations.get(SlackAnnotations.ATTACHMENT):
                    attachment_blocks.extend(enrichment.blocks)
                else:
                    blocks.extend(enrichment.blocks)

            blocks.append(DividerBlock())

            if len(attachment_blocks):
                attachment_blocks.append(DividerBlock())

        return self.__send_blocks_to_slack(
            blocks,
            attachment_blocks,
            finding.title,
            sink_params,
            unfurl,
            status,
            slack_channel,
            thread_ts=thread_ts,
            output_blocks=slack_blocks,
        )
>>>>>>> 067abf33

    def send_or_update_summary_message(
        self,
        group_by_classification_header: List[str],
        summary_header: List[str],
        summary_table: Dict[KeyT, List[int]],
        sink_params: SlackSinkParams,
        platform_enabled: bool,
        summary_start: float,  # timestamp
        threaded: bool,
        msg_ts: str = None,  # message identifier (for updates)
        investigate_uri: str = None,
        grouping_interval: int = None,  # in seconds
    ):
        """Create or update a summary message with tabular information about the amount of events
        fired/resolved and a header describing the event group that this information concerns."""
        rows = []
        n_total_alerts = 0
        for key, value in sorted(summary_table.items()):
            # key is a tuple of attribute names; value is a 2-element list with
            # the number of firing and resolved notifications.
            row = list(str(e) for e in chain(key, value))
            rows.append(row)
            n_total_alerts += value[0] + value[1]  # count firing and resolved notifications

        table_block = TableBlock(headers=summary_header + ["Fired", "Resolved"], rows=rows)
        summary_start_utc_dt = datetime.fromtimestamp(summary_start).astimezone(tz.UTC)
        formatted_summary_start = summary_start_utc_dt.strftime("%Y-%m-%d %H:%M UTC")
        grouping_interval_str = humanize.precisedelta(timedelta(seconds=grouping_interval), minimum_unit="seconds")
        time_text = (
            f"*Time interval:* `{grouping_interval_str}` starting at "
            f"`<!date^{int(summary_start)}^{{date_num}} {{time}}|{formatted_summary_start}>`"
        )
        group_by_criteria_str = ", ".join(f"`{header}`" for header in group_by_classification_header)

        blocks = [
            MarkdownBlock(f"*Alerts Summary - {n_total_alerts} Notifications*"),
        ]

        cluster_txt = f"*Cluster:* `{self.cluster_name}`"
        if platform_enabled:
            blocks.extend(
                [
                    {
                        "type": "section",
                        "text": {
                            "type": "mrkdwn",
                            "text": cluster_txt,
                        },
                    }
                ]
            )
            if sink_params.investigate_link:
                blocks[-1]["accessory"] = {
                    "type": "button",
                    "text": {
                        "type": "plain_text",
                        "text": "Investigate 🔎",
                    },
                    "url": investigate_uri,
                }
        else:
            blocks.append(MarkdownBlock(text=cluster_txt))

        blocks.extend(
            [
                MarkdownBlock(f"*Matching criteria*: {group_by_criteria_str}"),
                MarkdownBlock(text=time_text),
                table_block,
            ]
        )

        if threaded:
            blocks.append(MarkdownBlock(text="See thread for individual alerts"))

        output_blocks = []
        for block in blocks:
            output_blocks.extend(self.__to_slack(block, sink_params.name))

        # For grouped notifications, channel override is supported only with the `cluster` attribute
        channel = ChannelTransformer.template(
            sink_params.channel_override,
            sink_params.slack_channel,
            self.cluster_name,
            {},
            {},
        )
        if msg_ts is not None:
            method = self.slack_client.chat_update
            kwargs = {"ts": msg_ts}
            # chat_update calls require channel ids (like "C123456") as opposed to channel names
            # for chat_postMessage calls.
            if channel not in self.channel_name_to_id:
                logging.error(
                    f"Slack channel id for channel name {channel} could not be determined "
                    "from previous API calls, message update cannot be performed"
                )
                return
            channel = self.channel_name_to_id[channel]
        else:
            method = self.slack_client.chat_postMessage
            kwargs = {}

        try:
            resp = method(
                channel=channel,
                text="Summary for: " + ", ".join(group_by_classification_header),
                blocks=output_blocks,
                display_as_bot=True,
                **kwargs,
            )
            return resp["ts"]
        except Exception as e:
            logging.exception(f"error sending message to slack\n{e}\nchannel={channel}\n")

    def update_slack_message(self, channel: str, ts: str, blocks: list, text: str = ""):
        """
        Update a Slack message with new blocks and optional text.

        Args:
            channel (str): Slack channel ID.
            ts (str): Timestamp of the message to update.
            blocks (list): List of Slack Block Kit blocks for the updated message.
            text (str, optional): Plain text summary for accessibility. Defaults to "".
        """
        try:
            # Ensure channel ID exists in the mapping
            if channel not in self.channel_name_to_id.values():
                logging.error(f"Channel ID for {channel} could not be determined. Update aborted.")
                return

            # Call Slack's chat_update method
            resp = self.slack_client.chat_update(channel=channel, ts=ts, text=text, blocks=blocks)
            logging.debug(f"Message updated successfully: {resp['ts']}")
            return resp["ts"]

        except Exception as e:
            logging.exception(f"Error updating Slack message: {e}")
            return None<|MERGE_RESOLUTION|>--- conflicted
+++ resolved
@@ -750,8 +750,6 @@
             thread_ts=thread_ts,
         )
 
-<<<<<<< HEAD
-=======
     def __send_finding_to_slack_preview(
         self,
         finding: Finding,
@@ -833,7 +831,6 @@
             thread_ts=thread_ts,
             output_blocks=slack_blocks,
         )
->>>>>>> 067abf33
 
     def send_or_update_summary_message(
         self,
