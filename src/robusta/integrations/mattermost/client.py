--- conflicted
+++ resolved
@@ -1,9 +1,5 @@
 import logging
-<<<<<<< HEAD
-from typing import Any, Dict, List, Optional, Tuple
-=======
 from typing import Dict, List, Optional, Tuple
->>>>>>> 183a4911
 
 from robusta.core.model.env_vars import ROBUSTA_LOGO_URL
 from robusta.integrations.common.requests import HttpMethod, check_response_succeed, process_request
@@ -12,7 +8,7 @@
 
 
 class MattermostClient:
-    channel_id: Optional[str]
+    channel_id: str
     bot_id: str
     team_id: Optional[str]
 
@@ -74,11 +70,7 @@
     def get_channel_id(self, channel_name: str) -> Optional[str]:
         endpoint = "channels/search"
         url = self._get_full_mattermost_url(endpoint)
-<<<<<<< HEAD
-        payload: Dict[str, Any] = {"term": channel_name}
-=======
         payload = {"term": channel_name}
->>>>>>> 183a4911
         if self.team_id:
             payload["team_ids"] = [self.team_id]
         response = self._send_mattermost_request(url, HttpMethod.POST, json=payload)
