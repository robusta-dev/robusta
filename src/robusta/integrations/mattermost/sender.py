--- conflicted
+++ resolved
@@ -1,7 +1,6 @@
 import logging
 import re
 from itertools import chain
-<<<<<<< HEAD
 from typing import Any, Dict, List, Tuple, Union
 
 from robusta.core.reporting.base import Finding, FindingSeverity
@@ -15,18 +14,9 @@
     TableBlock,
 )
 from robusta.core.reporting.utils import add_pngs_for_all_svgs
+from robusta.core.sinks.mattermost.mattermost_sink_params import MattermostSinkParams
 from robusta.core.sinks.transformer import Transformer
 from robusta.integrations.mattermost.client import MattermostClient
-=======
-from typing import Tuple
-
-from .client import MattermostClient
-from ...core.reporting.base import *
-from ...core.reporting.blocks import *
-from ...core.reporting.utils import add_pngs_for_all_svgs
-from ...core.sinks.transformer import Transformer
-from ...core.sinks.mattermost.mattermost_sink_params import MattermostSinkParams
->>>>>>> f683b230
 
 extension_regex = re.compile(r"\.[a-z]+$")
 MattermostBlock = Dict[str, Any]
@@ -47,17 +37,7 @@
 
 
 class MattermostSender:
-<<<<<<< HEAD
-    def __init__(self, cluster_name: str, account_id: str, client: MattermostClient):
-=======
-    def __init__(
-            self,
-            cluster_name: str,
-            account_id: str,
-            client: MattermostClient,
-            sink_params: MattermostSinkParams
-    ):
->>>>>>> f683b230
+    def __init__(self, cluster_name: str, account_id: str, client: MattermostClient, sink_params: MattermostSinkParams):
         """
         Set the Mattermost webhook url.
         """
@@ -102,20 +82,7 @@
 
         return "\n".join(_blocks)
 
-    def __send_blocks_to_mattermost(
-<<<<<<< HEAD
-        self,
-        report_blocks: List[BaseBlock],
-        title: str,
-        sink_name: str,
-        severity: FindingSeverity,
-=======
-            self,
-            report_blocks: List[BaseBlock],
-            title: str,
-            severity: FindingSeverity,
->>>>>>> f683b230
-    ):
+    def __send_blocks_to_mattermost(self, report_blocks: List[BaseBlock], title: str, severity: FindingSeverity):
         msg_color = SEVERITY_COLOR_MAP.get(severity, "")
 
         # Process attachment blocks
@@ -149,18 +116,7 @@
 
         self.client.post_message(header_block, attachments, file_attachments)
 
-    def send_finding_to_mattermost(
-<<<<<<< HEAD
-        self,
-        finding: Finding,
-        sink_name: str,
-        platform_enabled: bool,
-=======
-            self,
-            finding: Finding,
-            platform_enabled: bool,
->>>>>>> f683b230
-    ):
+    def send_finding_to_mattermost(self, finding: Finding, platform_enabled: bool):
         blocks: List[BaseBlock] = []
         if platform_enabled:  # add link to the robusta ui, if it's configured
             actions = f"[:mag_right: Investigate]({finding.get_investigate_uri(self.account_id, self.cluster_name)})"
