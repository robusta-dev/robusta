import base64
import hashlib
import hmac
import json
import logging
import os
import time
from threading import Thread
from typing import Dict, Optional
from uuid import UUID

import websocket
from cryptography.hazmat.primitives import hashes
from cryptography.hazmat.primitives.asymmetric import padding
from cryptography.hazmat.primitives.asymmetric.rsa import RSAPrivateKey
from pydantic import BaseModel

from robusta.core.model.env_vars import (
    INCOMING_REQUEST_TIME_WINDOW_SECONDS,
    RUNNER_VERSION,
    WEBSOCKET_PING_INTERVAL,
    WEBSOCKET_PING_TIMEOUT,
)
from robusta.core.playbooks.playbook_utils import to_safe_str
from robusta.core.playbooks.playbooks_event_handler import PlaybooksEventHandler
from robusta.core.reporting.action_requests import (
    ActionRequestBody,
    ExternalActionRequest,
    PartialAuth,
    sign_action_request,
)
from robusta.utils.auth_provider import AuthProvider
from robusta.utils.error_codes import ErrorCodes

WEBSOCKET_RELAY_ADDRESS = os.environ.get("WEBSOCKET_RELAY_ADDRESS", "wss://relay.robusta.dev")
CLOUD_ROUTING = json.loads(os.environ.get("CLOUD_ROUTING", "True").lower())
RECEIVER_ENABLE_WEBSOCKET_TRACING = json.loads(os.environ.get("RECEIVER_ENABLE_WEBSOCKET_TRACING", "False").lower())
INCOMING_WEBSOCKET_RECONNECT_DELAY_SEC = int(os.environ.get("INCOMING_WEBSOCKET_RECONNECT_DELAY_SEC", 3))


class ValidationResponse(BaseModel):
    http_code: int = 200
    error_code: Optional[int] = None
    error_msg: Optional[str] = None


class ActionRequestReceiver:
    def __init__(self, event_handler: PlaybooksEventHandler):
        self.event_handler = event_handler
        self.active = True
        self.account_id = self.event_handler.get_global_config().get("account_id")
        self.cluster_name = self.event_handler.get_global_config().get("cluster_name")
        self.auth_provider = AuthProvider()

        self.ws = websocket.WebSocketApp(
            WEBSOCKET_RELAY_ADDRESS,
            on_open=self.on_open,
            on_message=self.on_message,
            on_error=self.on_error,
        )

        if not self.account_id or not self.cluster_name:
            logging.error(
                f"Action receiver cannot start. "
                f"Missing required account_id {self.account_id} cluster_name {self.cluster_name}"
            )
            return

        self.start_receiver()

    def start_receiver(self):
        if not CLOUD_ROUTING:
            logging.info("outgoing messages only mode. Incoming event receiver not initialized")
            return

        if WEBSOCKET_RELAY_ADDRESS == "":
            logging.warning("relay address empty. Not initializing relay")
            return

        websocket.enableTrace(RECEIVER_ENABLE_WEBSOCKET_TRACING)
        receiver_thread = Thread(target=self.run_forever)
        receiver_thread.start()

    def run_forever(self):
        logging.info("starting relay receiver")
        while self.active:
            self.ws.run_forever(
                ping_interval=WEBSOCKET_PING_INTERVAL,
                ping_payload="p",
                ping_timeout=WEBSOCKET_PING_TIMEOUT,
            )
            logging.info("relay websocket closed")
            time.sleep(INCOMING_WEBSOCKET_RECONNECT_DELAY_SEC)

    def stop(self):
        logging.info("Stopping incoming receiver")
        self.active = False
        self.ws.close()

    @classmethod
    def __sync_response(cls, status_code: int, request_id: str, data) -> Dict:
        return {"action": "response", "request_id": request_id, "status_code": status_code, "data": data}

    def __exec_external_request(self, action_request: ExternalActionRequest, validate_timestamp: bool):
        logging.info(f"Callback `{action_request.body.action_name}` {to_safe_str(action_request.body.action_params)}")
        sync_response = action_request.request_id != ""  # if request_id is set, we need to write back the response
        validation_response = self.__validate_request(action_request, validate_timestamp)
        if validation_response.http_code != 200:
            req_json = action_request.json(exclude={"body"})
            body_json = action_request.body.json(exclude={"action_params"})  # action params already printed above
            logging.error(f"Failed to validate action request {req_json} {body_json}")
            if sync_response:
                self.ws.send(
                    data=json.dumps(
                        self.__sync_response(
                            status_code=validation_response.http_code,
                            request_id=action_request.request_id,
                            data=validation_response.dict(exclude={"http_code"}),
                        )
                    )
                )
            return

        response = self.event_handler.run_external_action(
            action_request.body.action_name,
            action_request.body.action_params,
            action_request.body.sinks,
            sync_response,
            action_request.no_sinks,
        )

        if sync_response:
            http_code = 200 if response.get("success") else 500
            self.ws.send(data=json.dumps(self.__sync_response(http_code, action_request.request_id, response)))

    def on_message(self, ws, message):
        # TODO: use typed pydantic classes here?
        incoming_event = json.loads(message)
        actions = incoming_event.get("actions", None)
        if actions:  # this is slack callback format
            # slack callbacks have a list of 'actions'. Within each action there a 'value' field,
            # which container the actual action details we need to run.
            # This wrapper format is part of the slack API, and cannot be changed by us.
            for action in actions:
                raw_action = action.get("value", None)
                try:
                    self.__exec_external_request(ExternalActionRequest.parse_raw(raw_action), False)
                except Exception:
                    logging.error(
                        f"Failed to run incoming event {ActionRequestReceiver._stringify_incoming_event(raw_action)}",
                        exc_info=True,
                    )
        else:  # assume it's ActionRequest format
            try:
                self.__exec_external_request(ExternalActionRequest(**incoming_event), True)
            except Exception:
                logging.error(
                    f"Failed to run incoming event {ActionRequestReceiver._stringify_incoming_event(incoming_event)}",
                    exc_info=True,
                )

    @staticmethod
    def _stringify_incoming_event(incoming_event) -> str:
        """Stringify incoming request masking action params in case it contains secrets"""
        if isinstance(incoming_event, str):  # slack format, stringified json
            try:
                event_dict = json.loads(incoming_event)
            except Exception:
                logging.error("Failed to parse raw incoming event", exc_info=True)
                return "parse error"
        elif isinstance(incoming_event, dict):
            event_dict = incoming_event
        else:
            return f"Unknown incoming_event type {type(incoming_event)}"
        body = event_dict.pop("body", {})
        action_params = body.pop("action_params", {})
        return f"{event_dict} {body} {to_safe_str(action_params)}"

    def on_error(self, ws, error):
        logging.info(f"Relay websocket error: {error}")

    def on_open(self, ws):
        account_id = self.event_handler.get_global_config().get("account_id")
        cluster_name = self.event_handler.get_global_config().get("cluster_name")
        open_payload = {
            "action": "auth",
            "account_id": account_id,
            "cluster_name": cluster_name,
            "version": RUNNER_VERSION,
        }
        logging.info(f"connecting to server as account_id={account_id}; cluster_name={cluster_name}")
        ws.send(json.dumps(open_payload))

    def __validate_request(self, action_request: ExternalActionRequest, validate_timestamp: bool) -> ValidationResponse:
        """
        Two auth protocols are supported:
        1. signature - Signing the body using the signing_key should match the signature
        2. partial keys auth - using partial_auth_a and partial_auth_b
           Each partial auth should be decrypted using the private key (rsa private key).
           The content should have 2 items:
           - key
           - body hash
           The operation key_a XOR key_b should be equal to the signing_key

        If both protocols are present, we only check the signature
        """
        if validate_timestamp and (time.time() - action_request.body.timestamp > INCOMING_REQUEST_TIME_WINDOW_SECONDS):
            logging.error(f"Rejecting incoming request because it's too old. Cannot verify request {action_request}")
            return ValidationResponse(
                http_code=500, error_code=ErrorCodes.ILLEGAL_TIMESTAMP.value, error_msg="Illegal timestamp"
            )

        signing_key = self.event_handler.get_global_config().get("signing_key")
        if not signing_key:
<<<<<<< HEAD
            logging.error(f"Signing key not available. Cannot verify request {body}")
            return ValidationResponse(
                http_code=500, error_code=ErrorCodes.NO_SIGNING_KEY.value, error_msg="No signing key"
            )

        # First auth protocol option, based on signature only
        signature = action_request.signature
        if signature:
            generated_signature = sign_action_request(body, signing_key)
            if hmac.compare_digest(generated_signature, signature):
                return ValidationResponse()
            else:
                return ValidationResponse(
                    http_code=500, error_code=ErrorCodes.SIGNATURE_MISMATCH.value, error_msg="Signature mismatch"
                )

        # Second auth protocol option, based on public key
=======
            logging.error(f"Signing key not available. Cannot verify request {action_request.body}")
            return ValidationResponse(http_code=500,
                                      error_code=ErrorCodes.NO_SIGNING_KEY.value,
                                      error_msg="No signing key")

        if action_request.signature:
            # First auth protocol option, based on signature only
            return self.validate_action_request_signature(action_request, signing_key)
        elif action_request.partial_auth_a or action_request.partial_auth_b:
            # Second auth protocol option, based on public key
            return self.validate_with_private_key(action_request, signing_key)
        else: # Light action protocol option, authenticated in relay
            return self.validate_light_action(action_request)

    def validate_light_action(self, action_request: ExternalActionRequest) -> ValidationResponse:
        light_actions = self.event_handler.get_light_actions()
        if action_request.body.action_name not in light_actions:
            return ValidationResponse(http_code=500,
                                      error_code=ErrorCodes.UNAUTHORIZED_LIGHT_ACTION.value,
                                      error_msg="Unauthorized action requested")
        return ValidationResponse()

    @staticmethod
    def validate_action_request_signature(action_request: ExternalActionRequest, signing_key: str) -> ValidationResponse:
        generated_signature = sign_action_request(action_request.body, signing_key)
        if hmac.compare_digest(generated_signature, action_request.signature):
            return ValidationResponse()
        else:
            return ValidationResponse(http_code=500,
                                      error_code=ErrorCodes.SIGNATURE_MISMATCH.value,
                                      error_msg="Signature mismatch")

    def validate_with_private_key(self, action_request: ExternalActionRequest, signing_key: str) -> ValidationResponse:
        body = action_request.body
>>>>>>> 8a37ebc5
        partial_auth_a = action_request.partial_auth_a
        partial_auth_b = action_request.partial_auth_b
        if not partial_auth_a or not partial_auth_b:
            logging.error(f"Insufficient authentication data. Cannot verify request {body}")
            return ValidationResponse(
                http_code=500, error_code=ErrorCodes.MISSING_AUTH_INPUT.value, error_msg="Missing auth input"
            )

        private_key = self.auth_provider.get_private_rsa_key()
        if not private_key:
            logging.error(f"Private RSA key missing. Cannot validate request for {body}")
            return ValidationResponse(
                http_code=500, error_code=ErrorCodes.MISSING_PRIVATE_KEY.value, error_msg="Missing private key"
            )

        a_valid, key_a = self.__extract_key_and_validate(partial_auth_a, private_key, body)
        b_valid, key_b = self.__extract_key_and_validate(partial_auth_b, private_key, body)

        if not a_valid or not b_valid:
            logging.error(f"Cloud not validate partial auth for {body}")
            return ValidationResponse(
                http_code=401, error_code=ErrorCodes.AUTH_VALIDATION_FAILED.value, error_msg="Auth validation failed"
            )

        try:
            signing_key_uuid = UUID(signing_key)
        except Exception:
            logging.error(f"Wrong signing key format. Cannot validate parital auth for {body}")
            return ValidationResponse(
                http_code=500, error_code=ErrorCodes.BAD_SIGNING_KEY.value, error_msg="Bad signing key"
            )

        if not hmac.compare_digest(str(key_a.int ^ key_b.int), str(signing_key_uuid.int)):
            logging.error(f"Partial auth keys combination mismatch for {body}")
            return ValidationResponse(
                http_code=401, error_code=ErrorCodes.KEY_VALIDATION_FAILED.value, error_msg="Key validation failed"
            )

        return ValidationResponse()

    @classmethod
    def __extract_key_and_validate(
        cls, encrypted: str, private_key: RSAPrivateKey, body: ActionRequestBody
    ) -> (bool, Optional[UUID]):
        try:
            plain = private_key.decrypt(
                base64.b64decode(encrypted.encode("utf-8")),
                padding.OAEP(mgf=padding.MGF1(algorithm=hashes.SHA256()), algorithm=hashes.SHA256(), label=None),
            )
            auth = PartialAuth(**json.loads(plain.decode("utf-8")))
            body_string = body.json(exclude_none=True, sort_keys=True, separators=(",", ":")).encode("utf-8")
            body_hash = f"v0={hashlib.sha256(body_string).hexdigest()}"
            return hmac.compare_digest(body_hash, auth.hash), auth.key
        except Exception:
            logging.error("Error validating partial auth data", exc_info=True)
            return False, None<|MERGE_RESOLUTION|>--- conflicted
+++ resolved
@@ -212,29 +212,10 @@
 
         signing_key = self.event_handler.get_global_config().get("signing_key")
         if not signing_key:
-<<<<<<< HEAD
-            logging.error(f"Signing key not available. Cannot verify request {body}")
+            logging.error(f"Signing key not available. Cannot verify request {action_request.body}")
             return ValidationResponse(
                 http_code=500, error_code=ErrorCodes.NO_SIGNING_KEY.value, error_msg="No signing key"
             )
-
-        # First auth protocol option, based on signature only
-        signature = action_request.signature
-        if signature:
-            generated_signature = sign_action_request(body, signing_key)
-            if hmac.compare_digest(generated_signature, signature):
-                return ValidationResponse()
-            else:
-                return ValidationResponse(
-                    http_code=500, error_code=ErrorCodes.SIGNATURE_MISMATCH.value, error_msg="Signature mismatch"
-                )
-
-        # Second auth protocol option, based on public key
-=======
-            logging.error(f"Signing key not available. Cannot verify request {action_request.body}")
-            return ValidationResponse(http_code=500,
-                                      error_code=ErrorCodes.NO_SIGNING_KEY.value,
-                                      error_msg="No signing key")
 
         if action_request.signature:
             # First auth protocol option, based on signature only
@@ -242,30 +223,33 @@
         elif action_request.partial_auth_a or action_request.partial_auth_b:
             # Second auth protocol option, based on public key
             return self.validate_with_private_key(action_request, signing_key)
-        else: # Light action protocol option, authenticated in relay
+        else:  # Light action protocol option, authenticated in relay
             return self.validate_light_action(action_request)
 
     def validate_light_action(self, action_request: ExternalActionRequest) -> ValidationResponse:
         light_actions = self.event_handler.get_light_actions()
         if action_request.body.action_name not in light_actions:
-            return ValidationResponse(http_code=500,
-                                      error_code=ErrorCodes.UNAUTHORIZED_LIGHT_ACTION.value,
-                                      error_msg="Unauthorized action requested")
+            return ValidationResponse(
+                http_code=500,
+                error_code=ErrorCodes.UNAUTHORIZED_LIGHT_ACTION.value,
+                error_msg="Unauthorized action requested",
+            )
         return ValidationResponse()
 
     @staticmethod
-    def validate_action_request_signature(action_request: ExternalActionRequest, signing_key: str) -> ValidationResponse:
+    def validate_action_request_signature(
+        action_request: ExternalActionRequest, signing_key: str
+    ) -> ValidationResponse:
         generated_signature = sign_action_request(action_request.body, signing_key)
         if hmac.compare_digest(generated_signature, action_request.signature):
             return ValidationResponse()
         else:
-            return ValidationResponse(http_code=500,
-                                      error_code=ErrorCodes.SIGNATURE_MISMATCH.value,
-                                      error_msg="Signature mismatch")
+            return ValidationResponse(
+                http_code=500, error_code=ErrorCodes.SIGNATURE_MISMATCH.value, error_msg="Signature mismatch"
+            )
 
     def validate_with_private_key(self, action_request: ExternalActionRequest, signing_key: str) -> ValidationResponse:
         body = action_request.body
->>>>>>> 8a37ebc5
         partial_auth_a = action_request.partial_auth_a
         partial_auth_b = action_request.partial_auth_b
         if not partial_auth_a or not partial_auth_b:
