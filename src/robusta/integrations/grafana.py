import logging
from datetime import datetime
<<<<<<< HEAD
from typing import Any, List, Optional

try:
    from grafana_api.grafana_face import GrafanaFace  # type: ignore
except ImportError:  # pragma: no cover

    def GrafanaFace(*args, **kwargs) -> Any:
=======
from typing import List

try:
    from grafana_api.grafana_face import GrafanaFace
except ImportError:

    def GrafanaFace(*args, **kwargs):
>>>>>>> 183a4911
        raise ImportError("grafana-api is not installed")


from robusta.core.model.env_vars import GRAFANA_READ_TIMEOUT
from robusta.utils.service_discovery import find_service_url


class Grafana:
    def __init__(self, api_key, grafana_url=None):
        """
        Create a new connection to Grafana.

        :param grafana_url: if None, then attempt to discover the address of an in-cluster Grafana service
        """
        if grafana_url is None:
            grafana_url = find_service_url("app.kubernetes.io/name=grafana")
            assert grafana_url is not None, "Could not find Grafana service"

        protocol_host = grafana_url.split("://")
        logging.debug(f"Grafana params: protocol - {protocol_host[0]} host - {protocol_host[1]}")
        self.grafana = GrafanaFace(
            auth=api_key,
            protocol=protocol_host[0],
            host=protocol_host[1],
            timeout=GRAFANA_READ_TIMEOUT,
        )

    def add_line_to_dashboard(
        self,
        dashboard_uid: str,
        text: str,
        time: Optional[datetime] = None,
        tags: List[str] = [],
        panel_substring: Optional[str] = None,
    ):
        if time is None:
            time = datetime.now()
        self.__add_annotation(
            dashboard_uid,
            text,
            start_time=time,
            tags=tags,
            panel_substring=panel_substring,
        )

    def add_range_to_dashboard(
        self,
        dashboard_uid: str,
        text: str,
        start_time: datetime,
        end_time: datetime,
        tags: List[str] = [],
        panel_substring: Optional[str] = None,
    ):
        self.__add_annotation(
            dashboard_uid,
            text,
            start_time=start_time,
            end_time=end_time,
            tags=tags,
            panel_substring=panel_substring,
        )

    def __add_annotation(
        self,
        dashboard_uid: str,
        text: str,
        start_time: datetime,
        end_time: Optional[datetime] = None,
        tags: List[str] = [],
        panel_substring: Optional[str] = None,
    ):
        dashboard = self.grafana.dashboard.get_dashboard(dashboard_uid)["dashboard"]
        dashboard_id = dashboard["id"]

        # grafana wants the timestamp as an int with millisecond resolution
        start_time_ = int(start_time.timestamp()) * 1000
        end_time_ = int(end_time.timestamp()) * 1000 if end_time is not None else None

        # add an annotation for the entire dashboard
        if panel_substring is None:
            resp = self.grafana.annotations.add_annotation(
                dashboard_id=dashboard_id,
                text=text,
                tags=tags,
                time_from=start_time_,
                time_to=end_time_,
            )
            logging.debug(f"grafana dashboard annotation response {resp}")
        # add an annotation to specific panels only
        else:
            panel_ids = self.__get_panels_with_substring(dashboard, panel_substring)
            for panel_id in panel_ids:
                resp = self.grafana.annotations.add_annotation(
                    dashboard_id=dashboard_id,
                    panel_id=panel_id,
                    text=text,
                    tags=tags,
                    time_from=start_time_,
                    time_to=end_time_,
                )
                logging.debug(f"grafana panel annotation response {resp}")

    def __get_panels_with_substring(self, dashboard, panel_substring):
        panel_ids = []
        for row in dashboard["rows"]:
            for panel in row["panels"]:
                if panel_substring.lower() in panel["title"].lower():
                    panel_ids.append(panel["id"])
        return panel_ids<|MERGE_RESOLUTION|>--- conflicted
+++ resolved
@@ -1,14 +1,5 @@
 import logging
 from datetime import datetime
-<<<<<<< HEAD
-from typing import Any, List, Optional
-
-try:
-    from grafana_api.grafana_face import GrafanaFace  # type: ignore
-except ImportError:  # pragma: no cover
-
-    def GrafanaFace(*args, **kwargs) -> Any:
-=======
 from typing import List
 
 try:
@@ -16,7 +7,6 @@
 except ImportError:
 
     def GrafanaFace(*args, **kwargs):
->>>>>>> 183a4911
         raise ImportError("grafana-api is not installed")
 
 
@@ -33,8 +23,6 @@
         """
         if grafana_url is None:
             grafana_url = find_service_url("app.kubernetes.io/name=grafana")
-            assert grafana_url is not None, "Could not find Grafana service"
-
         protocol_host = grafana_url.split("://")
         logging.debug(f"Grafana params: protocol - {protocol_host[0]} host - {protocol_host[1]}")
         self.grafana = GrafanaFace(
@@ -48,9 +36,9 @@
         self,
         dashboard_uid: str,
         text: str,
-        time: Optional[datetime] = None,
+        time: datetime = None,
         tags: List[str] = [],
-        panel_substring: Optional[str] = None,
+        panel_substring: str = None,
     ):
         if time is None:
             time = datetime.now()
@@ -69,7 +57,7 @@
         start_time: datetime,
         end_time: datetime,
         tags: List[str] = [],
-        panel_substring: Optional[str] = None,
+        panel_substring: str = None,
     ):
         self.__add_annotation(
             dashboard_uid,
@@ -82,19 +70,20 @@
 
     def __add_annotation(
         self,
-        dashboard_uid: str,
-        text: str,
-        start_time: datetime,
-        end_time: Optional[datetime] = None,
-        tags: List[str] = [],
-        panel_substring: Optional[str] = None,
+        dashboard_uid,
+        text,
+        start_time,
+        end_time=None,
+        tags=[],
+        panel_substring=None,
     ):
         dashboard = self.grafana.dashboard.get_dashboard(dashboard_uid)["dashboard"]
         dashboard_id = dashboard["id"]
 
         # grafana wants the timestamp as an int with millisecond resolution
-        start_time_ = int(start_time.timestamp()) * 1000
-        end_time_ = int(end_time.timestamp()) * 1000 if end_time is not None else None
+        start_time = int(start_time.timestamp()) * 1000
+        if end_time is not None:
+            end_time = int(end_time.timestamp()) * 1000
 
         # add an annotation for the entire dashboard
         if panel_substring is None:
@@ -102,8 +91,8 @@
                 dashboard_id=dashboard_id,
                 text=text,
                 tags=tags,
-                time_from=start_time_,
-                time_to=end_time_,
+                time_from=start_time,
+                time_to=end_time,
             )
             logging.debug(f"grafana dashboard annotation response {resp}")
         # add an annotation to specific panels only
@@ -115,8 +104,8 @@
                     panel_id=panel_id,
                     text=text,
                     tags=tags,
-                    time_from=start_time_,
-                    time_to=end_time_,
+                    time_from=start_time,
+                    time_to=end_time,
                 )
                 logging.debug(f"grafana panel annotation response {resp}")
 
