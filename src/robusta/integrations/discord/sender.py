import logging
import re
from itertools import chain
from typing import Dict, List, Tuple, Union

import requests

<<<<<<< HEAD
from robusta.core.model.env_vars import DISCORD_TABLE_COLUMNS_LIMIT, ROBUSTA_LOGO_URL
from robusta.core.reporting import (
    BaseBlock,
    FileBlock,
    Finding,
    FindingSeverity,
    HeaderBlock,
    KubernetesDiffBlock,
    ListBlock,
    MarkdownBlock,
    TableBlock,
)
from robusta.core.reporting.utils import add_pngs_for_all_svgs
from robusta.core.sinks.transformer import Transformer
=======
from ...core.model.env_vars import DISCORD_TABLE_COLUMNS_LIMIT, ROBUSTA_LOGO_URL
from ...core.reporting.base import *
from ...core.reporting.blocks import *
from ...core.reporting.utils import add_pngs_for_all_svgs
from ...core.sinks.transformer import Transformer
from ...core.sinks.discord.discord_sink_params import DiscordSinkParams
from itertools import chain
>>>>>>> f683b230

SEVERITY_EMOJI_MAP = {
    FindingSeverity.HIGH: ":red_circle:",
    FindingSeverity.MEDIUM: ":orange_circle:",
    FindingSeverity.LOW: ":yellow_circle:",
    FindingSeverity.INFO: ":green_circle:",
}
SEVERITY_COLOR_MAP = {
    FindingSeverity.HIGH: "14495556",
    FindingSeverity.MEDIUM: "16027661",
    FindingSeverity.LOW: "16632664",
    FindingSeverity.INFO: "7909721",
}
MAX_BLOCK_CHARS = 2048  # Max allowed characters for discord per one embed
MAX_FIELD_CHARS = 1024  # Max allowed characters for discord per one 'field type' embed
BLANK_CHAR = "\u200b"  # Discord does not allow us to send empty strings, so we use blank char instead


class DiscordBlock(BaseBlock):
    def to_msg(self) -> Dict:
        return {}


class DiscordDescriptionBlock(DiscordBlock):
    """
    Discord description block
    """

    description: str

    def to_msg(self) -> Dict:
        return {"description": Transformer.apply_length_limit(self.description, MAX_BLOCK_CHARS)}


class DiscordHeaderBlock(DiscordBlock):
    """
    Discord description block
    """

    content: str

    def to_msg(self) -> Dict:
        return {"content": self.content}


class DiscordFieldBlock(DiscordBlock):
    """
    Discord field block
    """

    name: str
    value: str
    inline: bool

    def __init__(self, name: str, value: str, inline: bool = False):
        value = Transformer.apply_length_limit(value, MAX_FIELD_CHARS)
        super().__init__(name=name, value=value, inline=inline)

    def to_msg(self) -> Dict:
        return {"name": self.name, "value": self.value, "inline": self.inline}


def _add_color_to_block(block: Dict, msg_color: str):
    return {**block, "color": msg_color}


class DiscordSender:
<<<<<<< HEAD
    def __init__(self, url: str, account_id: str, cluster_name: str):
=======
    def __init__(
            self,
            url: str,
            account_id: str,
            cluster_name: str,
            discord_params: DiscordSinkParams
    ):
>>>>>>> f683b230
        """
        Set the Discord webhook url.
        """
        self.url = url
        self.cluster_name = cluster_name
        self.account_id = account_id
        self.discord_params = discord_params

    @classmethod
    def __add_severity_icon(cls, title: str, severity: FindingSeverity) -> str:
        icon = SEVERITY_EMOJI_MAP.get(severity, "")
        return f"{icon} {severity.name} - {title}"

    @staticmethod
    def __extract_markdown_name(block: MarkdownBlock):
        title = BLANK_CHAR
        text = block.text
        regex = re.compile(r"\*.+\*")
        match = re.match(regex, block.text)
        if match:
            title = text[match.span()[0] : match.span()[1]]
            text = text[match.span()[1] :]
        return title, DiscordSender.__transform_markdown_links(text) or BLANK_CHAR

    @staticmethod
    def __transform_markdown_links(text: str) -> str:
        return Transformer.to_github_markdown(text, add_angular_brackets=False)

    @staticmethod
    def __format_final_message(discord_blocks: List[DiscordBlock], msg_color: Union[str, int]) -> Dict:
        header_block = next((block.to_msg() for block in discord_blocks if isinstance(block, DiscordHeaderBlock)), {})
        fields = [block.to_msg() for block in discord_blocks if isinstance(block, DiscordFieldBlock)]
        discord_msg = {
            "username": "Robusta",
            "avatar_url": ROBUSTA_LOGO_URL,
            "embeds": [
                *[
                    _add_color_to_block(block.to_msg(), msg_color)
                    for block in discord_blocks
                    if isinstance(block, DiscordDescriptionBlock)
                ]
            ],
            **_add_color_to_block(header_block, msg_color),
        }
        if fields:
            discord_msg["embeds"].append({"fields": fields, "color": msg_color})
        return discord_msg

    def __to_discord_diff(self, block: KubernetesDiffBlock, sink_name: str) -> List[DiscordBlock]:

        transformed_blocks = Transformer.to_markdown_diff(block, use_emoji_sign=True)

        _blocks = list(
            chain(*[self.__to_discord(transformed_block, sink_name) for transformed_block in transformed_blocks])
        )

        return _blocks

    def __to_discord(self, block: BaseBlock, sink_name: str) -> List[Union[DiscordBlock, Tuple]]:
        if isinstance(block, MarkdownBlock):
            if not block.text:
                return []
            name, value = self.__extract_markdown_name(block)
            return [
                DiscordFieldBlock(
                    name=name or BLANK_CHAR, value=Transformer.apply_length_limit(value, MAX_FIELD_CHARS) or BLANK_CHAR
                )
            ]
        elif isinstance(block, FileBlock):
            return [(block.filename, (block.filename, block.contents))]
        elif isinstance(block, DiscordFieldBlock):
            return [DiscordFieldBlock(name=block.name, value=block.value, inline=block.inline)]
        elif isinstance(block, HeaderBlock):
            return [
                DiscordHeaderBlock(
                    content=Transformer.apply_length_limit(block.text, 150),
                )
            ]
        elif isinstance(block, DiscordDescriptionBlock):
            return [
                DiscordDescriptionBlock(
                    description=Transformer.apply_length_limit(block.description, MAX_BLOCK_CHARS),
                )
            ]
        elif isinstance(block, TableBlock):
            return self.__to_discord(
                DiscordFieldBlock(
                    name=block.table_name,
                    value=block.to_markdown(max_chars=MAX_BLOCK_CHARS, add_table_header=False).text,
                ),
                sink_name,
            )
        elif isinstance(block, ListBlock):
            return self.__to_discord(block.to_markdown(), sink_name)
        elif isinstance(block, KubernetesDiffBlock):
            return self.__to_discord_diff(block, sink_name)
        else:
            logging.warning(f"cannot convert block of type {type(block)} to discord format block: {block}")
            return []  # no reason to crash the entire report

    def __send_blocks_to_discord(
<<<<<<< HEAD
        self,
        report_blocks: List[BaseBlock],
        title: str,
        sink_name: str,
        severity: FindingSeverity,
=======
            self,
            report_blocks: List[BaseBlock],
            title: str,
            severity: FindingSeverity,
>>>>>>> f683b230
    ):
        msg_color = SEVERITY_COLOR_MAP.get(severity, "")

        # Process attachment blocks
<<<<<<< HEAD
        file_blocks = add_pngs_for_all_svgs([b for b in report_blocks if isinstance(b, FileBlock)])
=======
        file_blocks = add_pngs_for_all_svgs(
            [b for b in report_blocks if isinstance(b, FileBlock)]
        )
        if not self.discord_params.send_svg:
            file_blocks = [b for b in file_blocks if not b.filename.endswith(".svg")]

>>>>>>> f683b230
        attachment_blocks = []
        for block in file_blocks:
            attachment_blocks.extend(self.__to_discord(block, self.discord_params.name))

        other_blocks = [b for b in report_blocks if not isinstance(b, FileBlock)]

        output_blocks = []
        if title:
            title = self.__add_severity_icon(title, severity)
            output_blocks.extend(self.__to_discord(HeaderBlock(title), self.discord_params.name))
        for block in other_blocks:
            output_blocks.extend(self.__to_discord(block, self.discord_params.name))

        discord_msg = self.__format_final_message(output_blocks, msg_color)

        logging.debug(
            f"--sending to discord--\n"
            f"title:{title}\n"
            f"blocks: {output_blocks}\n"
            f"discord_msg: {discord_msg}\n"
            f"attachment_blocks: {attachment_blocks}\n"
        )

        try:
            response = requests.post(self.url, json=discord_msg)
            response.raise_for_status()
            if attachment_blocks:
                response = requests.post(
                    self.url,
                    data={
                        "username": discord_msg["username"],
                        "avatar_url": ROBUSTA_LOGO_URL,
                    },
                    files=attachment_blocks,
                )
                response.raise_for_status()
        except Exception as e:
            logging.error(
                f"""error sending message to discord\ne={e}\n
                blocks={output_blocks}\nattachment_blocks={attachment_blocks}\nmsg={discord_msg}"""
            )
        else:
            logging.debug("Message was delivered successfully")

    def send_finding_to_discord(
<<<<<<< HEAD
        self,
        finding: Finding,
        sink_name: str,
        platform_enabled: bool,
=======
            self,
            finding: Finding,
            platform_enabled: bool,
>>>>>>> f683b230
    ):
        blocks: List[BaseBlock] = []
        if platform_enabled:  # add link to the robusta ui, if it's configured
            actions = f"[:mag_right: Investigate]({finding.get_investigate_uri(self.account_id, self.cluster_name)})"
            if finding.add_silence_url:
                actions = f"{actions} [:no_bell: Silence]({finding.get_prometheus_silence_url(self.account_id, self.cluster_name)})"

            for video_link in finding.video_links:
                actions = f"{actions} [:clapper: {video_link.name}]({video_link.url})"
            blocks.append(DiscordDescriptionBlock(description=actions))

        blocks.append(DiscordFieldBlock(name="Source", value=f"`{self.cluster_name}`"))

        # first add finding description block
        if finding.description:
            blocks.append(DiscordFieldBlock(name="Description", value=finding.description))

        for enrichment in finding.enrichments:
            blocks.extend(enrichment.blocks)

        # wide tables aren't displayed properly on discord. looks better in a text file
        table_blocks = [b for b in blocks if isinstance(b, TableBlock)]
        for table_block in table_blocks:
            table_content = table_block.to_table_string()
            max_table_size = MAX_FIELD_CHARS - 6  # add code markdown characters
            if len(table_block.headers) > DISCORD_TABLE_COLUMNS_LIMIT or len(table_content) > max_table_size:
                table_content = table_block.to_table_string(table_max_width=250)  # bigger max width for file
                table_name = table_block.table_name if table_block.table_name else "data"
                blocks.remove(table_block)
                blocks.append(FileBlock(f"{table_name}.txt", bytes(table_content, "utf-8")))

        self.__send_blocks_to_discord(
            blocks,
            finding.title,
            finding.severity,
        )<|MERGE_RESOLUTION|>--- conflicted
+++ resolved
@@ -5,7 +5,6 @@
 
 import requests
 
-<<<<<<< HEAD
 from robusta.core.model.env_vars import DISCORD_TABLE_COLUMNS_LIMIT, ROBUSTA_LOGO_URL
 from robusta.core.reporting import (
     BaseBlock,
@@ -19,16 +18,8 @@
     TableBlock,
 )
 from robusta.core.reporting.utils import add_pngs_for_all_svgs
+from robusta.core.sinks.discord.discord_sink_params import DiscordSinkParams
 from robusta.core.sinks.transformer import Transformer
-=======
-from ...core.model.env_vars import DISCORD_TABLE_COLUMNS_LIMIT, ROBUSTA_LOGO_URL
-from ...core.reporting.base import *
-from ...core.reporting.blocks import *
-from ...core.reporting.utils import add_pngs_for_all_svgs
-from ...core.sinks.transformer import Transformer
-from ...core.sinks.discord.discord_sink_params import DiscordSinkParams
-from itertools import chain
->>>>>>> f683b230
 
 SEVERITY_EMOJI_MAP = {
     FindingSeverity.HIGH: ":red_circle:",
@@ -96,17 +87,7 @@
 
 
 class DiscordSender:
-<<<<<<< HEAD
-    def __init__(self, url: str, account_id: str, cluster_name: str):
-=======
-    def __init__(
-            self,
-            url: str,
-            account_id: str,
-            cluster_name: str,
-            discord_params: DiscordSinkParams
-    ):
->>>>>>> f683b230
+    def __init__(self, url: str, account_id: str, cluster_name: str, discord_params: DiscordSinkParams):
         """
         Set the Discord webhook url.
         """
@@ -208,32 +189,18 @@
             return []  # no reason to crash the entire report
 
     def __send_blocks_to_discord(
-<<<<<<< HEAD
         self,
         report_blocks: List[BaseBlock],
         title: str,
-        sink_name: str,
         severity: FindingSeverity,
-=======
-            self,
-            report_blocks: List[BaseBlock],
-            title: str,
-            severity: FindingSeverity,
->>>>>>> f683b230
     ):
         msg_color = SEVERITY_COLOR_MAP.get(severity, "")
 
         # Process attachment blocks
-<<<<<<< HEAD
         file_blocks = add_pngs_for_all_svgs([b for b in report_blocks if isinstance(b, FileBlock)])
-=======
-        file_blocks = add_pngs_for_all_svgs(
-            [b for b in report_blocks if isinstance(b, FileBlock)]
-        )
         if not self.discord_params.send_svg:
             file_blocks = [b for b in file_blocks if not b.filename.endswith(".svg")]
 
->>>>>>> f683b230
         attachment_blocks = []
         for block in file_blocks:
             attachment_blocks.extend(self.__to_discord(block, self.discord_params.name))
@@ -279,16 +246,9 @@
             logging.debug("Message was delivered successfully")
 
     def send_finding_to_discord(
-<<<<<<< HEAD
         self,
         finding: Finding,
-        sink_name: str,
         platform_enabled: bool,
-=======
-            self,
-            finding: Finding,
-            platform_enabled: bool,
->>>>>>> f683b230
     ):
         blocks: List[BaseBlock] = []
         if platform_enabled:  # add link to the robusta ui, if it's configured
