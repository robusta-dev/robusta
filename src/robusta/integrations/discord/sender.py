import logging
import re
from itertools import chain
<<<<<<< HEAD
from typing import Dict, List, Sequence, Tuple, Union
=======
from typing import Dict, List, Tuple, Union
>>>>>>> 183a4911

import requests

from robusta.core.model.env_vars import DISCORD_TABLE_COLUMNS_LIMIT, ROBUSTA_LOGO_URL
from robusta.core.reporting import (
    BaseBlock,
    FileBlock,
    Finding,
    FindingSeverity,
    HeaderBlock,
    KubernetesDiffBlock,
    ListBlock,
    MarkdownBlock,
    TableBlock,
)
from robusta.core.reporting.utils import add_pngs_for_all_svgs
from robusta.core.sinks.discord.discord_sink_params import DiscordSinkParams
from robusta.core.sinks.transformer import Transformer

SEVERITY_EMOJI_MAP = {
    FindingSeverity.HIGH: ":red_circle:",
    FindingSeverity.MEDIUM: ":orange_circle:",
    FindingSeverity.LOW: ":yellow_circle:",
    FindingSeverity.INFO: ":green_circle:",
}
SEVERITY_COLOR_MAP = {
    FindingSeverity.HIGH: "14495556",
    FindingSeverity.MEDIUM: "16027661",
    FindingSeverity.LOW: "16632664",
    FindingSeverity.INFO: "7909721",
}
MAX_BLOCK_CHARS = 2048  # Max allowed characters for discord per one embed
MAX_FIELD_CHARS = 1024  # Max allowed characters for discord per one 'field type' embed
BLANK_CHAR = "\u200b"  # Discord does not allow us to send empty strings, so we use blank char instead


class DiscordBlock(BaseBlock):
    def to_msg(self) -> Dict:
        return {}


class DiscordDescriptionBlock(DiscordBlock):
    """
    Discord description block
    """

    description: str

    def to_msg(self) -> Dict:
        return {"description": Transformer.apply_length_limit(self.description, MAX_BLOCK_CHARS)}


class DiscordHeaderBlock(DiscordBlock):
    """
    Discord description block
    """

    content: str

    def to_msg(self) -> Dict:
        return {"content": self.content}


class DiscordFieldBlock(DiscordBlock):
    """
    Discord field block
    """

    name: str
    value: str
    inline: bool

    def __init__(self, name: str, value: str, inline: bool = False):
        value = Transformer.apply_length_limit(value, MAX_FIELD_CHARS)
        super().__init__(name=name, value=value, inline=inline)  # type: ignore

    def to_msg(self) -> Dict:
        return {"name": self.name, "value": self.value, "inline": self.inline}


def _add_color_to_block(block: Dict, msg_color: str):
    return {**block, "color": msg_color}


class DiscordSender:
    def __init__(self, url: str, account_id: str, cluster_name: str, discord_params: DiscordSinkParams):
        """
        Set the Discord webhook url.
        """
        self.url = url
        self.cluster_name = cluster_name
        self.account_id = account_id
        self.discord_params = discord_params

    @classmethod
    def __add_severity_icon(cls, title: str, severity: FindingSeverity) -> str:
        icon = SEVERITY_EMOJI_MAP.get(severity, "")
        return f"{icon} {severity.name} - {title}"

    @staticmethod
    def __extract_markdown_name(block: MarkdownBlock):
        title = BLANK_CHAR
        text = block.text
        regex = re.compile(r"\*.+\*")
        match = re.match(regex, block.text)
        if match:
            title = text[match.span()[0] : match.span()[1]]
            text = text[match.span()[1] :]
        return title, DiscordSender.__transform_markdown_links(text) or BLANK_CHAR

    @staticmethod
    def __transform_markdown_links(text: str) -> str:
        return Transformer.to_github_markdown(text, add_angular_brackets=False)

    @staticmethod
<<<<<<< HEAD
    def __format_final_message(discord_blocks: List[DiscordBlock], msg_color: str) -> Dict:
=======
    def __format_final_message(discord_blocks: List[DiscordBlock], msg_color: Union[str, int]) -> Dict:
>>>>>>> 183a4911
        header_block = next((block.to_msg() for block in discord_blocks if isinstance(block, DiscordHeaderBlock)), {})
        fields = [block.to_msg() for block in discord_blocks if isinstance(block, DiscordFieldBlock)]
        discord_msg = {
            "username": "Robusta",
            "avatar_url": ROBUSTA_LOGO_URL,
            "embeds": [
                *[
                    _add_color_to_block(block.to_msg(), msg_color)
                    for block in discord_blocks
                    if isinstance(block, DiscordDescriptionBlock)
                ]
            ],
            **_add_color_to_block(header_block, msg_color),
        }
        if fields:
            discord_msg["embeds"].append({"fields": fields, "color": msg_color})
        return discord_msg

    def __to_discord_diff(self, block: KubernetesDiffBlock, sink_name: str) -> List[DiscordBlock]:

        transformed_blocks = Transformer.to_markdown_diff(block, use_emoji_sign=True)

        _blocks = list(
            chain(*[self.__to_discord(transformed_block, sink_name) for transformed_block in transformed_blocks])
        )

        return _blocks  # type: ignore

    def __to_discord(self, block: BaseBlock, sink_name: str) -> Sequence[Union[DiscordBlock, Tuple]]:
        if isinstance(block, MarkdownBlock):
            if not block.text:  # type: ignore
                return []
            name, value = self.__extract_markdown_name(block)
            return [
                DiscordFieldBlock(
                    name=name or BLANK_CHAR, value=Transformer.apply_length_limit(value, MAX_FIELD_CHARS) or BLANK_CHAR
                )
            ]
        elif isinstance(block, FileBlock):
            return [(block.filename, (block.filename, block.contents))]
        elif isinstance(block, DiscordFieldBlock):
            return [DiscordFieldBlock(name=block.name, value=block.value, inline=block.inline)]
        elif isinstance(block, HeaderBlock):
            return [
                DiscordHeaderBlock(
                    content=Transformer.apply_length_limit(block.text, 150),
                )
            ]
        elif isinstance(block, DiscordDescriptionBlock):
            return [
                DiscordDescriptionBlock(
                    description=Transformer.apply_length_limit(block.description, MAX_BLOCK_CHARS),
                )
            ]
        elif isinstance(block, TableBlock):
            return self.__to_discord(
                DiscordFieldBlock(
                    name=block.table_name,
                    value=block.to_markdown(max_chars=MAX_BLOCK_CHARS, add_table_header=False).text,
                ),
                sink_name,
            )
        elif isinstance(block, ListBlock):
            return self.__to_discord(block.to_markdown(), sink_name)
        elif isinstance(block, KubernetesDiffBlock):
            return self.__to_discord_diff(block, sink_name)  # type: ignore
        else:
            logging.warning(f"cannot convert block of type {type(block)} to discord format block: {block}")
            return []  # no reason to crash the entire report

    def __send_blocks_to_discord(
        self,
        report_blocks: List[BaseBlock],
        title: str,
        severity: FindingSeverity,
    ):
        msg_color = SEVERITY_COLOR_MAP.get(severity, "")

        # Process attachment blocks
        file_blocks = add_pngs_for_all_svgs([b for b in report_blocks if isinstance(b, FileBlock)])
        if not self.discord_params.send_svg:
            file_blocks = [b for b in file_blocks if not b.filename.endswith(".svg")]

        attachment_blocks = []
        for block in file_blocks:
            attachment_blocks.extend(self.__to_discord(block, self.discord_params.name))

        other_blocks = [b for b in report_blocks if not isinstance(b, FileBlock)]

        output_blocks = []
        if title:
            title = self.__add_severity_icon(title, severity)
            output_blocks.extend(self.__to_discord(HeaderBlock(title), self.discord_params.name))
        for block in other_blocks:
            output_blocks.extend(self.__to_discord(block, self.discord_params.name))

        discord_msg = self.__format_final_message(output_blocks, msg_color)

        logging.debug(
            f"--sending to discord--\n"
            f"title:{title}\n"
            f"blocks: {output_blocks}\n"
            f"discord_msg: {discord_msg}\n"
            f"attachment_blocks: {attachment_blocks}\n"
        )

        try:
            response = requests.post(self.url, json=discord_msg)
            response.raise_for_status()
            if attachment_blocks:
                response = requests.post(
                    self.url,
                    data={
                        "username": discord_msg["username"],
                        "avatar_url": ROBUSTA_LOGO_URL,
                    },
                    files=attachment_blocks,
                )
                response.raise_for_status()
        except Exception as e:
            logging.error(
                f"""error sending message to discord\ne={e}\n
                blocks={output_blocks}\nattachment_blocks={attachment_blocks}\nmsg={discord_msg}"""
            )
        else:
            logging.debug("Message was delivered successfully")

    def send_finding_to_discord(
        self,
        finding: Finding,
        platform_enabled: bool,
    ):
        blocks: List[BaseBlock] = []
        if platform_enabled:  # add link to the robusta ui, if it's configured
            actions = f"[:mag_right: Investigate]({finding.get_investigate_uri(self.account_id, self.cluster_name)})"
            if finding.add_silence_url:
                actions = f"{actions} [:no_bell: Silence]({finding.get_prometheus_silence_url(self.account_id, self.cluster_name)})"

            for video_link in finding.video_links:
                actions = f"{actions} [:clapper: {video_link.name}]({video_link.url})"
            blocks.append(DiscordDescriptionBlock(description=actions))

        blocks.append(DiscordFieldBlock(name="Source", value=f"`{self.cluster_name}`"))

        # first add finding description block
        if finding.description:
            blocks.append(DiscordFieldBlock(name="Description", value=finding.description))

        for enrichment in finding.enrichments:
            blocks.extend(enrichment.blocks)

        # wide tables aren't displayed properly on discord. looks better in a text file
        table_blocks = [b for b in blocks if isinstance(b, TableBlock)]
        for table_block in table_blocks:
            table_content = table_block.to_table_string()
            max_table_size = MAX_FIELD_CHARS - 6  # add code markdown characters
            if len(table_block.headers) > DISCORD_TABLE_COLUMNS_LIMIT or len(table_content) > max_table_size:
                table_content = table_block.to_table_string(table_max_width=250)  # bigger max width for file
                table_name = table_block.table_name if table_block.table_name else "data"
                blocks.remove(table_block)
                blocks.append(FileBlock(f"{table_name}.txt", bytes(table_content, "utf-8")))

        self.__send_blocks_to_discord(
            blocks,
            finding.title,
            finding.severity,
        )<|MERGE_RESOLUTION|>--- conflicted
+++ resolved
@@ -1,11 +1,7 @@
 import logging
 import re
 from itertools import chain
-<<<<<<< HEAD
-from typing import Dict, List, Sequence, Tuple, Union
-=======
 from typing import Dict, List, Tuple, Union
->>>>>>> 183a4911
 
 import requests
 
@@ -80,7 +76,7 @@
 
     def __init__(self, name: str, value: str, inline: bool = False):
         value = Transformer.apply_length_limit(value, MAX_FIELD_CHARS)
-        super().__init__(name=name, value=value, inline=inline)  # type: ignore
+        super().__init__(name=name, value=value, inline=inline)
 
     def to_msg(self) -> Dict:
         return {"name": self.name, "value": self.value, "inline": self.inline}
@@ -121,11 +117,7 @@
         return Transformer.to_github_markdown(text, add_angular_brackets=False)
 
     @staticmethod
-<<<<<<< HEAD
-    def __format_final_message(discord_blocks: List[DiscordBlock], msg_color: str) -> Dict:
-=======
     def __format_final_message(discord_blocks: List[DiscordBlock], msg_color: Union[str, int]) -> Dict:
->>>>>>> 183a4911
         header_block = next((block.to_msg() for block in discord_blocks if isinstance(block, DiscordHeaderBlock)), {})
         fields = [block.to_msg() for block in discord_blocks if isinstance(block, DiscordFieldBlock)]
         discord_msg = {
@@ -152,11 +144,11 @@
             chain(*[self.__to_discord(transformed_block, sink_name) for transformed_block in transformed_blocks])
         )
 
-        return _blocks  # type: ignore
-
-    def __to_discord(self, block: BaseBlock, sink_name: str) -> Sequence[Union[DiscordBlock, Tuple]]:
+        return _blocks
+
+    def __to_discord(self, block: BaseBlock, sink_name: str) -> List[Union[DiscordBlock, Tuple]]:
         if isinstance(block, MarkdownBlock):
-            if not block.text:  # type: ignore
+            if not block.text:
                 return []
             name, value = self.__extract_markdown_name(block)
             return [
@@ -191,7 +183,7 @@
         elif isinstance(block, ListBlock):
             return self.__to_discord(block.to_markdown(), sink_name)
         elif isinstance(block, KubernetesDiffBlock):
-            return self.__to_discord_diff(block, sink_name)  # type: ignore
+            return self.__to_discord_diff(block, sink_name)
         else:
             logging.warning(f"cannot convert block of type {type(block)} to discord format block: {block}")
             return []  # no reason to crash the entire report
