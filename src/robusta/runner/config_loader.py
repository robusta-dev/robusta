--- conflicted
+++ resolved
@@ -1,8 +1,4 @@
 import hashlib
-<<<<<<< HEAD
-import importlib
-=======
->>>>>>> 183a4911
 import importlib.util
 import logging
 import os
@@ -11,11 +7,7 @@
 import sys
 import threading
 from inspect import getmembers
-<<<<<<< HEAD
-from typing import Dict, Optional, Tuple
-=======
 from typing import Dict, Optional
->>>>>>> 183a4911
 
 import yaml
 
@@ -116,10 +108,6 @@
             try:
                 if playbooks_repo.pip_install:  # skip playbooks that are already in site-packages
                     if playbooks_repo.url.startswith(GIT_SSH_PREFIX) or playbooks_repo.url.startswith(GIT_HTTPS_PREFIX):
-<<<<<<< HEAD
-                        assert playbooks_repo.key is not None
-=======
->>>>>>> 183a4911
                         repo = GitRepo(
                             playbooks_repo.url,
                             playbooks_repo.key.get_secret_value(),
@@ -151,25 +139,16 @@
     @classmethod
     def __import_playbooks_package(cls, actions_registry: ActionsRegistry, package_name: str):
         logging.info(f"Importing actions package {package_name}")
-<<<<<<< HEAD
-        pkg = importlib.import_module(package_name)
-=======
         # Reload is required for modules that are already loaded
         pkg = importlib.reload(importlib.import_module(package_name))
->>>>>>> 183a4911
         playbooks_modules = [name for _, name, _ in pkgutil.walk_packages(path=pkg.__path__)]
         for playbooks_module in playbooks_modules:
             try:
                 module_name = ".".join([package_name, playbooks_module])
                 logging.info(f"importing actions from {module_name}")
-<<<<<<< HEAD
-                module = importlib.import_module(module_name)
-                playbook_actions = getmembers(module, Action.is_action)
-=======
                 # Reload is required for modules that are already loaded
                 m = importlib.reload(importlib.import_module(module_name))
                 playbook_actions = getmembers(m, Action.is_action)
->>>>>>> 183a4911
                 for (action_name, action_func) in playbook_actions:
                     actions_registry.add_action(action_func)
             except Exception:
@@ -183,7 +162,7 @@
                 if runner_config is None:
                     return
 
-                self.registry.set_global_config(runner_config.global_config)  # type: ignore
+                self.registry.set_global_config(runner_config.global_config)
                 action_registry = ActionsRegistry()
                 # reordering playbooks repos, so that the internal and default playbooks will be loaded first
                 # It allows to override these, with playbooks loaded afterwards
@@ -233,7 +212,6 @@
                 self.registry.set_playbooks(playbooks_registry)
                 self.registry.set_sinks(sinks_registry)
 
-                assert runner_config.global_config is not None
                 telemetry = self.registry.get_telemetry()
                 telemetry.playbooks_count = len(runner_config.active_playbooks) if runner_config.active_playbooks else 0
                 telemetry.account_id = hashlib.sha256(
@@ -257,13 +235,9 @@
         sinks_registry: SinksRegistry,
         actions_registry: ActionsRegistry,
         registry: Registry,
-    ) -> Tuple[SinksRegistry, PlaybooksRegistry]:
+    ) -> (SinksRegistry, PlaybooksRegistry):
         existing_sinks = sinks_registry.get_all() if sinks_registry else {}
-<<<<<<< HEAD
-        new_sinks = SinksRegistry.construct_new_sinks(runner_config.sinks_config, existing_sinks, registry)  # type: ignore
-=======
         new_sinks = SinksRegistry.construct_new_sinks(runner_config.sinks_config, existing_sinks, registry)
->>>>>>> 183a4911
         sinks_registry = SinksRegistry(new_sinks)
 
         # TODO we will replace it with a more generic mechanism, as part of the triggers separation task
@@ -283,7 +257,7 @@
         playbooks_registry = PlaybooksRegistryImpl(
             active_playbooks,
             actions_registry,
-            runner_config.global_config,  # type: ignore
+            runner_config.global_config,
             sinks_registry.default_sinks,
         )
 
