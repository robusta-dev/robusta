import os
import os.path
from inspect import getmembers
import manhole

from .telemetry_service import TelemetryService, TelemetryLevel
<<<<<<< HEAD


=======
>>>>>>> 6eb49889
from .log_init import logging, init_logging
from .web import Web
from ..core.playbooks.playbooks_event_handler_impl import PlaybooksEventHandlerImpl
from .. import api as robusta_api
from .config_loader import ConfigLoader
from ..model.config import Registry
from ..core.model.env_vars import ROBUSTA_TELEMETRY_ENDPOINT, SEND_ADDITIONAL_TELEMETRY, \
 ENABLE_TELEMETRY, TELEMETRY_PERIODIC_SEC

def main():
    init_logging()
    registry = Registry()
    event_handler = PlaybooksEventHandlerImpl(registry)
    loader = ConfigLoader(registry, event_handler)

    if ENABLE_TELEMETRY:    
        telemetry_service = TelemetryService(
            telemetry_level= TelemetryLevel.ERROR if SEND_ADDITIONAL_TELEMETRY else TelemetryLevel.USAGE,
            endpoint=ROBUSTA_TELEMETRY_ENDPOINT,
            periodic_time_sec= TELEMETRY_PERIODIC_SEC,
            registry= registry,
            )
    else:
        logging.info(f"Telemetry is disabled.")

    if os.environ.get("ENABLE_MANHOLE", "false").lower() == "true":
        manhole.install(locals=dict(getmembers(robusta_api)))

    
    Web.init(event_handler, loader)
    Web.run()  # blocking
    loader.close()


if __name__ == "__main__":
    main()<|MERGE_RESOLUTION|>--- conflicted
+++ resolved
@@ -4,11 +4,6 @@
 import manhole
 
 from .telemetry_service import TelemetryService, TelemetryLevel
-<<<<<<< HEAD
-
-
-=======
->>>>>>> 6eb49889
 from .log_init import logging, init_logging
 from .web import Web
 from ..core.playbooks.playbooks_event_handler_impl import PlaybooksEventHandlerImpl
