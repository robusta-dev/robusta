from datetime import datetime
<<<<<<< HEAD
from typing import Any, Dict, Optional

from prometheus_api_client import PrometheusApiClientException, PrometheusConnect

from robusta.core.external_apis.prometheus.models import PrometheusQueryResult
=======
from ....integrations.prometheus.utils import check_prometheus_connection
from prometheus_api_client import PrometheusConnect, PrometheusApiClientException
>>>>>>> b3bd131a

"""
This function is copied from the python package prometheus_api_client
git repo: https://github.com/4n4nd/prometheus-api-client-python
It used to return only the result and not the resultType leading for less safe and clear code
"""

<<<<<<< HEAD
# TODO: Replace this with our own prometheus client that handles return types and errors better


def custom_query_range(
    prometheus_base_url: str,
    query: str,
    start_time: datetime,
    end_time: datetime,
    step: str,
    params: Optional[Dict[str, Any]] = None,
=======

# TODO: Replace this with our own prometheus client that handles return types and errors better

def custom_query_range(
        prometheus_base_url: str, query: str, start_time: datetime, end_time: datetime, step: str, params: dict = None
>>>>>>> b3bd131a
) -> PrometheusQueryResult:
    """
    Send a query_range to a Prometheus Host.
    This method takes as input a string which will be sent as a query to
    the specified Prometheus Host. This query is a PromQL query.
    :param query: (str) This is a PromQL query, a few examples can be found
        at https://prometheus.io/docs/prometheus/latest/querying/examples/
    :param start_time: (datetime) A datetime object that specifies the query range start time.
    :param end_time: (datetime) A datetime object that specifies the query range end time.
    :param step: (str) Query resolution step width in duration format or float number of seconds - i.e 100s, 3d, 2w, 170.3
    :param params: (dict) Optional dictionary containing GET parameters to be
        sent along with the API request, such as "timeout"
    :returns: (dict) A dict of metric data received in response of the query sent
    :raises:
        (RequestException) Raises an exception in case of a connection error
        (PrometheusApiClientException) Raises in case of non 200 response status code
    """
    prom = PrometheusConnect(url=prometheus_base_url, disable_ssl=True)
    start = round(start_time.timestamp())
    end = round(end_time.timestamp())
    params = params or {}

    check_prometheus_connection(prom, params)

    prometheus_result = None
    query = str(query)
    # using the query_range API to get raw data
    response = prom._session.get(
        "{0}/api/v1/query_range".format(prom.url),
        params={**{"query": query, "start": start, "end": end, "step": step}, **params},
        verify=prom.ssl_verification,
        headers=prom.headers,
    )
    if response.status_code == 200:
        prometheus_result = PrometheusQueryResult(data=response.json()["data"])
    else:
        raise PrometheusApiClientException("HTTP Status Code {} ({!r})".format(response.status_code, response.content))
    return prometheus_result<|MERGE_RESOLUTION|>--- conflicted
+++ resolved
@@ -1,14 +1,10 @@
 from datetime import datetime
-<<<<<<< HEAD
 from typing import Any, Dict, Optional
 
 from prometheus_api_client import PrometheusApiClientException, PrometheusConnect
 
 from robusta.core.external_apis.prometheus.models import PrometheusQueryResult
-=======
-from ....integrations.prometheus.utils import check_prometheus_connection
-from prometheus_api_client import PrometheusConnect, PrometheusApiClientException
->>>>>>> b3bd131a
+from robusta.integrations.prometheus.utils import check_prometheus_connection
 
 """
 This function is copied from the python package prometheus_api_client
@@ -16,7 +12,6 @@
 It used to return only the result and not the resultType leading for less safe and clear code
 """
 
-<<<<<<< HEAD
 # TODO: Replace this with our own prometheus client that handles return types and errors better
 
 
@@ -27,13 +22,6 @@
     end_time: datetime,
     step: str,
     params: Optional[Dict[str, Any]] = None,
-=======
-
-# TODO: Replace this with our own prometheus client that handles return types and errors better
-
-def custom_query_range(
-        prometheus_base_url: str, query: str, start_time: datetime, end_time: datetime, step: str, params: dict = None
->>>>>>> b3bd131a
 ) -> PrometheusQueryResult:
     """
     Send a query_range to a Prometheus Host.
