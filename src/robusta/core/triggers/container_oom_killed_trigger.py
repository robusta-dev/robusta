from typing import List, Optional

from hikaru.model import ContainerStatus, Pod

from robusta.core.triggers.oom_killed_trigger_base import Exclude, OOMKilledTriggerBase


class ContainerOOMKilledTrigger(OOMKilledTriggerBase):
    def __init__(
        self,
<<<<<<< HEAD
        name_prefix: Optional[str] = None,
        namespace_prefix: Optional[str] = None,
        labels_selector: Optional[str] = None,
        rate_limit: int = 0,
        exclude: Optional[List[Exclude]] = None,
=======
        name_prefix: str = None,
        namespace_prefix: str = None,
        labels_selector: str = None,
        rate_limit: int = 0,
        exclude: List[Exclude] = None,
>>>>>>> 183a4911
    ):
        super().__init__(
            name_prefix=name_prefix,
            namespace_prefix=namespace_prefix,
            labels_selector=labels_selector,
            rate_limit=rate_limit,
            exclude=exclude,  # type: ignore
        )

    def get_relevant_oomkilled_container_statuses(self, pod: Pod) -> List[ContainerStatus]:
        assert pod.status is not None
        assert pod.status.containerStatuses is not None
        assert pod.status.initContainerStatuses is not None
        assert pod.metadata is not None
        assert pod.metadata.namespace is not None

        statuses = pod.status.containerStatuses + pod.status.initContainerStatuses
        return [
            status for status in statuses if not self.is_name_namespace_excluded(status.name, pod.metadata.namespace)
        ]<|MERGE_RESOLUTION|>--- conflicted
+++ resolved
@@ -1,4 +1,4 @@
-from typing import List, Optional
+from typing import List
 
 from hikaru.model import ContainerStatus, Pod
 
@@ -8,35 +8,21 @@
 class ContainerOOMKilledTrigger(OOMKilledTriggerBase):
     def __init__(
         self,
-<<<<<<< HEAD
-        name_prefix: Optional[str] = None,
-        namespace_prefix: Optional[str] = None,
-        labels_selector: Optional[str] = None,
-        rate_limit: int = 0,
-        exclude: Optional[List[Exclude]] = None,
-=======
         name_prefix: str = None,
         namespace_prefix: str = None,
         labels_selector: str = None,
         rate_limit: int = 0,
         exclude: List[Exclude] = None,
->>>>>>> 183a4911
     ):
         super().__init__(
             name_prefix=name_prefix,
             namespace_prefix=namespace_prefix,
             labels_selector=labels_selector,
             rate_limit=rate_limit,
-            exclude=exclude,  # type: ignore
+            exclude=exclude,
         )
 
     def get_relevant_oomkilled_container_statuses(self, pod: Pod) -> List[ContainerStatus]:
-        assert pod.status is not None
-        assert pod.status.containerStatuses is not None
-        assert pod.status.initContainerStatuses is not None
-        assert pod.metadata is not None
-        assert pod.metadata.namespace is not None
-
         statuses = pod.status.containerStatuses + pod.status.initContainerStatuses
         return [
             status for status in statuses if not self.is_name_namespace_excluded(status.name, pod.metadata.namespace)
