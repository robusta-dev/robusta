from typing import Optional

from pydantic import BaseModel

from .error_event_trigger import (
    WarningEventTrigger,
    WarningEventCreateTrigger,
    WarningEventUpdateTrigger,
    WarningEventDeleteTrigger,
)
from .job_failed_trigger import JobFailedTrigger
from .pod_crash_loop_trigger import PodCrashLoopTrigger
from .pod_oom_killed_trigger import PodOOMKilledTrigger


class CustomTriggers(BaseModel):

    on_kubernetes_warning_event: Optional[WarningEventTrigger]
    on_kubernetes_warning_event_create: Optional[WarningEventCreateTrigger]
    on_kubernetes_warning_event_update: Optional[WarningEventUpdateTrigger]
    on_kubernetes_warning_event_delete: Optional[WarningEventDeleteTrigger]
    on_pod_crash_loop: Optional[PodCrashLoopTrigger]
<<<<<<< HEAD
    on_job_failure: Optional[JobFailedTrigger]
=======
    on_pod_oom_killed: Optional[PodOOMKilledTrigger]
>>>>>>> 8f1e87fb
<|MERGE_RESOLUTION|>--- conflicted
+++ resolved
@@ -20,8 +20,5 @@
     on_kubernetes_warning_event_update: Optional[WarningEventUpdateTrigger]
     on_kubernetes_warning_event_delete: Optional[WarningEventDeleteTrigger]
     on_pod_crash_loop: Optional[PodCrashLoopTrigger]
-<<<<<<< HEAD
     on_job_failure: Optional[JobFailedTrigger]
-=======
-    on_pod_oom_killed: Optional[PodOOMKilledTrigger]
->>>>>>> 8f1e87fb
+    on_pod_oom_killed: Optional[PodOOMKilledTrigger]