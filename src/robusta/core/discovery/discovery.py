import logging
from collections import defaultdict
<<<<<<< HEAD
from typing import List, Dict, Optional
from pydantic import BaseModel
=======
>>>>>>> dadc2794
from concurrent.futures.process import ProcessPoolExecutor
from typing import Dict, List, Optional

from kubernetes import client
from kubernetes.client import (
    V1Container,
    V1DaemonSet,
    V1DaemonSetList,
    V1Deployment,
    V1DeploymentList,
    V1Job,
    V1JobList,
    V1NodeList,
    V1ObjectMeta,
    V1Pod,
    V1PodList,
    V1ReplicaSetList,
    V1StatefulSet,
    V1StatefulSetList,
    V1Volume,
)

<<<<<<< HEAD
from . import utils
from ..model.jobs import JobInfo
from ...core.model.services import ServiceInfo, ContainerInfo, VolumeInfo, ServiceConfig
from robusta.core.model.namespaces import NamespaceInfo


class DiscoveryResults(BaseModel):
    services: List[ServiceInfo] = []
    nodes: Optional[V1NodeList] = None
    node_requests: Dict = {}
    jobs: List[JobInfo] = []
    namespaces: List[NamespaceInfo] = []

    class Config:
        arbitrary_types_allowed = True
=======
from robusta.core.discovery import utils
from robusta.core.model.jobs import JobInfo
from robusta.core.model.services import ContainerInfo, ServiceConfig, ServiceInfo, VolumeInfo


class DiscoveryResults:
    def __init__(
        self,
        services: List[ServiceInfo] = None,
        nodes: Optional[V1NodeList] = None,
        node_requests: Dict = None,
        jobs: List[JobInfo] = None,
    ):
        self.services: List[ServiceInfo] = services
        self.nodes: Optional[V1NodeList] = nodes
        self.node_requests: Dict = node_requests
        self.jobs: List[JobInfo] = jobs
>>>>>>> dadc2794


class Discovery:
    executor = ProcessPoolExecutor(max_workers=1)  # always 1 discovery process

    @staticmethod
    def __create_service_info(
        meta: V1ObjectMeta,
        kind: str,
        containers: List[V1Container],
        volumes: List[V1Volume],
        total_pods: int,
        ready_pods: int,
    ) -> ServiceInfo:
        container_info = [ContainerInfo.get_container_info(container) for container in containers] if containers else []
        volumes_info = [VolumeInfo.get_volume_info(volume) for volume in volumes] if volumes else []
        config = ServiceConfig(labels=meta.labels or {}, containers=container_info, volumes=volumes_info)
        return ServiceInfo(
            name=meta.name,
            namespace=meta.namespace,
            service_type=kind,
            service_config=config,
            ready_pods=ready_pods,
            total_pods=total_pods,
        )

    @staticmethod
    def discovery_process() -> DiscoveryResults:
        pod_items = []  # pods are used for both micro services and node discover
        active_services: List[ServiceInfo] = []
        # discover micro services
        try:
            deployments: V1DeploymentList = client.AppsV1Api().list_deployment_for_all_namespaces()
            active_services.extend(
                [
                    Discovery.__create_service_info(
                        deployment.metadata,
                        "Deployment",
                        extract_containers(deployment),
                        extract_volumes(deployment),
                        extract_total_pods(deployment),
                        extract_ready_pods(deployment),
                    )
                    for deployment in deployments.items
                ]
            )
            statefulsets: V1StatefulSetList = client.AppsV1Api().list_stateful_set_for_all_namespaces()
            active_services.extend(
                [
                    Discovery.__create_service_info(
                        statefulset.metadata,
                        "StatefulSet",
                        extract_containers(statefulset),
                        extract_volumes(statefulset),
                        extract_total_pods(statefulset),
                        extract_ready_pods(statefulset),
                    )
                    for statefulset in statefulsets.items
                ]
            )
            daemonsets: V1DaemonSetList = client.AppsV1Api().list_daemon_set_for_all_namespaces()
            active_services.extend(
                [
                    Discovery.__create_service_info(
                        daemonset.metadata,
                        "DaemonSet",
                        extract_containers(daemonset),
                        extract_volumes(daemonset),
                        extract_total_pods(daemonset),
                        extract_ready_pods(daemonset),
                    )
                    for daemonset in daemonsets.items
                ]
            )
            replicasets: V1ReplicaSetList = client.AppsV1Api().list_replica_set_for_all_namespaces()
            active_services.extend(
                [
                    Discovery.__create_service_info(
                        replicaset.metadata,
                        "ReplicaSet",
                        extract_containers(replicaset),
                        extract_volumes(replicaset),
                        extract_total_pods(replicaset),
                        extract_ready_pods(replicaset),
                    )
                    for replicaset in replicasets.items
                    if not replicaset.metadata.owner_references
                ]
            )

            pods: V1PodList = client.CoreV1Api().list_pod_for_all_namespaces()
            pod_items = pods.items
            active_services.extend(
                [
                    Discovery.__create_service_info(
                        pod.metadata,
                        "Pod",
                        extract_containers(pod),
                        extract_volumes(pod),
                        extract_total_pods(pod),
                        extract_ready_pods(pod),
                    )
                    for pod in pod_items
                    if not pod.metadata.owner_references
                ]
            )
        except Exception:
            logging.error(
                "Failed to run periodic service discovery",
                exc_info=True,
            )

        # discover nodes
        current_nodes: Optional[V1NodeList] = None
        node_requests = defaultdict(list)
        try:
            current_nodes: V1NodeList = client.CoreV1Api().list_node()
            for pod in pod_items:
                pod_status = pod.status.phase
                if pod_status in ["Running", "Unknown", "Pending"] and pod.spec.node_name:
                    node_requests[pod.spec.node_name].append(utils.k8s_pod_requests(pod))

        except Exception:
            logging.error(
                "Failed to run periodic nodes discovery",
                exc_info=True,
            )

        # discover jobs
        active_jobs: List[JobInfo] = []
        try:
            current_jobs: V1JobList = client.BatchV1Api().list_job_for_all_namespaces()
            for job in current_jobs.items:
                job_pods = []
                job_labels = {}
                if job.spec.selector:
                    job_labels = job.spec.selector.match_labels
                elif job.metadata.labels:
                    job_name = job.metadata.labels.get("job-name", None)
                    if job_name:
                        job_labels = {"job-name": job_name}

                if job_labels:  # add job pods only if we found a valid selector
                    job_pods = [
                        pod.metadata.name
                        for pod in pod_items
                        if (
                            (job.metadata.namespace == pod.metadata.namespace)
                            and (job_labels.items() <= (pod.metadata.labels or {}).items())
                        )
                    ]

                active_jobs.append(JobInfo.from_api_server(job, job_pods))
        except Exception:
            logging.error(
                "Failed to run periodic jobs discovery",
                exc_info=True,
            )

        # discover namespaces
        namespaces: List[NamespaceInfo] = []
        try:
            namespaces = [
                NamespaceInfo.from_api_server(namespace)
                for namespace in client.CoreV1Api().list_namespace().items
            ]
        except Exception:
            logging.error(
                "Failed to run periodic namespaces discovery",
                exc_info=True,
            )

        return DiscoveryResults(
<<<<<<< HEAD
            services=active_services,
            nodes=current_nodes,
            node_requests=node_requests,
            jobs=active_jobs,
            namespaces=namespaces,
=======
            services=active_services, nodes=current_nodes, node_requests=node_requests, jobs=active_jobs
>>>>>>> dadc2794
        )

    @staticmethod
    def discover_resources() -> DiscoveryResults:
        try:
            future = Discovery.executor.submit(Discovery.discovery_process)
            return future.result()
        except Exception as e:
            # We've seen this and believe the process is killed due to oom kill
            # The process pool becomes not usable, so re-creating it
            logging.error("Discovery process internal error")
            Discovery.executor.shutdown()
            Discovery.executor = ProcessPoolExecutor(max_workers=1)
            logging.info("Initialized new discovery pool")
            raise e


# This section below contains utility related to k8s python api objects (rather than hikaru)
def extract_containers(resource) -> List[V1Container]:
    """Extract containers from k8s python api object (not hikaru)"""
    try:
        containers = []
        if (
            isinstance(resource, V1Deployment)
            or isinstance(resource, V1DaemonSet)
            or isinstance(resource, V1StatefulSet)
            or isinstance(resource, V1Job)
        ):
            containers = resource.spec.template.spec.containers
        elif isinstance(resource, V1Pod):
            containers = resource.spec.containers

        return containers
    except Exception:  # may fail if one of the attributes is None
        logging.error(f"Failed to extract containers from {resource}", exc_info=True)
    return []


def is_pod_ready(pod: V1Pod) -> bool:
    for condition in pod.status.conditions:
        if condition.type == "Ready":
            return condition.status.lower() == "true"
    return False


def extract_ready_pods(resource) -> int:
    try:
        if isinstance(resource, V1Deployment) or isinstance(resource, V1StatefulSet) or isinstance(resource, V1Job):
            return 0 if not resource.status.ready_replicas else resource.status.ready_replicas
        elif isinstance(resource, V1DaemonSet):
            return 0 if not resource.status.number_ready else resource.status.number_ready
        elif isinstance(resource, V1Pod):
            return 1 if is_pod_ready(resource) else 0
        return 0
    except Exception:  # fields may not exist if all the pods are not ready - example: deployment crashpod
        logging.error(f"Failed to extract ready pods from {resource}", exc_info=True)
    return 0


def extract_total_pods(resource) -> int:
    try:
        if isinstance(resource, V1Deployment) or isinstance(resource, V1StatefulSet) or isinstance(resource, V1Job):
            return 1 if not resource.status.replicas else resource.status.replicas
        elif isinstance(resource, V1DaemonSet):
            return 0 if not resource.status.desired_number_scheduled else resource.status.desired_number_scheduled
        elif isinstance(resource, V1Pod):
            return 1
        return 0
    except Exception:
        logging.error(f"Failed to extract total pods from {resource}", exc_info=True)
    return 1


def extract_volumes(resource) -> List[V1Volume]:
    """Extract volumes from k8s python api object (not hikaru)"""
    try:
        volumes = []
        if (
            isinstance(resource, V1Deployment)
            or isinstance(resource, V1DaemonSet)
            or isinstance(resource, V1StatefulSet)
            or isinstance(resource, V1Job)
        ):
            volumes = resource.spec.template.spec.volumes
        elif isinstance(resource, V1Pod):
            volumes = resource.spec.volumes
        return volumes
    except Exception:  # may fail if one of the attributes is None
        logging.error(f"Failed to extract volumes from {resource}", exc_info=True)
    return []<|MERGE_RESOLUTION|>--- conflicted
+++ resolved
@@ -1,10 +1,5 @@
 import logging
 from collections import defaultdict
-<<<<<<< HEAD
-from typing import List, Dict, Optional
-from pydantic import BaseModel
-=======
->>>>>>> dadc2794
 from concurrent.futures.process import ProcessPoolExecutor
 from typing import Dict, List, Optional
 
@@ -26,12 +21,12 @@
     V1StatefulSetList,
     V1Volume,
 )
-
-<<<<<<< HEAD
-from . import utils
-from ..model.jobs import JobInfo
-from ...core.model.services import ServiceInfo, ContainerInfo, VolumeInfo, ServiceConfig
+from pydantic import BaseModel
+
+from robusta.core.discovery import utils
+from robusta.core.model.jobs import JobInfo
 from robusta.core.model.namespaces import NamespaceInfo
+from robusta.core.model.services import ContainerInfo, ServiceConfig, ServiceInfo, VolumeInfo
 
 
 class DiscoveryResults(BaseModel):
@@ -43,25 +38,6 @@
 
     class Config:
         arbitrary_types_allowed = True
-=======
-from robusta.core.discovery import utils
-from robusta.core.model.jobs import JobInfo
-from robusta.core.model.services import ContainerInfo, ServiceConfig, ServiceInfo, VolumeInfo
-
-
-class DiscoveryResults:
-    def __init__(
-        self,
-        services: List[ServiceInfo] = None,
-        nodes: Optional[V1NodeList] = None,
-        node_requests: Dict = None,
-        jobs: List[JobInfo] = None,
-    ):
-        self.services: List[ServiceInfo] = services
-        self.nodes: Optional[V1NodeList] = nodes
-        self.node_requests: Dict = node_requests
-        self.jobs: List[JobInfo] = jobs
->>>>>>> dadc2794
 
 
 class Discovery:
@@ -225,8 +201,7 @@
         namespaces: List[NamespaceInfo] = []
         try:
             namespaces = [
-                NamespaceInfo.from_api_server(namespace)
-                for namespace in client.CoreV1Api().list_namespace().items
+                NamespaceInfo.from_api_server(namespace) for namespace in client.CoreV1Api().list_namespace().items
             ]
         except Exception:
             logging.error(
@@ -235,15 +210,11 @@
             )
 
         return DiscoveryResults(
-<<<<<<< HEAD
             services=active_services,
             nodes=current_nodes,
             node_requests=node_requests,
             jobs=active_jobs,
             namespaces=namespaces,
-=======
-            services=active_services, nodes=current_nodes, node_requests=node_requests, jobs=active_jobs
->>>>>>> dadc2794
         )
 
     @staticmethod
