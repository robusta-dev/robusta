import logging
from collections import defaultdict
from concurrent.futures.process import ProcessPoolExecutor
<<<<<<< HEAD
from typing import Any, Dict, List, Optional, Union, cast
=======
from typing import Dict, List, Optional
>>>>>>> 183a4911

from kubernetes import client
from kubernetes.client import (
    V1Container,
    V1DaemonSet,
    V1DaemonSetList,
    V1Deployment,
    V1DeploymentList,
    V1Job,
    V1JobList,
<<<<<<< HEAD
    V1JobSpec,
=======
>>>>>>> 183a4911
    V1NodeList,
    V1ObjectMeta,
    V1Pod,
    V1PodList,
<<<<<<< HEAD
    V1PodSpec,
    V1PodStatus,
=======
>>>>>>> 183a4911
    V1ReplicaSetList,
    V1StatefulSet,
    V1StatefulSetList,
    V1Volume,
)

from robusta.core.discovery import utils
from robusta.core.model.jobs import JobInfo
from robusta.core.model.services import ContainerInfo, ServiceConfig, ServiceInfo, VolumeInfo


class DiscoveryResults:
    def __init__(
        self,
<<<<<<< HEAD
        *,
        services: List[ServiceInfo],
        nodes: Optional[V1NodeList] = None,
        node_requests: Dict,
        jobs: List[JobInfo],
=======
        services: List[ServiceInfo] = None,
        nodes: Optional[V1NodeList] = None,
        node_requests: Dict = None,
        jobs: List[JobInfo] = None,
>>>>>>> 183a4911
    ):
        self.services: List[ServiceInfo] = services
        self.nodes: Optional[V1NodeList] = nodes
        self.node_requests: Dict = node_requests
        self.jobs: List[JobInfo] = jobs


class Discovery:
    executor = ProcessPoolExecutor(max_workers=1)  # always 1 discovery process

    @staticmethod
    def __create_service_info(
        meta: V1ObjectMeta,
        kind: str,
        containers: List[V1Container],
        volumes: List[V1Volume],
        total_pods: int,
        ready_pods: int,
    ) -> ServiceInfo:
        container_info = [ContainerInfo.get_container_info(container) for container in containers] if containers else []
        volumes_info = [VolumeInfo.get_volume_info(volume) for volume in volumes] if volumes else []
        config = ServiceConfig(labels=meta.labels or {}, containers=container_info, volumes=volumes_info)
        return ServiceInfo(
            name=str(meta.name),
            namespace=str(meta.namespace),
            service_type=kind,
            service_config=config,
            ready_pods=ready_pods,
            total_pods=total_pods,
        )

    @staticmethod
    def discovery_process() -> DiscoveryResults:
        pod_items = []  # pods are used for both micro services and node discover
        active_services: List[ServiceInfo] = []
        # discover micro services
        try:
            deployments: V1DeploymentList = client.AppsV1Api().list_deployment_for_all_namespaces()
            active_services.extend(
                [
                    Discovery.__create_service_info(
<<<<<<< HEAD
                        cast(V1ObjectMeta, deployment.metadata),
=======
                        deployment.metadata,
>>>>>>> 183a4911
                        "Deployment",
                        extract_containers(deployment),
                        extract_volumes(deployment),
                        extract_total_pods(deployment),
                        extract_ready_pods(deployment),
                    )
<<<<<<< HEAD
                    for deployment in deployments.items  # type: ignore
=======
                    for deployment in deployments.items
>>>>>>> 183a4911
                ]
            )
            statefulsets: V1StatefulSetList = client.AppsV1Api().list_stateful_set_for_all_namespaces()
            active_services.extend(
                [
                    Discovery.__create_service_info(
<<<<<<< HEAD
                        cast(V1ObjectMeta, statefulset.metadata),
=======
                        statefulset.metadata,
>>>>>>> 183a4911
                        "StatefulSet",
                        extract_containers(statefulset),
                        extract_volumes(statefulset),
                        extract_total_pods(statefulset),
                        extract_ready_pods(statefulset),
                    )
<<<<<<< HEAD
                    for statefulset in statefulsets.items  # type: ignore
=======
                    for statefulset in statefulsets.items
>>>>>>> 183a4911
                ]
            )
            daemonsets: V1DaemonSetList = client.AppsV1Api().list_daemon_set_for_all_namespaces()
            active_services.extend(
                [
                    Discovery.__create_service_info(
<<<<<<< HEAD
                        cast(V1ObjectMeta, daemonset.metadata),
=======
                        daemonset.metadata,
>>>>>>> 183a4911
                        "DaemonSet",
                        extract_containers(daemonset),
                        extract_volumes(daemonset),
                        extract_total_pods(daemonset),
                        extract_ready_pods(daemonset),
                    )
<<<<<<< HEAD
                    for daemonset in daemonsets.items  # type: ignore
=======
                    for daemonset in daemonsets.items
>>>>>>> 183a4911
                ]
            )
            replicasets: V1ReplicaSetList = client.AppsV1Api().list_replica_set_for_all_namespaces()
            active_services.extend(
                [
                    Discovery.__create_service_info(
<<<<<<< HEAD
                        cast(V1ObjectMeta, replicaset.metadata),
=======
                        replicaset.metadata,
>>>>>>> 183a4911
                        "ReplicaSet",
                        extract_containers(replicaset),
                        extract_volumes(replicaset),
                        extract_total_pods(replicaset),
                        extract_ready_pods(replicaset),
                    )
<<<<<<< HEAD
                    for replicaset in replicasets.items  # type: ignore
                    if not cast(V1ObjectMeta, replicaset.metadata).owner_references
=======
                    for replicaset in replicasets.items
                    if not replicaset.metadata.owner_references
>>>>>>> 183a4911
                ]
            )

            pods: V1PodList = client.CoreV1Api().list_pod_for_all_namespaces()
            pod_items = pods.items
            active_services.extend(
                [
                    Discovery.__create_service_info(
<<<<<<< HEAD
                        cast(V1ObjectMeta, pod.metadata),
=======
                        pod.metadata,
>>>>>>> 183a4911
                        "Pod",
                        extract_containers(pod),
                        extract_volumes(pod),
                        extract_total_pods(pod),
                        extract_ready_pods(pod),
                    )
<<<<<<< HEAD
                    for pod in pod_items  # type: ignore
                    if not cast(V1ObjectMeta, pod.metadata).owner_references
=======
                    for pod in pod_items
                    if not pod.metadata.owner_references and not is_pod_finished(pod)
>>>>>>> 183a4911
                ]
            )
        except Exception:
            logging.error(
                "Failed to run periodic service discovery",
                exc_info=True,
            )

        # discover nodes
        current_nodes: Optional[V1NodeList] = None
        node_requests = defaultdict(list)
        try:
            current_nodes = client.CoreV1Api().list_node()
            for pod in pod_items:  # type: ignore
                pod.status = cast(V1PodStatus, pod.status)
                pod.spec = cast(V1PodSpec, pod.spec)
                pod_status = pod.status.phase
                if pod_status in ["Running", "Unknown", "Pending"] and pod.spec.node_name:
                    node_requests[pod.spec.node_name].append(utils.k8s_pod_requests(pod))

        except Exception:
            logging.error(
                "Failed to run periodic nodes discovery",
                exc_info=True,
            )

        # discover jobs
        active_jobs: List[JobInfo] = []
        try:
            current_jobs: V1JobList = client.BatchV1Api().list_job_for_all_namespaces()
            for job in current_jobs.items:  # type: ignore
                job_pods: List[str] = []
                job_labels = {}

                job.spec = cast(V1JobSpec, job.spec)
                job.metadata = cast(V1ObjectMeta, job.metadata)

                if job.spec.selector:
                    job_labels = job.spec.selector.match_labels
                elif job.metadata.labels:
                    job_name = job.metadata.labels.get("job-name", None)
                    if job_name:
                        job_labels = {"job-name": job_name}

                if job_labels:  # add job pods only if we found a valid selector
                    job_pods = [
<<<<<<< HEAD
                        pod.metadata.name  # type: ignore
                        for pod in pod_items  # type: ignore
                        if (
                            (job.metadata.namespace == cast(V1ObjectMeta, pod.metadata).namespace)
                            and (job_labels.items() <= (cast(V1ObjectMeta, pod.metadata).labels or {}).items())
=======
                        pod.metadata.name
                        for pod in pod_items
                        if (
                            (job.metadata.namespace == pod.metadata.namespace)
                            and (job_labels.items() <= (pod.metadata.labels or {}).items())
>>>>>>> 183a4911
                        )
                    ]

                active_jobs.append(JobInfo.from_api_server(job, job_pods))
        except Exception:
            logging.error(
                "Failed to run periodic jobs discovery",
                exc_info=True,
            )
        return DiscoveryResults(
            services=active_services, nodes=current_nodes, node_requests=node_requests, jobs=active_jobs
        )

    @staticmethod
    def discover_resources() -> DiscoveryResults:
        try:
            future = Discovery.executor.submit(Discovery.discovery_process)
            return future.result()
        except Exception as e:
            # We've seen this and believe the process is killed due to oom kill
            # The process pool becomes not usable, so re-creating it
            logging.error("Discovery process internal error")
            Discovery.executor.shutdown()
            Discovery.executor = ProcessPoolExecutor(max_workers=1)
            logging.info("Initialized new discovery pool")
            raise e


# This section below contains utility related to k8s python api objects (rather than hikaru)
def extract_containers(
    resource: Union[V1Deployment, V1DaemonSet, V1StatefulSet, V1Job, V1Pod, Any]
) -> List[V1Container]:
    """Extract containers from k8s python api object (not hikaru)"""
    try:
        containers = []
<<<<<<< HEAD
        if isinstance(resource, (V1Deployment, V1DaemonSet, V1StatefulSet, V1Job)):
            containers = resource.spec.template.spec.containers  # type: ignore
=======
        if (
            isinstance(resource, V1Deployment)
            or isinstance(resource, V1DaemonSet)
            or isinstance(resource, V1StatefulSet)
            or isinstance(resource, V1Job)
        ):
            containers = resource.spec.template.spec.containers
>>>>>>> 183a4911
        elif isinstance(resource, V1Pod):
            containers = resource.spec.containers  # type: ignore

        return containers
    except Exception:  # may fail if one of the attributes is None
        logging.error(f"Failed to extract containers from {resource}", exc_info=True)
    return []


def is_pod_ready(pod: V1Pod) -> bool:
    for condition in pod.status.conditions:  # type: ignore
        if condition.type == "Ready":
            return condition.status.lower() == "true"
    return False


def is_pod_finished(pod: V1Pod) -> bool:
    try:
        # all containers in the pod have terminated, this pod should be removed by GC
        return pod.status.phase.lower() in ["succeeded", "failed"]
    except AttributeError:  # phase is an optional field
        return False


def extract_ready_pods(resource) -> int:
    try:
<<<<<<< HEAD
        if isinstance(resource, (V1Deployment, V1StatefulSet, V1Job)):
            return 0 if not resource.status.ready_replicas else resource.status.ready_replicas  # type: ignore
=======
        if isinstance(resource, V1Deployment) or isinstance(resource, V1StatefulSet) or isinstance(resource, V1Job):
            return 0 if not resource.status.ready_replicas else resource.status.ready_replicas
>>>>>>> 183a4911
        elif isinstance(resource, V1DaemonSet):
            return 0 if not resource.status.number_ready else resource.status.number_ready  # type: ignore
        elif isinstance(resource, V1Pod):
            return 1 if is_pod_ready(resource) else 0
        return 0
    except Exception:  # fields may not exist if all the pods are not ready - example: deployment crashpod
        logging.error(f"Failed to extract ready pods from {resource}", exc_info=True)
    return 0


def extract_total_pods(resource) -> int:
    try:
<<<<<<< HEAD
        if isinstance(resource, (V1Deployment, V1StatefulSet, V1Job)):
            return 1 if not resource.status.replicas else resource.status.replicas  # type: ignore
=======
        if isinstance(resource, V1Deployment) or isinstance(resource, V1StatefulSet) or isinstance(resource, V1Job):
            return 1 if not resource.status.replicas else resource.status.replicas
>>>>>>> 183a4911
        elif isinstance(resource, V1DaemonSet):
            return 0 if not resource.status.desired_number_scheduled else resource.status.desired_number_scheduled  # type: ignore
        elif isinstance(resource, V1Pod):
            return 1
        return 0
    except Exception:
        logging.error(f"Failed to extract total pods from {resource}", exc_info=True)
    return 1


def extract_volumes(resource) -> List[V1Volume]:
    """Extract volumes from k8s python api object (not hikaru)"""
    try:
        volumes = []
<<<<<<< HEAD
        if isinstance(resource, (V1Deployment, V1DaemonSet, V1StatefulSet, V1Job)):
            volumes = resource.spec.template.spec.volumes  # type: ignore
=======
        if (
            isinstance(resource, V1Deployment)
            or isinstance(resource, V1DaemonSet)
            or isinstance(resource, V1StatefulSet)
            or isinstance(resource, V1Job)
        ):
            volumes = resource.spec.template.spec.volumes
>>>>>>> 183a4911
        elif isinstance(resource, V1Pod):
            volumes = resource.spec.volumes  # type: ignore
        return volumes or []
    except Exception:  # may fail if one of the attributes is None
        logging.error(f"Failed to extract volumes from {resource}", exc_info=True)
    return []<|MERGE_RESOLUTION|>--- conflicted
+++ resolved
@@ -1,11 +1,7 @@
 import logging
 from collections import defaultdict
 from concurrent.futures.process import ProcessPoolExecutor
-<<<<<<< HEAD
-from typing import Any, Dict, List, Optional, Union, cast
-=======
 from typing import Dict, List, Optional
->>>>>>> 183a4911
 
 from kubernetes import client
 from kubernetes.client import (
@@ -16,19 +12,10 @@
     V1DeploymentList,
     V1Job,
     V1JobList,
-<<<<<<< HEAD
-    V1JobSpec,
-=======
->>>>>>> 183a4911
     V1NodeList,
     V1ObjectMeta,
     V1Pod,
     V1PodList,
-<<<<<<< HEAD
-    V1PodSpec,
-    V1PodStatus,
-=======
->>>>>>> 183a4911
     V1ReplicaSetList,
     V1StatefulSet,
     V1StatefulSetList,
@@ -43,18 +30,10 @@
 class DiscoveryResults:
     def __init__(
         self,
-<<<<<<< HEAD
-        *,
-        services: List[ServiceInfo],
-        nodes: Optional[V1NodeList] = None,
-        node_requests: Dict,
-        jobs: List[JobInfo],
-=======
         services: List[ServiceInfo] = None,
         nodes: Optional[V1NodeList] = None,
         node_requests: Dict = None,
         jobs: List[JobInfo] = None,
->>>>>>> 183a4911
     ):
         self.services: List[ServiceInfo] = services
         self.nodes: Optional[V1NodeList] = nodes
@@ -78,8 +57,8 @@
         volumes_info = [VolumeInfo.get_volume_info(volume) for volume in volumes] if volumes else []
         config = ServiceConfig(labels=meta.labels or {}, containers=container_info, volumes=volumes_info)
         return ServiceInfo(
-            name=str(meta.name),
-            namespace=str(meta.namespace),
+            name=meta.name,
+            namespace=meta.namespace,
             service_type=kind,
             service_config=config,
             ready_pods=ready_pods,
@@ -96,90 +75,57 @@
             active_services.extend(
                 [
                     Discovery.__create_service_info(
-<<<<<<< HEAD
-                        cast(V1ObjectMeta, deployment.metadata),
-=======
                         deployment.metadata,
->>>>>>> 183a4911
                         "Deployment",
                         extract_containers(deployment),
                         extract_volumes(deployment),
                         extract_total_pods(deployment),
                         extract_ready_pods(deployment),
                     )
-<<<<<<< HEAD
-                    for deployment in deployments.items  # type: ignore
-=======
                     for deployment in deployments.items
->>>>>>> 183a4911
                 ]
             )
             statefulsets: V1StatefulSetList = client.AppsV1Api().list_stateful_set_for_all_namespaces()
             active_services.extend(
                 [
                     Discovery.__create_service_info(
-<<<<<<< HEAD
-                        cast(V1ObjectMeta, statefulset.metadata),
-=======
                         statefulset.metadata,
->>>>>>> 183a4911
                         "StatefulSet",
                         extract_containers(statefulset),
                         extract_volumes(statefulset),
                         extract_total_pods(statefulset),
                         extract_ready_pods(statefulset),
                     )
-<<<<<<< HEAD
-                    for statefulset in statefulsets.items  # type: ignore
-=======
                     for statefulset in statefulsets.items
->>>>>>> 183a4911
                 ]
             )
             daemonsets: V1DaemonSetList = client.AppsV1Api().list_daemon_set_for_all_namespaces()
             active_services.extend(
                 [
                     Discovery.__create_service_info(
-<<<<<<< HEAD
-                        cast(V1ObjectMeta, daemonset.metadata),
-=======
                         daemonset.metadata,
->>>>>>> 183a4911
                         "DaemonSet",
                         extract_containers(daemonset),
                         extract_volumes(daemonset),
                         extract_total_pods(daemonset),
                         extract_ready_pods(daemonset),
                     )
-<<<<<<< HEAD
-                    for daemonset in daemonsets.items  # type: ignore
-=======
                     for daemonset in daemonsets.items
->>>>>>> 183a4911
                 ]
             )
             replicasets: V1ReplicaSetList = client.AppsV1Api().list_replica_set_for_all_namespaces()
             active_services.extend(
                 [
                     Discovery.__create_service_info(
-<<<<<<< HEAD
-                        cast(V1ObjectMeta, replicaset.metadata),
-=======
                         replicaset.metadata,
->>>>>>> 183a4911
                         "ReplicaSet",
                         extract_containers(replicaset),
                         extract_volumes(replicaset),
                         extract_total_pods(replicaset),
                         extract_ready_pods(replicaset),
                     )
-<<<<<<< HEAD
-                    for replicaset in replicasets.items  # type: ignore
-                    if not cast(V1ObjectMeta, replicaset.metadata).owner_references
-=======
                     for replicaset in replicasets.items
                     if not replicaset.metadata.owner_references
->>>>>>> 183a4911
                 ]
             )
 
@@ -188,24 +134,15 @@
             active_services.extend(
                 [
                     Discovery.__create_service_info(
-<<<<<<< HEAD
-                        cast(V1ObjectMeta, pod.metadata),
-=======
                         pod.metadata,
->>>>>>> 183a4911
                         "Pod",
                         extract_containers(pod),
                         extract_volumes(pod),
                         extract_total_pods(pod),
                         extract_ready_pods(pod),
                     )
-<<<<<<< HEAD
-                    for pod in pod_items  # type: ignore
-                    if not cast(V1ObjectMeta, pod.metadata).owner_references
-=======
                     for pod in pod_items
                     if not pod.metadata.owner_references and not is_pod_finished(pod)
->>>>>>> 183a4911
                 ]
             )
         except Exception:
@@ -218,10 +155,8 @@
         current_nodes: Optional[V1NodeList] = None
         node_requests = defaultdict(list)
         try:
-            current_nodes = client.CoreV1Api().list_node()
-            for pod in pod_items:  # type: ignore
-                pod.status = cast(V1PodStatus, pod.status)
-                pod.spec = cast(V1PodSpec, pod.spec)
+            current_nodes: V1NodeList = client.CoreV1Api().list_node()
+            for pod in pod_items:
                 pod_status = pod.status.phase
                 if pod_status in ["Running", "Unknown", "Pending"] and pod.spec.node_name:
                     node_requests[pod.spec.node_name].append(utils.k8s_pod_requests(pod))
@@ -236,13 +171,9 @@
         active_jobs: List[JobInfo] = []
         try:
             current_jobs: V1JobList = client.BatchV1Api().list_job_for_all_namespaces()
-            for job in current_jobs.items:  # type: ignore
-                job_pods: List[str] = []
+            for job in current_jobs.items:
+                job_pods = []
                 job_labels = {}
-
-                job.spec = cast(V1JobSpec, job.spec)
-                job.metadata = cast(V1ObjectMeta, job.metadata)
-
                 if job.spec.selector:
                     job_labels = job.spec.selector.match_labels
                 elif job.metadata.labels:
@@ -252,19 +183,11 @@
 
                 if job_labels:  # add job pods only if we found a valid selector
                     job_pods = [
-<<<<<<< HEAD
-                        pod.metadata.name  # type: ignore
-                        for pod in pod_items  # type: ignore
-                        if (
-                            (job.metadata.namespace == cast(V1ObjectMeta, pod.metadata).namespace)
-                            and (job_labels.items() <= (cast(V1ObjectMeta, pod.metadata).labels or {}).items())
-=======
                         pod.metadata.name
                         for pod in pod_items
                         if (
                             (job.metadata.namespace == pod.metadata.namespace)
                             and (job_labels.items() <= (pod.metadata.labels or {}).items())
->>>>>>> 183a4911
                         )
                     ]
 
@@ -294,16 +217,10 @@
 
 
 # This section below contains utility related to k8s python api objects (rather than hikaru)
-def extract_containers(
-    resource: Union[V1Deployment, V1DaemonSet, V1StatefulSet, V1Job, V1Pod, Any]
-) -> List[V1Container]:
+def extract_containers(resource) -> List[V1Container]:
     """Extract containers from k8s python api object (not hikaru)"""
     try:
         containers = []
-<<<<<<< HEAD
-        if isinstance(resource, (V1Deployment, V1DaemonSet, V1StatefulSet, V1Job)):
-            containers = resource.spec.template.spec.containers  # type: ignore
-=======
         if (
             isinstance(resource, V1Deployment)
             or isinstance(resource, V1DaemonSet)
@@ -311,9 +228,8 @@
             or isinstance(resource, V1Job)
         ):
             containers = resource.spec.template.spec.containers
->>>>>>> 183a4911
-        elif isinstance(resource, V1Pod):
-            containers = resource.spec.containers  # type: ignore
+        elif isinstance(resource, V1Pod):
+            containers = resource.spec.containers
 
         return containers
     except Exception:  # may fail if one of the attributes is None
@@ -322,7 +238,7 @@
 
 
 def is_pod_ready(pod: V1Pod) -> bool:
-    for condition in pod.status.conditions:  # type: ignore
+    for condition in pod.status.conditions:
         if condition.type == "Ready":
             return condition.status.lower() == "true"
     return False
@@ -338,15 +254,10 @@
 
 def extract_ready_pods(resource) -> int:
     try:
-<<<<<<< HEAD
-        if isinstance(resource, (V1Deployment, V1StatefulSet, V1Job)):
-            return 0 if not resource.status.ready_replicas else resource.status.ready_replicas  # type: ignore
-=======
         if isinstance(resource, V1Deployment) or isinstance(resource, V1StatefulSet) or isinstance(resource, V1Job):
             return 0 if not resource.status.ready_replicas else resource.status.ready_replicas
->>>>>>> 183a4911
         elif isinstance(resource, V1DaemonSet):
-            return 0 if not resource.status.number_ready else resource.status.number_ready  # type: ignore
+            return 0 if not resource.status.number_ready else resource.status.number_ready
         elif isinstance(resource, V1Pod):
             return 1 if is_pod_ready(resource) else 0
         return 0
@@ -357,15 +268,10 @@
 
 def extract_total_pods(resource) -> int:
     try:
-<<<<<<< HEAD
-        if isinstance(resource, (V1Deployment, V1StatefulSet, V1Job)):
-            return 1 if not resource.status.replicas else resource.status.replicas  # type: ignore
-=======
         if isinstance(resource, V1Deployment) or isinstance(resource, V1StatefulSet) or isinstance(resource, V1Job):
             return 1 if not resource.status.replicas else resource.status.replicas
->>>>>>> 183a4911
         elif isinstance(resource, V1DaemonSet):
-            return 0 if not resource.status.desired_number_scheduled else resource.status.desired_number_scheduled  # type: ignore
+            return 0 if not resource.status.desired_number_scheduled else resource.status.desired_number_scheduled
         elif isinstance(resource, V1Pod):
             return 1
         return 0
@@ -378,10 +284,6 @@
     """Extract volumes from k8s python api object (not hikaru)"""
     try:
         volumes = []
-<<<<<<< HEAD
-        if isinstance(resource, (V1Deployment, V1DaemonSet, V1StatefulSet, V1Job)):
-            volumes = resource.spec.template.spec.volumes  # type: ignore
-=======
         if (
             isinstance(resource, V1Deployment)
             or isinstance(resource, V1DaemonSet)
@@ -389,10 +291,9 @@
             or isinstance(resource, V1Job)
         ):
             volumes = resource.spec.template.spec.volumes
->>>>>>> 183a4911
-        elif isinstance(resource, V1Pod):
-            volumes = resource.spec.volumes  # type: ignore
-        return volumes or []
+        elif isinstance(resource, V1Pod):
+            volumes = resource.spec.volumes
+        return volumes
     except Exception:  # may fail if one of the attributes is None
         logging.error(f"Failed to extract volumes from {resource}", exc_info=True)
     return []