<<<<<<< HEAD
from typing import Dict, List, Optional, cast
=======
from typing import Dict, List, Optional
>>>>>>> 183a4911

from kubernetes.client import V1Container, V1Volume
from pydantic import BaseModel


class EnvVar(BaseModel):
    name: str
    value: str


class Resources(BaseModel):
    limits: Dict[str, str]
    requests: Dict[str, str]

    def __eq__(self, other):
        if not isinstance(other, Resources):
            return NotImplemented
        return self.limits == other.limits and self.requests == other.requests


class ContainerInfo(BaseModel):
    name: str
    image: str
    env: List[EnvVar]
    resources: Resources

    @staticmethod
    def get_container_info(container: V1Container):
        env = (
            [EnvVar(name=env.name, value=env.value) for env in container.env if env.name and env.value]
            if container.env
            else []
        )
<<<<<<< HEAD
        assert container.resources is not None
        assert container.image is not None
=======
>>>>>>> 183a4911
        limits = container.resources.limits if container.resources.limits else {}
        requests = container.resources.requests if container.resources.requests else {}
        resources = Resources(limits=limits, requests=requests)
        return ContainerInfo(name=cast(str, container.name), image=container.image, env=env, resources=resources)

    def __eq__(self, other):
        if not isinstance(other, ContainerInfo):
            return NotImplemented

        return (
            self.name == other.name
            and self.image == other.image
            and self.resources == other.resources
            and sorted(self.env, key=lambda x: x.name) == sorted(other.env, key=lambda x: x.name)
        )


class VolumeInfo(BaseModel):
    name: str
    persistent_volume_claim: Optional[Dict[str, str]] = None

    @staticmethod
    def get_volume_info(volume: V1Volume):
<<<<<<< HEAD
        volume.name = cast(str, volume.name)

        if hasattr(volume, "persistent_volume_claim") and hasattr(volume.persistent_volume_claim, "claim_name"):
            assert volume.persistent_volume_claim is not None
=======
        if hasattr(volume, "persistent_volume_claim") and hasattr(volume.persistent_volume_claim, "claim_name"):
>>>>>>> 183a4911
            return VolumeInfo(
                name=volume.name, persistent_volume_claim={"claim_name": volume.persistent_volume_claim.claim_name}
            )
        return VolumeInfo(name=volume.name)


class ServiceConfig(BaseModel):
    labels: Dict[str, str]
    containers: List[ContainerInfo]
    volumes: List[VolumeInfo]

    def __eq__(self, other):
        if not isinstance(other, ServiceConfig):
            return NotImplemented

        # pydantic comparison bug of nested lists and dicts not in the same order
        return (
            sorted(self.containers, key=lambda x: x.name) == sorted(other.containers, key=lambda x: x.name)
            and sorted(self.volumes, key=lambda x: x.name) == sorted(other.volumes, key=lambda x: x.name)
<<<<<<< HEAD
            and sorted(self.labels, key=lambda x: x) == sorted(other.labels, key=lambda x: x)
=======
            and sorted(self.labels, key=lambda x: x.name) == sorted(other.labels, key=lambda x: x.name)
>>>>>>> 183a4911
        )


class ServiceInfo(BaseModel):
    name: str
    service_type: str
    namespace: str
    classification: str = "None"
    deleted: bool = False
    service_config: Optional[ServiceConfig]
    ready_pods: int = 0
    total_pods: int = 0

    def get_service_key(self) -> str:
        return f"{self.namespace}/{self.service_type}/{self.name}"<|MERGE_RESOLUTION|>--- conflicted
+++ resolved
@@ -1,8 +1,4 @@
-<<<<<<< HEAD
-from typing import Dict, List, Optional, cast
-=======
 from typing import Dict, List, Optional
->>>>>>> 183a4911
 
 from kubernetes.client import V1Container, V1Volume
 from pydantic import BaseModel
@@ -36,15 +32,10 @@
             if container.env
             else []
         )
-<<<<<<< HEAD
-        assert container.resources is not None
-        assert container.image is not None
-=======
->>>>>>> 183a4911
         limits = container.resources.limits if container.resources.limits else {}
         requests = container.resources.requests if container.resources.requests else {}
         resources = Resources(limits=limits, requests=requests)
-        return ContainerInfo(name=cast(str, container.name), image=container.image, env=env, resources=resources)
+        return ContainerInfo(name=container.name, image=container.image, env=env, resources=resources)
 
     def __eq__(self, other):
         if not isinstance(other, ContainerInfo):
@@ -60,18 +51,11 @@
 
 class VolumeInfo(BaseModel):
     name: str
-    persistent_volume_claim: Optional[Dict[str, str]] = None
+    persistent_volume_claim: Optional[Dict[str, str]]
 
     @staticmethod
     def get_volume_info(volume: V1Volume):
-<<<<<<< HEAD
-        volume.name = cast(str, volume.name)
-
         if hasattr(volume, "persistent_volume_claim") and hasattr(volume.persistent_volume_claim, "claim_name"):
-            assert volume.persistent_volume_claim is not None
-=======
-        if hasattr(volume, "persistent_volume_claim") and hasattr(volume.persistent_volume_claim, "claim_name"):
->>>>>>> 183a4911
             return VolumeInfo(
                 name=volume.name, persistent_volume_claim={"claim_name": volume.persistent_volume_claim.claim_name}
             )
@@ -91,11 +75,7 @@
         return (
             sorted(self.containers, key=lambda x: x.name) == sorted(other.containers, key=lambda x: x.name)
             and sorted(self.volumes, key=lambda x: x.name) == sorted(other.volumes, key=lambda x: x.name)
-<<<<<<< HEAD
-            and sorted(self.labels, key=lambda x: x) == sorted(other.labels, key=lambda x: x)
-=======
             and sorted(self.labels, key=lambda x: x.name) == sorted(other.labels, key=lambda x: x.name)
->>>>>>> 183a4911
         )
 
 
