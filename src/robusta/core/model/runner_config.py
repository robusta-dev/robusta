--- conflicted
+++ resolved
@@ -59,11 +59,8 @@
                 JiraSinkConfigWrapper,
                 FileSinkConfigWrapper,
                 MailSinkConfigWrapper,
-<<<<<<< HEAD
                 PushoverSinkConfigWrapper,
-=======
                 GoogleChatSinkConfigWrapper,
->>>>>>> c542409c
             ]
         ]
     ]
