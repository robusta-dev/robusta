--- conflicted
+++ resolved
@@ -88,10 +88,7 @@
             labels=job.metadata.labels,
             containers=pod_containers,
             pods=pods,
-<<<<<<< HEAD
-=======
-            parents=JobData._get_job_parents(job)
->>>>>>> 8a37ebc5
+            parents=JobData._get_job_parents(job),
         )
 
 
