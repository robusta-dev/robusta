--- conflicted
+++ resolved
@@ -1,8 +1,4 @@
-<<<<<<< HEAD
-from typing import Dict, List, Optional, cast
-=======
 from typing import Dict, List, Optional
->>>>>>> 183a4911
 
 from kubernetes.client import V1Container, V1Job, V1JobSpec, V1JobStatus, V1PodSpec
 from pydantic import BaseModel
@@ -25,7 +21,7 @@
         requests: ContainerResources = utils.container_resources(container, ResourceAttributes.requests)
         limits: ContainerResources = utils.container_resources(container, ResourceAttributes.limits)
         return JobContainer(
-            image=str(container.image),
+            image=container.image,
             cpu_req=requests.cpu,
             cpu_limit=limits.cpu,
             mem_req=requests.memory,
@@ -47,7 +43,7 @@
 
     @staticmethod
     def from_api_server(job: V1Job) -> "JobStatus":
-        job_status = cast(V1JobStatus, job.status)
+        job_status: V1JobStatus = job.status
         job_conditions: List[JobCondition] = [
             JobCondition(type=condition.type, message=condition.message) for condition in (job_status.conditions or [])
         ]
@@ -80,13 +76,11 @@
 
     @staticmethod
     def from_api_server(job: V1Job, pods: List[str]) -> "JobData":
-        job_spec = cast(V1JobSpec, job.spec)
-        pod_spec = cast(V1PodSpec, job_spec.template.spec)  # type: ignore
+        job_spec: V1JobSpec = job.spec
+        pod_spec: V1PodSpec = job_spec.template.spec
         pod_containers: List[JobContainer] = [
-            JobContainer.from_api_server(container) for container in pod_spec.containers  # type: ignore
+            JobContainer.from_api_server(container) for container in pod_spec.containers
         ]
-        assert job_spec.backoff_limit is not None
-        assert job.metadata is not None
         return JobData(
             backoff_limit=job_spec.backoff_limit,
             tolerations=[toleration.to_dict() for toleration in (pod_spec.tolerations or [])],
@@ -94,10 +88,7 @@
             labels=job.metadata.labels,
             containers=pod_containers,
             pods=pods,
-<<<<<<< HEAD
-=======
             parents=JobData._get_job_parents(job),
->>>>>>> 183a4911
         )
 
 
@@ -147,15 +138,14 @@
 
     @staticmethod
     def from_api_server(job: V1Job, pods: List[str]) -> "JobInfo":
-        containers = job.spec.template.spec.containers  # type: ignore
+        containers = job.spec.template.spec.containers
         requests: ContainerResources = utils.containers_resources_sum(containers, ResourceAttributes.requests)
         status = JobStatus.from_api_server(job)
         job_data = JobData.from_api_server(job, pods)
-        completions = job.spec.completions if job.spec.completions is not None else 1  # type: ignore
-        assert job.metadata is not None
+        completions = job.spec.completions if job.spec.completions is not None else 1
         return JobInfo(
-            name=str(job.metadata.name),
-            namespace=str(job.metadata.namespace),
+            name=job.metadata.name,
+            namespace=job.metadata.namespace,
             created_at=str(job.metadata.creation_timestamp),
             cpu_req=requests.cpu,
             mem_req=requests.memory,
