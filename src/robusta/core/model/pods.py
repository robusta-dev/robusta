--- conflicted
+++ resolved
@@ -1,10 +1,6 @@
 import logging
 from enum import Enum
-<<<<<<< HEAD
-from typing import Any, List, Optional, Tuple
-=======
 from typing import List, Optional
->>>>>>> 183a4911
 
 from hikaru.model import Container, ContainerState, ContainerStatus, Pod
 from pydantic import BaseModel
@@ -37,17 +33,15 @@
 
 
 class PodContainer:
-    state: Optional[ContainerState]
+    state: ContainerState
     container: Container
 
-    def __init__(self, pod: Pod, state: Optional[ContainerState], container_name: str):
+    def __init__(self, pod: Pod, state: ContainerState, container_name: str):
         self.state = state
-        container = PodContainer.get_pod_container_by_name(pod, container_name)
-        assert container is not None, "Container not found in pod"
-        self.container = container
+        self.container = PodContainer.get_pod_container_by_name(pod, container_name)
 
     @staticmethod
-    def get_memory_resources(container: Container) -> Tuple[int, int]:
+    def get_memory_resources(container: Container) -> (int, int):
         requests = PodContainer.get_resources(container, ResourceAttributes.requests)
         limits = PodContainer.get_resources(container, ResourceAttributes.limits)
         return requests.memory, limits.memory
@@ -63,11 +57,7 @@
     @staticmethod
     def get_resources(container: Container, resource_type: ResourceAttributes) -> ContainerResources:
         try:
-<<<<<<< HEAD
-            requests: Any = container.object_at_path(["resources", resource_type.name])
-=======
             requests = container.object_at_path(["resources", resource_type.name])
->>>>>>> 183a4911
             mem = PodResources.parse_mem(requests.get("memory", "0Mi"))
             cpu = PodResources.parse_cpu(requests.get("cpu", 0.0))
             return ContainerResources(cpu=cpu, memory=mem)
@@ -77,7 +67,6 @@
 
     @staticmethod
     def get_pod_container_by_name(pod: Pod, container_name: str) -> Optional[Container]:
-        assert pod.spec is not None
         for container in pod.spec.containers:
             if container_name == container.name:
                 return container
@@ -127,9 +116,6 @@
 
 
 def pod_restarts(pod: Pod) -> int:
-    assert pod.status is not None
-    assert pod.status.containerStatuses is not None
-
     return sum([status.restartCount for status in pod.status.containerStatuses])
 
 
@@ -144,21 +130,14 @@
 def pod_resources(pod: Pod, resource_attribute: ResourceAttributes) -> PodResources:
     pod_cpu_req: float = 0.0
     pod_mem_req: int = 0
-    assert pod.spec is not None
     for container in pod.spec.containers:
         try:
-<<<<<<< HEAD
-            requests: Any = container.object_at_path(["resources", resource_attribute.name])  # requests or limits
-=======
             requests = container.object_at_path(["resources", resource_attribute.name])  # requests or limits
->>>>>>> 183a4911
             pod_cpu_req += PodResources.parse_cpu(requests.get("cpu", 0.0))
             pod_mem_req += PodResources.parse_mem(requests.get("memory", "0Mi"))
         except Exception:
             pass  # no requests on container, object_at_path throws error
 
-    assert pod.metadata is not None
-    assert pod.metadata.name is not None
     return PodResources(
         pod_name=pod.metadata.name,
         cpu=pod_cpu_req,
@@ -169,19 +148,11 @@
 def find_most_recent_oom_killed_container(
     pod: Pod, container_statuses: List[ContainerStatus], only_current_state: bool = False
 ) -> Optional[PodContainer]:
-<<<<<<< HEAD
-    latest_oom_kill_container: Optional[PodContainer] = None
-    for container_status in container_statuses:
-        oom_killed_container: PodContainer = get_oom_killed_container(pod, container_status, only_current_state)  # type: ignore
-        if latest_oom_kill_container is not None or (
-            get_oom_kill_time(oom_killed_container) > get_oom_kill_time(latest_oom_kill_container)  # type: ignore
-=======
     latest_oom_kill_container = None
     for container_status in container_statuses:
         oom_killed_container = get_oom_killed_container(pod, container_status, only_current_state)
         if not latest_oom_kill_container or get_oom_kill_time(oom_killed_container) > get_oom_kill_time(
             latest_oom_kill_container
->>>>>>> 183a4911
         ):
             latest_oom_kill_container = oom_killed_container
     return latest_oom_kill_container
@@ -190,22 +161,16 @@
 def pod_most_recent_oom_killed_container(pod: Pod, only_current_state: bool = False) -> Optional[PodContainer]:
     if not pod.status:
         return None
-<<<<<<< HEAD
-    all_container_statuses = pod.status.containerStatuses + pod.status.initContainerStatuses  # type: ignore
-=======
     all_container_statuses = pod.status.containerStatuses + pod.status.initContainerStatuses
->>>>>>> 183a4911
     return find_most_recent_oom_killed_container(
         pod, container_statuses=all_container_statuses, only_current_state=only_current_state
     )
 
 
-def get_oom_kill_time(container: Optional[PodContainer]) -> float:
+def get_oom_kill_time(container: PodContainer) -> float:
     if not container:
         return 0
     state = container.state
-    assert state is not None
-
     if not state.terminated or not state.terminated.finishedAt:
         return 0
     return parse_kubernetes_datetime_to_ms(state.terminated.finishedAt)
@@ -226,7 +191,7 @@
     return None
 
 
-def is_state_in_oom_status(state: Optional[ContainerState]):
+def is_state_in_oom_status(state: ContainerState):
     if not state:
         return False
     if not state.terminated:
