--- conflicted
+++ resolved
@@ -1,10 +1,4 @@
-<<<<<<< HEAD
-from typing import Optional
-
-from pydantic.main import BaseModel
-=======
 from pydantic.main import BaseModel, List, Optional
->>>>>>> 183a4911
 
 
 class ClusterStatus(BaseModel):
