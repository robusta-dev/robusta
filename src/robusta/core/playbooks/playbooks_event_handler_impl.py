import copy
import logging
import traceback
from collections import defaultdict
from typing import Any, Dict, Optional, List

from .base_trigger import TriggerEvent, BaseTrigger
from .playbook_utils import merge_global_params, to_safe_str
from .playbooks_event_handler import PlaybooksEventHandler
from .trigger import Trigger
from ..exceptions import PrometheusNotFound
from ..model.events import ExecutionBaseEvent, ExecutionContext
from ..reporting import MarkdownBlock
from ..reporting.base import Finding
from ..reporting.consts import SYNC_RESPONSE_SINK
from ..sinks.robusta.dal.model_conversion import ModelConversion
from ...model.config import Registry
from ...model.playbook_action import PlaybookAction
from ...runner.telemetry import Telemetry
from ...utils.error_codes import ActionException, ErrorCodes


class PlaybooksEventHandlerImpl(PlaybooksEventHandler):
    def __init__(self, registry: Registry):
        self.registry = registry

    def handle_trigger(self, trigger_event: TriggerEvent) -> Optional[Dict[str, Any]]:
        playbooks = self.registry.get_playbooks().get_playbooks(trigger_event)
        if not playbooks:  # no registered playbooks for this event type
            return

        execution_response = None
        execution_event: Optional[ExecutionBaseEvent] = None
        sink_findings: Dict[str, List[Finding]] = defaultdict(list)
        for playbook in playbooks:
            fired_trigger = self.__get_fired_trigger(
                trigger_event, playbook.triggers, playbook.get_id()
            )
            if fired_trigger:
                execution_event = None
                try:
                    execution_event = fired_trigger.build_execution_event(
                        trigger_event, sink_findings
                    )
                    # sink_findings needs to be shared between playbooks.
                    # build_execution_event returns a different instance because it's running in a child process
                    execution_event.sink_findings = sink_findings
                except Exception:
                    logging.error(
                        f"Failed to build execution event for {trigger_event.get_event_description()}, Event: {trigger_event}")

                if execution_event:  # might not exist for unsupported k8s types
                    execution_event.named_sinks = (
                        playbook.sinks
                        if playbook.sinks is not None
                        else self.registry.get_playbooks().get_default_sinks()
                    )

                    playbook_resp = self.__run_playbook_actions(
                        execution_event,
                        playbook.get_actions(),
                    )
                    if (
                            playbook_resp
                    ):  # For now, only last response applies. (For simplicity reasons)
                        execution_response = playbook_resp
                    if playbook.stop or execution_event.stop_processing:
                        break

        if execution_event:
            self.__handle_findings(execution_event)

        return execution_response

    def run_actions(
            self,
            execution_event: ExecutionBaseEvent,
            actions: List[PlaybookAction],
            sync_response: bool = False,
            no_sinks: bool = False,
    ) -> Optional[Dict[str, Any]]:
        if not no_sinks and execution_event.named_sinks is None:  # take the default sinks only if sinks not excluded
            execution_event.named_sinks = (
                self.registry.get_playbooks().get_default_sinks()
            )

        if sync_response:  # if we need to return sync response, we'll collect the findings under this sink name
            if execution_event.named_sinks:
                execution_event.named_sinks.append(SYNC_RESPONSE_SINK)
            else:
                execution_event.named_sinks = [SYNC_RESPONSE_SINK]

        execution_response = self.__run_playbook_actions(
            execution_event,
            actions,
        )
        self.__handle_findings(execution_event)

        if sync_response:  # add the findings to the response
            execution_response["findings"] = [
                self.__to_finding_json(finding)
                for finding in execution_event.sink_findings[SYNC_RESPONSE_SINK]
            ]

        return execution_response

    def __to_finding_json(self, finding: Finding) -> Dict:
        account_id = self.registry.get_global_config().get("account_id", "")
        cluster_id = self.registry.get_global_config().get("cluster_name", "")
        signing_key = self.registry.get_global_config().get("signing_key", "")

        finding_json = ModelConversion.to_finding_json(account_id, cluster_id, finding)

        finding_json["evidence"] = [
            ModelConversion.to_evidence_json(
                account_id,
                cluster_id,
                SYNC_RESPONSE_SINK,
                signing_key,
                finding.id,
                enrichment
            )
            for enrichment in finding.enrichments
        ]
        return finding_json

    def __prepare_execution_event(self, execution_event: ExecutionBaseEvent):
        execution_event.set_scheduler(self.registry.get_scheduler())
        execution_event.set_context(ExecutionContext(
            account_id=self.registry.get_global_config().get("account_id", ""),
            cluster_name=self.registry.get_global_config().get("cluster_name", "")
        ))

    def run_external_action(
            self,
            action_name: str,
            action_params: Optional[dict],
            sinks: Optional[List[str]],
            sync_response: bool = False,
            no_sinks: bool = False,
    ) -> Optional[Dict[str, Any]]:
        action_def = self.registry.get_actions().get_action(action_name)
        if not action_def:
            return self.__error_resp(f"External action not found {action_name}", ErrorCodes.ACTION_NOT_FOUND.value)

        if not action_def.from_params_func:
            return self.__error_resp(
                f"Action {action_name} cannot run using external event", ErrorCodes.NOT_EXTERNAL_ACTION.value
            )

        if not no_sinks and sinks:
            if action_params:
                action_params["named_sinks"] = sinks
            else:
                action_params = {"named_sinks": sinks}
        try:
            instantiation_params = action_def.from_params_parameter_class(
                **action_params
            )
        except Exception:
            return self.__error_resp(
                f"Failed to create execution instance for"
                f" {action_name} {action_def.from_params_parameter_class}"
                f" {action_params} {traceback.format_exc()}"
                , ErrorCodes.EVENT_PARAMS_INSTANTIATION_FAILED.value)

        execution_event = action_def.from_params_func(instantiation_params)
        if not execution_event:
            return self.__error_resp(
                f"Failed to create execution event for "
                f"{action_name} {action_params}"
                , ErrorCodes.EVENT_INSTANTIATION_FAILED.value)

        playbook_action = PlaybookAction(
            action_name=action_name, action_params=action_params
        )
        return self.run_actions(execution_event, [playbook_action], sync_response, no_sinks)

    @classmethod
    def __error_resp(cls, msg: str, error_code: int, log: bool = True) -> dict:
        if log:
            logging.error(msg)
        return {"success": False, "msg": msg, "error_code": error_code}

    def __run_playbook_actions(
            self,
            execution_event: ExecutionBaseEvent,
            actions: List[PlaybookAction],
    ) -> Dict[str, Any]:
        self.__prepare_execution_event(execution_event)
        execution_event.response = {"success": True}
        for action in actions:
            if execution_event.stop_processing:
                return execution_event.response

            registered_action = self.registry.get_actions().get_action(
                action.action_name
            )

            if (
                    not registered_action
            ):  # Might happen if manually trying to trigger incorrect action
                msg = f"action {action.action_name} not found. Skipping for event {type(execution_event)}"
                execution_event.response = self.__error_resp(msg, ErrorCodes.ACTION_NOT_REGISTERED.value)
                continue

            if not isinstance(execution_event, registered_action.event_type):
                msg = f"Action {action.action_name} requires {registered_action.event_type}"
                execution_event.response = self.__error_resp(msg, ErrorCodes.EXECUTION_EVENT_MISMATCH.value)
                continue


            action_with_params: bool = registered_action.params_type
            action_params = None
            params = None
            if action_with_params:
                try:
                    action_params = merge_global_params(
                        self.get_global_config(), action.action_params
                    )
                    params = registered_action.params_type(**action_params)
                except Exception:
                    msg = (
                        f"Failed to create {registered_action.params_type} "
                        f"using {to_safe_str(action_params)} for running {action.action_name} "
                        f"exc={traceback.format_exc()}"
                    )
                    execution_event.response = self.__error_resp(msg, ErrorCodes.PARAMS_INSTANTIATION_FAILED.value)
                    continue

<<<<<<< HEAD
                try:
                    registered_action.func(execution_event, params)
                except PrometheusNotFound as e:
                    logging.error(str(e))
                    execution_event.add_enrichment(
                        [
                            MarkdownBlock(
                                text="Robusta couldn't connect to the Prometheus client, check if the service is "
                                     "available. If it is, please add to *globalConfig* in *generated_values.yaml* "
                                     "the cluster *prometheus_url*. For example:\n"
                                     "```globalConfig:\n"
                                     "\tprometheus_url: http://prometheus-server.monitoring.svc.cluster.local:9090```"
                            )
                        ]
                    )
                except Exception:
                    logging.error(
                        f"Failed to execute action {action.action_name} {to_safe_str(action_params)}",
                        exc_info=True,
                    )
                    execution_event.add_enrichment(
                        [
                            MarkdownBlock(
                                text=f"Oops... Error processing {action.action_name}"
                            )
                        ]
                    )
=======
            try:
                registered_action.func(execution_event, params) if action_with_params else registered_action.func(execution_event)
            except ActionException as e:
                msg = e.msg if e.msg else f"Action Exception {e.type} while processing {action.action_name} {to_safe_str(action_params)}"
                logging.error(msg)
                execution_event.response = self.__error_resp(e.type, e.code, log=False)
            except Exception:
                logging.error(f"Failed to execute action {action.action_name} {to_safe_str(action_params)}")
                execution_event.response = self.__error_resp(
                     ErrorCodes.ACTION_UNEXPECTED_ERROR.name,
                     ErrorCodes.ACTION_UNEXPECTED_ERROR.value,
                     log=False
                     )
                execution_event.add_enrichment(
                    [
                        MarkdownBlock(
                            text=f"Oops... Error processing {action.action_name}"
                        )
                    ]
                )
>>>>>>> 64272bbf

        return execution_event.response

    @classmethod
    def __get_fired_trigger(
            cls,
            trigger_event: TriggerEvent,
            playbook_triggers: List[Trigger],
            playbook_id: str,
    ) -> Optional[BaseTrigger]:
        for trigger in playbook_triggers:
            if trigger.get().should_fire(trigger_event, playbook_id):
                return trigger.get()
        return None

    def __handle_findings(self, execution_event: ExecutionBaseEvent):
        sinks_info = self.registry.get_telemetry().sinks_info

        for sink_name in execution_event.sink_findings.keys():
            if SYNC_RESPONSE_SINK == sink_name:
                continue  # not a real sink, just container for findings that needs to be returned synchronously

            for finding in execution_event.sink_findings[sink_name]:
                try:
                    sink = self.registry.get_sinks().sinks.get(sink_name)
                    if not sink:
                        logging.error(
                            f"sink {sink_name} not found. Skipping event finding {finding}"
                        )
                        continue

                    # only write the finding if is matching against the sink matchers
                    if sink.accepts(finding):
                        # create deep copy, so that iterating on one sink enrichments won't affect the others
                        # Each sink has a different findings, but enrichments are shared
                        finding_copy = copy.deepcopy(finding)
                        sink.write_finding(
                            finding_copy, self.registry.get_sinks().platform_enabled
                        )

                        sink_info = sinks_info[sink_name]
                        sink_info.type = sink.__class__.__name__
                        sink_info.findings_count += 1

                except Exception:  # Failure to send to one sink shouldn't fail all
                    logging.error(
                        f"Failed to publish finding to sink {sink_name}", exc_info=True
                    )

    def get_global_config(self) -> dict:
        return self.registry.get_playbooks().get_global_config()

    def get_telemetry(self) -> Telemetry:
        return self.registry.get_telemetry()<|MERGE_RESOLUTION|>--- conflicted
+++ resolved
@@ -47,7 +47,8 @@
                     execution_event.sink_findings = sink_findings
                 except Exception:
                     logging.error(
-                        f"Failed to build execution event for {trigger_event.get_event_description()}, Event: {trigger_event}")
+                        f"Failed to build execution event for {trigger_event.get_event_description()}, "
+                        f"Event: {trigger_event}")
 
                 if execution_event:  # might not exist for unsupported k8s types
                     execution_event.named_sinks = (
@@ -209,7 +210,6 @@
                 execution_event.response = self.__error_resp(msg, ErrorCodes.EXECUTION_EVENT_MISMATCH.value)
                 continue
 
-
             action_with_params: bool = registered_action.params_type
             action_params = None
             params = None
@@ -228,9 +228,12 @@
                     execution_event.response = self.__error_resp(msg, ErrorCodes.PARAMS_INSTANTIATION_FAILED.value)
                     continue
 
-<<<<<<< HEAD
                 try:
                     registered_action.func(execution_event, params)
+                except ActionException as e:
+                    msg = e.msg if e.msg else f"Action Exception {e.type} while processing {action.action_name} {to_safe_str(action_params)}"
+                    logging.error(msg)
+                    execution_event.response = self.__error_resp(e.type, e.code, log=False)
                 except PrometheusNotFound as e:
                     logging.error(str(e))
                     execution_event.add_enrichment(
@@ -256,29 +259,6 @@
                             )
                         ]
                     )
-=======
-            try:
-                registered_action.func(execution_event, params) if action_with_params else registered_action.func(execution_event)
-            except ActionException as e:
-                msg = e.msg if e.msg else f"Action Exception {e.type} while processing {action.action_name} {to_safe_str(action_params)}"
-                logging.error(msg)
-                execution_event.response = self.__error_resp(e.type, e.code, log=False)
-            except Exception:
-                logging.error(f"Failed to execute action {action.action_name} {to_safe_str(action_params)}")
-                execution_event.response = self.__error_resp(
-                     ErrorCodes.ACTION_UNEXPECTED_ERROR.name,
-                     ErrorCodes.ACTION_UNEXPECTED_ERROR.value,
-                     log=False
-                     )
-                execution_event.add_enrichment(
-                    [
-                        MarkdownBlock(
-                            text=f"Oops... Error processing {action.action_name}"
-                        )
-                    ]
-                )
->>>>>>> 64272bbf
-
         return execution_event.response
 
     @classmethod
@@ -309,7 +289,7 @@
                         )
                         continue
 
-                    # only write the finding if is matching against the sink matchers
+                    # only write the finding if it is matching against the sink matchers
                     if sink.accepts(finding):
                         # create deep copy, so that iterating on one sink enrichments won't affect the others
                         # Each sink has a different findings, but enrichments are shared
