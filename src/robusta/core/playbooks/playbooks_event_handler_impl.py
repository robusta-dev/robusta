import copy
import logging
import traceback
from collections import defaultdict
from typing import Any, Dict, List, Optional

from robusta.core.exceptions import PrometheusNotFound
from robusta.core.model.events import ExecutionBaseEvent, ExecutionContext
from robusta.core.playbooks.base_trigger import BaseTrigger, TriggerEvent
from robusta.core.playbooks.playbook_utils import merge_global_params, to_safe_str
from robusta.core.playbooks.playbooks_event_handler import PlaybooksEventHandler
from robusta.core.playbooks.trigger import Trigger
from robusta.core.reporting import MarkdownBlock
from robusta.core.reporting.base import Finding
from robusta.core.reporting.consts import SYNC_RESPONSE_SINK
from robusta.core.sinks.robusta.dal.model_conversion import ModelConversion
from robusta.model.config import Registry
from robusta.model.playbook_action import PlaybookAction
from robusta.runner.telemetry import Telemetry
from robusta.utils.error_codes import ActionException, ErrorCodes


class PlaybooksEventHandlerImpl(PlaybooksEventHandler):
    def __init__(self, registry: Registry):
        self.registry = registry

    def handle_trigger(self, trigger_event: TriggerEvent) -> Optional[Dict[str, Any]]:
        playbooks = self.registry.get_playbooks().get_playbooks(trigger_event)
        if not playbooks:  # no registered playbooks for this event type
            return

        execution_response = None
        execution_event: Optional[ExecutionBaseEvent] = None
        sink_findings: Dict[str, List[Finding]] = defaultdict(list)
        for playbook in playbooks:
            fired_trigger = self.__get_fired_trigger(trigger_event, playbook.triggers, playbook.get_id())
            if fired_trigger:
                execution_event = None
                try:
                    execution_event = fired_trigger.build_execution_event(trigger_event, sink_findings)
                    # sink_findings needs to be shared between playbooks.
                    # build_execution_event returns a different instance because it's running in a child process
                    execution_event.sink_findings = sink_findings
                except Exception:
                    logging.error(
                        f"Failed to build execution event for {trigger_event.get_event_description()}, Event: {trigger_event}"
                    )

                if execution_event:  # might not exist for unsupported k8s types
                    execution_event.named_sinks = (
                        playbook.sinks
                        if playbook.sinks is not None
                        else self.registry.get_playbooks().get_default_sinks()
                    )

                    playbook_resp = self.__run_playbook_actions(
                        execution_event,
                        playbook.get_actions(),
                    )
                    if playbook_resp:  # For now, only last response applies. (For simplicity reasons)
                        execution_response = playbook_resp
                    if playbook.stop or execution_event.stop_processing:
                        break

        if execution_event:
            self.__handle_findings(execution_event)

        return execution_response

    def run_actions(
        self,
        execution_event: ExecutionBaseEvent,
        actions: List[PlaybookAction],
        sync_response: bool = False,
        no_sinks: bool = False,
    ) -> Optional[Dict[str, Any]]:
        if not no_sinks and execution_event.named_sinks is None:  # take the default sinks only if sinks not excluded
            execution_event.named_sinks = self.registry.get_playbooks().get_default_sinks()

        if sync_response:  # if we need to return sync response, we'll collect the findings under this sink name
            if execution_event.named_sinks:
                execution_event.named_sinks.append(SYNC_RESPONSE_SINK)
            else:
                execution_event.named_sinks = [SYNC_RESPONSE_SINK]

        execution_response = self.__run_playbook_actions(
            execution_event,
            actions,
        )
        self.__handle_findings(execution_event)

        if sync_response:  # add the findings to the response
            execution_response["findings"] = [
                self.__to_finding_json(finding) for finding in execution_event.sink_findings[SYNC_RESPONSE_SINK]
            ]

        return execution_response

    def __to_finding_json(self, finding: Finding) -> Dict:
        account_id = self.registry.get_global_config().get("account_id", "")
        cluster_id = self.registry.get_global_config().get("cluster_name", "")
        signing_key = self.registry.get_global_config().get("signing_key", "")

        finding_json = ModelConversion.to_finding_json(account_id, cluster_id, finding)

        finding_json["evidence"] = [
            ModelConversion.to_evidence_json(
                account_id, cluster_id, SYNC_RESPONSE_SINK, signing_key, finding.id, enrichment
            )
            for enrichment in finding.enrichments
        ]
        return finding_json

    def __prepare_execution_event(self, execution_event: ExecutionBaseEvent):
        execution_event.set_scheduler(self.registry.get_scheduler())
        execution_event.set_context(
            ExecutionContext(
                account_id=self.registry.get_global_config().get("account_id", ""),
                cluster_name=self.registry.get_global_config().get("cluster_name", ""),
            )
        )

    def run_external_action(
        self,
        action_name: str,
        action_params: Optional[dict],
        sinks: Optional[List[str]],
        sync_response: bool = False,
        no_sinks: bool = False,
    ) -> Optional[Dict[str, Any]]:
        action_def = self.registry.get_actions().get_action(action_name)
        if not action_def:
            return self.__error_resp(f"External action not found {action_name}", ErrorCodes.ACTION_NOT_FOUND.value)

        if not action_def.from_params_func:
            return self.__error_resp(
                f"Action {action_name} cannot run using external event", ErrorCodes.NOT_EXTERNAL_ACTION.value
            )

        if not no_sinks and sinks:
            if action_params:
                action_params["named_sinks"] = sinks
            else:
                action_params = {"named_sinks": sinks}
        try:
            instantiation_params = action_def.from_params_parameter_class(**action_params)
        except Exception:
            return self.__error_resp(
                f"Failed to create execution instance for"
                f" {action_name} {action_def.from_params_parameter_class}"
                f" {action_params} {traceback.format_exc()}",
                ErrorCodes.EVENT_PARAMS_INSTANTIATION_FAILED.value,
            )

        execution_event = action_def.from_params_func(instantiation_params)
        if not execution_event:
            return self.__error_resp(
                f"Failed to create execution event for {action_name} {action_params}",
                ErrorCodes.EVENT_INSTANTIATION_FAILED.value,
            )

        playbook_action = PlaybookAction(action_name=action_name, action_params=action_params)
        return self.run_actions(execution_event, [playbook_action], sync_response, no_sinks)

    @classmethod
    def __error_resp(cls, msg: str, error_code: int, log: bool = True) -> dict:
        if log:
            logging.error(msg)
        return {"success": False, "msg": msg, "error_code": error_code}

    def __run_playbook_actions(
        self,
        execution_event: ExecutionBaseEvent,
        actions: List[PlaybookAction],
    ) -> Dict[str, Any]:
        self.__prepare_execution_event(execution_event)
        execution_event.response = {"success": True}
        for action in actions:
            if execution_event.stop_processing:
                return execution_event.response

            registered_action = self.registry.get_actions().get_action(action.action_name)

            if not registered_action:  # Might happen if manually trying to trigger incorrect action
                msg = f"action {action.action_name} not found. Skipping for event {type(execution_event)}"
                execution_event.response = self.__error_resp(msg, ErrorCodes.ACTION_NOT_REGISTERED.value)
                continue

            if not isinstance(execution_event, registered_action.event_type):
                msg = f"Action {action.action_name} requires {registered_action.event_type}"
                execution_event.response = self.__error_resp(msg, ErrorCodes.EXECUTION_EVENT_MISMATCH.value)
                continue

            action_with_params: bool = registered_action.params_type is not None
            action_params = None
            params = None
            if action_with_params:
                try:
                    action_params = merge_global_params(self.get_global_config(), action.action_params)
                    params = registered_action.params_type(**action_params)
                except Exception:
                    msg = (
                        f"Failed to create {registered_action.params_type} "
                        f"using {to_safe_str(action_params)} for running {action.action_name} "
                        f"exc={traceback.format_exc()}"
                    )
                    execution_event.response = self.__error_resp(msg, ErrorCodes.PARAMS_INSTANTIATION_FAILED.value)
                    continue
            try:
                if action_with_params:
                    registered_action.func(execution_event, params)
                else:
                    registered_action.func(execution_event)
            except ActionException as e:
                msg = (
                    e.msg
                    if e.msg
                    else f"Action Exception {e.type} while processing {action.action_name} {to_safe_str(action_params)}"
                )
                logging.error(msg)
                execution_event.response = self.__error_resp(e.type, e.code, log=False)
            except PrometheusNotFound as e:
                logging.error(str(e))
                execution_event.add_enrichment(
                    [
                        MarkdownBlock(
                            text="Robusta couldn't connect to the Prometheus client, check if the service is "
                            "available. If it is, please add to *globalConfig* in *generated_values.yaml* "
                            "the cluster *prometheus_url*. For example:\n"
                            "```globalConfig:\n"
                            "\tprometheus_url: http://prometheus-server.monitoring.svc.cluster.local:9090```"
                        )
                    ]
                )
            except Exception:
<<<<<<< HEAD
                logging.error(f"Failed to execute action {action.action_name} {to_safe_str(action_params)}")
=======
                logging.error(
                    f"Failed to execute action {action.action_name} {to_safe_str(action_params)}", exc_info=True
                )
>>>>>>> dadc2794
                execution_event.response = self.__error_resp(
                    ErrorCodes.ACTION_UNEXPECTED_ERROR.name, ErrorCodes.ACTION_UNEXPECTED_ERROR.value, log=False
                )
                execution_event.add_enrichment([MarkdownBlock(text=f"Oops... Error processing {action.action_name}")])
        return execution_event.response

    @classmethod
    def __get_fired_trigger(
        cls,
        trigger_event: TriggerEvent,
        playbook_triggers: List[Trigger],
        playbook_id: str,
    ) -> Optional[BaseTrigger]:
        for trigger in playbook_triggers:
            if trigger.get().should_fire(trigger_event, playbook_id):
                return trigger.get()
        return None

    def __handle_findings(self, execution_event: ExecutionBaseEvent):
        sinks_info = self.registry.get_telemetry().sinks_info

        for sink_name in execution_event.sink_findings.keys():
            if SYNC_RESPONSE_SINK == sink_name:
                continue  # not a real sink, just container for findings that needs to be returned synchronously

            for finding in execution_event.sink_findings[sink_name]:
                try:
                    sink = self.registry.get_sinks().sinks.get(sink_name)
                    if not sink:
                        logging.error(f"sink {sink_name} not found. Skipping event finding {finding}")
                        continue

                    # only write the finding if is matching against the sink matchers
                    if sink.accepts(finding):
                        # create deep copy, so that iterating on one sink enrichments won't affect the others
                        # Each sink has a different findings, but enrichments are shared
                        finding_copy = copy.deepcopy(finding)
                        sink.write_finding(finding_copy, self.registry.get_sinks().platform_enabled)

                        sink_info = sinks_info[sink_name]
                        sink_info.type = sink.__class__.__name__
                        sink_info.findings_count += 1

                except Exception:  # Failure to send to one sink shouldn't fail all
                    logging.error(f"Failed to publish finding to sink {sink_name}", exc_info=True)

    def get_global_config(self) -> dict:
        return self.registry.get_playbooks().get_global_config()

    def get_light_actions(self) -> List[str]:
        return self.registry.get_light_actions()

    def get_telemetry(self) -> Telemetry:
        return self.registry.get_telemetry()<|MERGE_RESOLUTION|>--- conflicted
+++ resolved
@@ -233,13 +233,9 @@
                     ]
                 )
             except Exception:
-<<<<<<< HEAD
-                logging.error(f"Failed to execute action {action.action_name} {to_safe_str(action_params)}")
-=======
                 logging.error(
                     f"Failed to execute action {action.action_name} {to_safe_str(action_params)}", exc_info=True
                 )
->>>>>>> dadc2794
                 execution_event.response = self.__error_resp(
                     ErrorCodes.ACTION_UNEXPECTED_ERROR.name, ErrorCodes.ACTION_UNEXPECTED_ERROR.value, log=False
                 )
