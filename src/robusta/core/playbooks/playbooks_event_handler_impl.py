import copy
import logging
import traceback
from collections import defaultdict
<<<<<<< HEAD
from typing import Any, Dict, List, Optional

from robusta.core.model.events import ExecutionBaseEvent, ExecutionContext
from robusta.core.playbooks.base_trigger import BaseTrigger, TriggerEvent
from robusta.core.playbooks.playbook_utils import merge_global_params, to_safe_str
from robusta.core.playbooks.playbooks_event_handler import PlaybooksEventHandler
from robusta.core.playbooks.trigger import Trigger
from robusta.core.reporting import MarkdownBlock
from robusta.core.reporting.base import Finding
from robusta.core.reporting.consts import SYNC_RESPONSE_SINK
from robusta.core.sinks.robusta.dal.model_conversion import ModelConversion
from robusta.model.config import Registry
from robusta.model.playbook_action import PlaybookAction
from robusta.runner.telemetry import Telemetry
from robusta.utils.error_codes import ErrorCodes
=======
from typing import Any, Dict, Optional, List

from .base_trigger import TriggerEvent, BaseTrigger
from .playbook_utils import merge_global_params, to_safe_str
from .playbooks_event_handler import PlaybooksEventHandler
from ..model.events import ExecutionBaseEvent, ExecutionContext
from ..reporting import MarkdownBlock
from ..reporting.base import Finding
from ..reporting.consts import SYNC_RESPONSE_SINK
from ..sinks.robusta.dal.model_conversion import ModelConversion
from ...model.playbook_action import PlaybookAction
from ...model.config import Registry
from .trigger import Trigger
from ...runner.telemetry import Telemetry
from ...utils.error_codes import ActionException, ErrorCodes
>>>>>>> f683b230


class PlaybooksEventHandlerImpl(PlaybooksEventHandler):
    def __init__(self, registry: Registry):
        self.registry = registry

    def handle_trigger(self, trigger_event: TriggerEvent) -> Optional[Dict[str, Any]]:
        playbooks = self.registry.get_playbooks().get_playbooks(trigger_event)
        if not playbooks:  # no registered playbooks for this event type
            return

        execution_response = None
        execution_event: Optional[ExecutionBaseEvent] = None
        sink_findings: Dict[str, List[Finding]] = defaultdict(list)
        for playbook in playbooks:
            fired_trigger = self.__get_fired_trigger(trigger_event, playbook.triggers, playbook.get_id())
            if fired_trigger:
                execution_event = None
                try:
                    execution_event = fired_trigger.build_execution_event(trigger_event, sink_findings)
                    # sink_findings needs to be shared between playbooks.
                    # build_execution_event returns a different instance because it's running in a child process
                    execution_event.sink_findings = sink_findings
                except Exception:
                    logging.error(
                        f"Failed to build execution event for {trigger_event.get_event_description()}, Event: {trigger_event}"
                    )

                if execution_event:  # might not exist for unsupported k8s types
                    execution_event.named_sinks = (
                        playbook.sinks
                        if playbook.sinks is not None
                        else self.registry.get_playbooks().get_default_sinks()
                    )

                    playbook_resp = self.__run_playbook_actions(
                        execution_event,
                        playbook.get_actions(),
                    )
                    if playbook_resp:  # For now, only last response applies. (For simplicity reasons)
                        execution_response = playbook_resp
                    if playbook.stop or execution_event.stop_processing:
                        break

        if execution_event:
            self.__handle_findings(execution_event)

        return execution_response

    def run_actions(
        self,
        execution_event: ExecutionBaseEvent,
        actions: List[PlaybookAction],
        sync_response: bool = False,
        no_sinks: bool = False,
    ) -> Optional[Dict[str, Any]]:
        if not no_sinks and execution_event.named_sinks is None:  # take the default sinks only if sinks not excluded
            execution_event.named_sinks = self.registry.get_playbooks().get_default_sinks()

        if sync_response:  # if we need to return sync response, we'll collect the findings under this sink name
            if execution_event.named_sinks:
                execution_event.named_sinks.append(SYNC_RESPONSE_SINK)
            else:
                execution_event.named_sinks = [SYNC_RESPONSE_SINK]

        execution_response = self.__run_playbook_actions(
            execution_event,
            actions,
        )
        self.__handle_findings(execution_event)

        if sync_response:  # add the findings to the response
            execution_response["findings"] = [
                self.__to_finding_json(finding) for finding in execution_event.sink_findings[SYNC_RESPONSE_SINK]
            ]

        return execution_response

    def __to_finding_json(self, finding: Finding) -> Dict:
        account_id = self.registry.get_global_config().get("account_id", "")
        cluster_id = self.registry.get_global_config().get("cluster_name", "")
        signing_key = self.registry.get_global_config().get("signing_key", "")

        finding_json = ModelConversion.to_finding_json(account_id, cluster_id, finding)

        finding_json["evidence"] = [
            ModelConversion.to_evidence_json(
                account_id, cluster_id, SYNC_RESPONSE_SINK, signing_key, finding.id, enrichment
            )
            for enrichment in finding.enrichments
        ]
        return finding_json

    def __prepare_execution_event(self, execution_event: ExecutionBaseEvent):
        execution_event.set_scheduler(self.registry.get_scheduler())
        execution_event.set_context(
            ExecutionContext(
                account_id=self.registry.get_global_config().get("account_id", ""),
                cluster_name=self.registry.get_global_config().get("cluster_name", ""),
            )
        )

    def run_external_action(
        self,
        action_name: str,
        action_params: Optional[dict],
        sinks: Optional[List[str]],
        sync_response: bool = False,
        no_sinks: bool = False,
    ) -> Optional[Dict[str, Any]]:
        action_def = self.registry.get_actions().get_action(action_name)
        if not action_def:
            return self.__error_resp(f"External action not found {action_name}", ErrorCodes.ACTION_NOT_FOUND.value)

        if not action_def.from_params_func:
            return self.__error_resp(
                f"Action {action_name} cannot run using external event", ErrorCodes.NOT_EXTERNAL_ACTION.value
            )

        if not no_sinks and sinks:
            if action_params:
                action_params["named_sinks"] = sinks
            else:
                action_params = {"named_sinks": sinks}
        try:
            instantiation_params = action_def.from_params_parameter_class(**action_params)
        except Exception:
            return self.__error_resp(
                f"Failed to create execution instance for"
                f" {action_name} {action_def.from_params_parameter_class}"
                f" {action_params} {traceback.format_exc()}",
                ErrorCodes.EVENT_PARAMS_INSTANTIATION_FAILED.value,
            )

        execution_event = action_def.from_params_func(instantiation_params)
        if not execution_event:
            return self.__error_resp(
                f"Failed to create execution event for " f"{action_name} {action_params}",
                ErrorCodes.EVENT_INSTANTIATION_FAILED.value,
            )

        playbook_action = PlaybookAction(action_name=action_name, action_params=action_params)
        return self.run_actions(execution_event, [playbook_action], sync_response, no_sinks)

    @classmethod
    def __error_resp(cls, msg: str, error_code: int, log: bool = True) -> dict:
        if log:
            logging.error(msg)
        return {"success": False, "msg": msg, "error_code": error_code}

    def __run_playbook_actions(
        self,
        execution_event: ExecutionBaseEvent,
        actions: List[PlaybookAction],
    ) -> Dict[str, Any]:
        self.__prepare_execution_event(execution_event)
        execution_event.response = {"success": True}
        for action in actions:
            if execution_event.stop_processing:
                return execution_event.response

            registered_action = self.registry.get_actions().get_action(action.action_name)

            if not registered_action:  # Might happen if manually trying to trigger incorrect action
                msg = f"action {action.action_name} not found. Skipping for event {type(execution_event)}"
                execution_event.response = self.__error_resp(msg, ErrorCodes.ACTION_NOT_REGISTERED.value)
                continue

            if not isinstance(execution_event, registered_action.event_type):
                msg = f"Action {action.action_name} requires {registered_action.event_type}"
                execution_event.response = self.__error_resp(msg, ErrorCodes.EXECUTION_EVENT_MISMATCH.value)
                continue


            action_with_params: bool = registered_action.params_type
            action_params = None
            params = None
            if action_with_params:
                try:
                    action_params = merge_global_params(self.get_global_config(), action.action_params)
                    params = registered_action.params_type(**action_params)
                except Exception:
                    msg = (
                        f"Failed to create {registered_action.params_type} "
                        f"using {to_safe_str(action_params)} for running {action.action_name} "
                        f"exc={traceback.format_exc()}"
                    )
                    execution_event.response = self.__error_resp(msg, ErrorCodes.PARAMS_INSTANTIATION_FAILED.value)
                    continue

<<<<<<< HEAD
                try:
                    registered_action.func(execution_event, params)
                except Exception:
                    logging.error(
                        f"Failed to execute action {action.action_name} {to_safe_str(action_params)}",
                        exc_info=True,
                    )
                    execution_event.add_enrichment(
                        [MarkdownBlock(text=f"Oops... Error processing {action.action_name}")]
                    )
=======
            try:
                registered_action.func(execution_event, params) if action_with_params else registered_action.func(execution_event)
            except ActionException as e:
                msg = e.msg if e.msg else f"Action Exception {e.type} while processing {action.action_name} {to_safe_str(action_params)}"
                logging.error(msg)
                execution_event.response = self.__error_resp(e.type, e.code, log=False)
            except Exception:
                logging.error(f"Failed to execute action {action.action_name} {to_safe_str(action_params)}")
                execution_event.response = self.__error_resp(
                     ErrorCodes.ACTION_UNEXPECTED_ERROR.name,
                     ErrorCodes.ACTION_UNEXPECTED_ERROR.value,
                     log=False
                     )
                execution_event.add_enrichment(
                    [
                        MarkdownBlock(
                            text=f"Oops... Error processing {action.action_name}"
                        )
                    ]
                )
>>>>>>> f683b230

        return execution_event.response

    @classmethod
    def __get_fired_trigger(
        cls,
        trigger_event: TriggerEvent,
        playbook_triggers: List[Trigger],
        playbook_id: str,
    ) -> Optional[BaseTrigger]:
        for trigger in playbook_triggers:
            if trigger.get().should_fire(trigger_event, playbook_id):
                return trigger.get()
        return None

    def __handle_findings(self, execution_event: ExecutionBaseEvent):
        sinks_info = self.registry.get_telemetry().sinks_info

        for sink_name in execution_event.sink_findings.keys():
            if SYNC_RESPONSE_SINK == sink_name:
                continue  # not a real sink, just container for findings that needs to be returned synchronously

            for finding in execution_event.sink_findings[sink_name]:
                try:
                    sink = self.registry.get_sinks().sinks.get(sink_name)
                    if not sink:
                        logging.error(f"sink {sink_name} not found. Skipping event finding {finding}")
                        continue

                    # only write the finding if is matching against the sink matchers
                    if sink.accepts(finding):
                        # create deep copy, so that iterating on one sink enrichments won't affect the others
                        # Each sink has a different findings, but enrichments are shared
                        finding_copy = copy.deepcopy(finding)
                        sink.write_finding(finding_copy, self.registry.get_sinks().platform_enabled)

                        sink_info = sinks_info[sink_name]
                        sink_info.type = sink.__class__.__name__
                        sink_info.findings_count += 1

                except Exception:  # Failure to send to one sink shouldn't fail all
                    logging.error(f"Failed to publish finding to sink {sink_name}", exc_info=True)

    def get_global_config(self) -> dict:
        return self.registry.get_playbooks().get_global_config()

    def get_telemetry(self) -> Telemetry:
        return self.registry.get_telemetry()<|MERGE_RESOLUTION|>--- conflicted
+++ resolved
@@ -2,7 +2,6 @@
 import logging
 import traceback
 from collections import defaultdict
-<<<<<<< HEAD
 from typing import Any, Dict, List, Optional
 
 from robusta.core.model.events import ExecutionBaseEvent, ExecutionContext
@@ -17,24 +16,7 @@
 from robusta.model.config import Registry
 from robusta.model.playbook_action import PlaybookAction
 from robusta.runner.telemetry import Telemetry
-from robusta.utils.error_codes import ErrorCodes
-=======
-from typing import Any, Dict, Optional, List
-
-from .base_trigger import TriggerEvent, BaseTrigger
-from .playbook_utils import merge_global_params, to_safe_str
-from .playbooks_event_handler import PlaybooksEventHandler
-from ..model.events import ExecutionBaseEvent, ExecutionContext
-from ..reporting import MarkdownBlock
-from ..reporting.base import Finding
-from ..reporting.consts import SYNC_RESPONSE_SINK
-from ..sinks.robusta.dal.model_conversion import ModelConversion
-from ...model.playbook_action import PlaybookAction
-from ...model.config import Registry
-from .trigger import Trigger
-from ...runner.telemetry import Telemetry
-from ...utils.error_codes import ActionException, ErrorCodes
->>>>>>> f683b230
+from robusta.utils.error_codes import ActionException, ErrorCodes
 
 
 class PlaybooksEventHandlerImpl(PlaybooksEventHandler):
@@ -208,7 +190,6 @@
                 execution_event.response = self.__error_resp(msg, ErrorCodes.EXECUTION_EVENT_MISMATCH.value)
                 continue
 
-
             action_with_params: bool = registered_action.params_type
             action_params = None
             params = None
@@ -225,39 +206,24 @@
                     execution_event.response = self.__error_resp(msg, ErrorCodes.PARAMS_INSTANTIATION_FAILED.value)
                     continue
 
-<<<<<<< HEAD
-                try:
-                    registered_action.func(execution_event, params)
-                except Exception:
-                    logging.error(
-                        f"Failed to execute action {action.action_name} {to_safe_str(action_params)}",
-                        exc_info=True,
-                    )
-                    execution_event.add_enrichment(
-                        [MarkdownBlock(text=f"Oops... Error processing {action.action_name}")]
-                    )
-=======
             try:
-                registered_action.func(execution_event, params) if action_with_params else registered_action.func(execution_event)
+                registered_action.func(execution_event, params) if action_with_params else registered_action.func(
+                    execution_event
+                )
             except ActionException as e:
-                msg = e.msg if e.msg else f"Action Exception {e.type} while processing {action.action_name} {to_safe_str(action_params)}"
+                msg = (
+                    e.msg
+                    if e.msg
+                    else f"Action Exception {e.type} while processing {action.action_name} {to_safe_str(action_params)}"
+                )
                 logging.error(msg)
                 execution_event.response = self.__error_resp(e.type, e.code, log=False)
             except Exception:
                 logging.error(f"Failed to execute action {action.action_name} {to_safe_str(action_params)}")
                 execution_event.response = self.__error_resp(
-                     ErrorCodes.ACTION_UNEXPECTED_ERROR.name,
-                     ErrorCodes.ACTION_UNEXPECTED_ERROR.value,
-                     log=False
-                     )
-                execution_event.add_enrichment(
-                    [
-                        MarkdownBlock(
-                            text=f"Oops... Error processing {action.action_name}"
-                        )
-                    ]
+                    ErrorCodes.ACTION_UNEXPECTED_ERROR.name, ErrorCodes.ACTION_UNEXPECTED_ERROR.value, log=False
                 )
->>>>>>> f683b230
+                execution_event.add_enrichment([MarkdownBlock(text=f"Oops... Error processing {action.action_name}")])
 
         return execution_event.response
 
