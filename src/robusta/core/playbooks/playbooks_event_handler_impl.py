--- conflicted
+++ resolved
@@ -41,11 +41,8 @@
                     execution_event = fired_trigger.build_execution_event(
                         trigger_event, sink_findings
                     )
-<<<<<<< HEAD
-=======
                     # sink_findings needs to be shared between playbooks.
                     # build_execution_event returns a different instance because it's running in a child process
->>>>>>> be04c067
                     execution_event.sink_findings = sink_findings
                 except Exception:
                     logging.error(f"Failed to build execution event for {trigger_event.get_event_description()}")
