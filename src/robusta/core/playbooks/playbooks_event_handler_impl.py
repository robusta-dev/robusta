import copy
import logging
import traceback
from collections import defaultdict
<<<<<<< HEAD
from typing import Any, Dict, List, Optional

from robusta.core.model.events import ExecutionBaseEvent, ExecutionContext
from robusta.core.playbooks.base_trigger import BaseTrigger, TriggerEvent
from robusta.core.playbooks.playbook_utils import merge_global_params, to_safe_str
from robusta.core.playbooks.playbooks_event_handler import PlaybooksEventHandler
from robusta.core.playbooks.trigger import Trigger
from robusta.core.reporting import MarkdownBlock
from robusta.core.reporting.base import Finding
from robusta.core.reporting.consts import SYNC_RESPONSE_SINK
from robusta.core.sinks.robusta.dal.model_conversion import ModelConversion
from robusta.model.config import Registry
from robusta.model.playbook_action import PlaybookAction
from robusta.runner.telemetry import Telemetry
from robusta.utils.error_codes import ActionException, ErrorCodes
=======
from typing import Any, Dict, Optional, List

from .base_trigger import TriggerEvent, BaseTrigger
from .playbook_utils import merge_global_params, to_safe_str
from .playbooks_event_handler import PlaybooksEventHandler
from .trigger import Trigger
from ..exceptions import PrometheusNotFound
from ..model.events import ExecutionBaseEvent, ExecutionContext
from ..reporting import MarkdownBlock
from ..reporting.base import Finding
from ..reporting.consts import SYNC_RESPONSE_SINK
from ..sinks.robusta.dal.model_conversion import ModelConversion
from ...model.config import Registry
from ...model.playbook_action import PlaybookAction
from ...runner.telemetry import Telemetry
from ...utils.error_codes import ActionException, ErrorCodes
>>>>>>> b3bd131a


class PlaybooksEventHandlerImpl(PlaybooksEventHandler):
    def __init__(self, registry: Registry):
        self.registry = registry

    def handle_trigger(self, trigger_event: TriggerEvent) -> Optional[Dict[str, Any]]:
        playbooks = self.registry.get_playbooks().get_playbooks(trigger_event)
        if not playbooks:  # no registered playbooks for this event type
            return

        execution_response = None
        execution_event: Optional[ExecutionBaseEvent] = None
        sink_findings: Dict[str, List[Finding]] = defaultdict(list)
        for playbook in playbooks:
            fired_trigger = self.__get_fired_trigger(trigger_event, playbook.triggers, playbook.get_id())
            if fired_trigger:
                execution_event = None
                try:
                    execution_event = fired_trigger.build_execution_event(trigger_event, sink_findings)
                    # sink_findings needs to be shared between playbooks.
                    # build_execution_event returns a different instance because it's running in a child process
                    execution_event.sink_findings = sink_findings
                except Exception:
                    logging.error(
<<<<<<< HEAD
                        f"Failed to build execution event for {trigger_event.get_event_description()}, Event: {trigger_event}"
                    )
=======
                        f"Failed to build execution event for {trigger_event.get_event_description()}, Event: {trigger_event}")
>>>>>>> b3bd131a

                if execution_event:  # might not exist for unsupported k8s types
                    execution_event.named_sinks = (
                        playbook.sinks
                        if playbook.sinks is not None
                        else self.registry.get_playbooks().get_default_sinks()
                    )

                    playbook_resp = self.__run_playbook_actions(
                        execution_event,
                        playbook.get_actions(),
                    )
<<<<<<< HEAD
                    if playbook_resp:  # For now, only last response applies. (For simplicity reasons)
=======
                    if (
                            playbook_resp
                    ):  # For now, only last response applies. (For simplicity reasons)
>>>>>>> b3bd131a
                        execution_response = playbook_resp
                    if playbook.stop or execution_event.stop_processing:
                        break

        if execution_event:
            self.__handle_findings(execution_event)

        return execution_response

    def run_actions(
            self,
            execution_event: ExecutionBaseEvent,
            actions: List[PlaybookAction],
            sync_response: bool = False,
            no_sinks: bool = False,
    ) -> Optional[Dict[str, Any]]:
        if not no_sinks and execution_event.named_sinks is None:  # take the default sinks only if sinks not excluded
            execution_event.named_sinks = self.registry.get_playbooks().get_default_sinks()

        if sync_response:  # if we need to return sync response, we'll collect the findings under this sink name
            if execution_event.named_sinks:
                execution_event.named_sinks.append(SYNC_RESPONSE_SINK)
            else:
                execution_event.named_sinks = [SYNC_RESPONSE_SINK]

        execution_response = self.__run_playbook_actions(
            execution_event,
            actions,
        )
        self.__handle_findings(execution_event)

        if sync_response:  # add the findings to the response
            execution_response["findings"] = [
                self.__to_finding_json(finding) for finding in execution_event.sink_findings[SYNC_RESPONSE_SINK]
            ]

        return execution_response

    def __to_finding_json(self, finding: Finding) -> Dict:
        account_id = self.registry.get_global_config().get("account_id", "")
        cluster_id = self.registry.get_global_config().get("cluster_name", "")
        signing_key = self.registry.get_global_config().get("signing_key", "")

        finding_json = ModelConversion.to_finding_json(account_id, cluster_id, finding)

        finding_json["evidence"] = [
            ModelConversion.to_evidence_json(
                account_id, cluster_id, SYNC_RESPONSE_SINK, signing_key, finding.id, enrichment
            )
            for enrichment in finding.enrichments
        ]
        return finding_json

    def __prepare_execution_event(self, execution_event: ExecutionBaseEvent):
        execution_event.set_scheduler(self.registry.get_scheduler())
        execution_event.set_context(
            ExecutionContext(
                account_id=self.registry.get_global_config().get("account_id", ""),
                cluster_name=self.registry.get_global_config().get("cluster_name", ""),
            )
        )

    def run_external_action(
            self,
            action_name: str,
            action_params: Optional[dict],
            sinks: Optional[List[str]],
            sync_response: bool = False,
            no_sinks: bool = False,
    ) -> Optional[Dict[str, Any]]:
        action_def = self.registry.get_actions().get_action(action_name)
        if not action_def:
            return self.__error_resp(f"External action not found {action_name}", ErrorCodes.ACTION_NOT_FOUND.value)

        if not action_def.from_params_func:
            return self.__error_resp(
                f"Action {action_name} cannot run using external event", ErrorCodes.NOT_EXTERNAL_ACTION.value
            )

        if not no_sinks and sinks:
            if action_params:
                action_params["named_sinks"] = sinks
            else:
                action_params = {"named_sinks": sinks}
        try:
            instantiation_params = action_def.from_params_parameter_class(**action_params)
        except Exception:
            return self.__error_resp(
                f"Failed to create execution instance for"
                f" {action_name} {action_def.from_params_parameter_class}"
<<<<<<< HEAD
                f" {action_params} {traceback.format_exc()}",
                ErrorCodes.EVENT_PARAMS_INSTANTIATION_FAILED.value,
            )
=======
                f" {action_params} {traceback.format_exc()}"
                , ErrorCodes.EVENT_PARAMS_INSTANTIATION_FAILED.value)
>>>>>>> b3bd131a

        execution_event = action_def.from_params_func(instantiation_params)
        if not execution_event:
            return self.__error_resp(
<<<<<<< HEAD
                f"Failed to create execution event for " f"{action_name} {action_params}",
                ErrorCodes.EVENT_INSTANTIATION_FAILED.value,
            )
=======
                f"Failed to create execution event for "
                f"{action_name} {action_params}"
                , ErrorCodes.EVENT_INSTANTIATION_FAILED.value)
>>>>>>> b3bd131a

        playbook_action = PlaybookAction(action_name=action_name, action_params=action_params)
        return self.run_actions(execution_event, [playbook_action], sync_response, no_sinks)

    @classmethod
    def __error_resp(cls, msg: str, error_code: int, log: bool = True) -> dict:
        if log:
            logging.error(msg)
        return {"success": False, "msg": msg, "error_code": error_code}

    def __run_playbook_actions(
            self,
            execution_event: ExecutionBaseEvent,
            actions: List[PlaybookAction],
    ) -> Dict[str, Any]:
        self.__prepare_execution_event(execution_event)
        execution_event.response = {"success": True}
        for action in actions:
            if execution_event.stop_processing:
                return execution_event.response

            registered_action = self.registry.get_actions().get_action(action.action_name)

<<<<<<< HEAD
            if not registered_action:  # Might happen if manually trying to trigger incorrect action
=======
            if (
                    not registered_action
            ):  # Might happen if manually trying to trigger incorrect action
>>>>>>> b3bd131a
                msg = f"action {action.action_name} not found. Skipping for event {type(execution_event)}"
                execution_event.response = self.__error_resp(msg, ErrorCodes.ACTION_NOT_REGISTERED.value)
                continue

            if not isinstance(execution_event, registered_action.event_type):
                msg = f"Action {action.action_name} requires {registered_action.event_type}"
                execution_event.response = self.__error_resp(msg, ErrorCodes.EXECUTION_EVENT_MISMATCH.value)
                continue

            action_with_params: bool = registered_action.params_type
            action_params = None
            params = None
            if action_with_params:
                try:
                    action_params = merge_global_params(self.get_global_config(), action.action_params)
                    params = registered_action.params_type(**action_params)
                except Exception:
                    msg = (
                        f"Failed to create {registered_action.params_type} "
                        f"using {to_safe_str(action_params)} for running {action.action_name} "
                        f"exc={traceback.format_exc()}"
                    )
                    execution_event.response = self.__error_resp(msg, ErrorCodes.PARAMS_INSTANTIATION_FAILED.value)
                    continue

<<<<<<< HEAD
            try:
                registered_action.func(execution_event, params) if action_with_params else registered_action.func(
                    execution_event
                )
            except ActionException as e:
                msg = (
                    e.msg
                    if e.msg
                    else f"Action Exception {e.type} while processing {action.action_name} {to_safe_str(action_params)}"
                )
                logging.error(msg)
                execution_event.response = self.__error_resp(e.type, e.code, log=False)
            except Exception:
                logging.error(f"Failed to execute action {action.action_name} {to_safe_str(action_params)}")
                execution_event.response = self.__error_resp(
                    ErrorCodes.ACTION_UNEXPECTED_ERROR.name, ErrorCodes.ACTION_UNEXPECTED_ERROR.value, log=False
                )
                execution_event.add_enrichment([MarkdownBlock(text=f"Oops... Error processing {action.action_name}")])

=======
                try:
                    registered_action.func(execution_event, params)
                except ActionException as e:
                    msg = e.msg if e.msg else f"Action Exception {e.type} while processing {action.action_name} {to_safe_str(action_params)}"
                    logging.error(msg)
                    execution_event.response = self.__error_resp(e.type, e.code, log=False)
                except PrometheusNotFound as e:
                    logging.error(str(e))
                    execution_event.add_enrichment(
                        [
                            MarkdownBlock(
                                text="Robusta couldn't connect to the Prometheus client, check if the service is "
                                     "available. If it is, please add to *globalConfig* in *generated_values.yaml* "
                                     "the cluster *prometheus_url*. For example:\n"
                                     "```globalConfig:\n"
                                     "\tprometheus_url: http://prometheus-server.monitoring.svc.cluster.local:9090```"
                            )
                        ]
                    )
                except Exception:
                    logging.error(f"Failed to execute action {action.action_name} {to_safe_str(action_params)}")
                    execution_event.response = self.__error_resp(
                        ErrorCodes.ACTION_UNEXPECTED_ERROR.name,
                        ErrorCodes.ACTION_UNEXPECTED_ERROR.value,
                        log=False
                    )
                    execution_event.add_enrichment(
                        [
                            MarkdownBlock(
                                text=f"Oops... Error processing {action.action_name}"
                            )
                        ]
                    )
>>>>>>> b3bd131a
        return execution_event.response

    @classmethod
    def __get_fired_trigger(
            cls,
            trigger_event: TriggerEvent,
            playbook_triggers: List[Trigger],
            playbook_id: str,
    ) -> Optional[BaseTrigger]:
        for trigger in playbook_triggers:
            if trigger.get().should_fire(trigger_event, playbook_id):
                return trigger.get()
        return None

    def __handle_findings(self, execution_event: ExecutionBaseEvent):
        sinks_info = self.registry.get_telemetry().sinks_info

        for sink_name in execution_event.sink_findings.keys():
            if SYNC_RESPONSE_SINK == sink_name:
                continue  # not a real sink, just container for findings that needs to be returned synchronously

            for finding in execution_event.sink_findings[sink_name]:
                try:
                    sink = self.registry.get_sinks().sinks.get(sink_name)
                    if not sink:
                        logging.error(f"sink {sink_name} not found. Skipping event finding {finding}")
                        continue

                    # only write the finding if is matching against the sink matchers
                    if sink.accepts(finding):
                        # create deep copy, so that iterating on one sink enrichments won't affect the others
                        # Each sink has a different findings, but enrichments are shared
                        finding_copy = copy.deepcopy(finding)
<<<<<<< HEAD
                        sink.write_finding(finding_copy, self.registry.get_sinks().platform_enabled)
=======
                        sink.write_finding(
                            finding_copy, self.registry.get_sinks().platform_enabled
                        )
>>>>>>> b3bd131a

                        sink_info = sinks_info[sink_name]
                        sink_info.type = sink.__class__.__name__
                        sink_info.findings_count += 1

                except Exception:  # Failure to send to one sink shouldn't fail all
                    logging.error(f"Failed to publish finding to sink {sink_name}", exc_info=True)

    def get_global_config(self) -> dict:
        return self.registry.get_playbooks().get_global_config()

    def get_telemetry(self) -> Telemetry:
        return self.registry.get_telemetry()<|MERGE_RESOLUTION|>--- conflicted
+++ resolved
@@ -2,9 +2,9 @@
 import logging
 import traceback
 from collections import defaultdict
-<<<<<<< HEAD
 from typing import Any, Dict, List, Optional
 
+from robusta.core.exceptions import PrometheusNotFound
 from robusta.core.model.events import ExecutionBaseEvent, ExecutionContext
 from robusta.core.playbooks.base_trigger import BaseTrigger, TriggerEvent
 from robusta.core.playbooks.playbook_utils import merge_global_params, to_safe_str
@@ -18,24 +18,6 @@
 from robusta.model.playbook_action import PlaybookAction
 from robusta.runner.telemetry import Telemetry
 from robusta.utils.error_codes import ActionException, ErrorCodes
-=======
-from typing import Any, Dict, Optional, List
-
-from .base_trigger import TriggerEvent, BaseTrigger
-from .playbook_utils import merge_global_params, to_safe_str
-from .playbooks_event_handler import PlaybooksEventHandler
-from .trigger import Trigger
-from ..exceptions import PrometheusNotFound
-from ..model.events import ExecutionBaseEvent, ExecutionContext
-from ..reporting import MarkdownBlock
-from ..reporting.base import Finding
-from ..reporting.consts import SYNC_RESPONSE_SINK
-from ..sinks.robusta.dal.model_conversion import ModelConversion
-from ...model.config import Registry
-from ...model.playbook_action import PlaybookAction
-from ...runner.telemetry import Telemetry
-from ...utils.error_codes import ActionException, ErrorCodes
->>>>>>> b3bd131a
 
 
 class PlaybooksEventHandlerImpl(PlaybooksEventHandler):
@@ -61,12 +43,8 @@
                     execution_event.sink_findings = sink_findings
                 except Exception:
                     logging.error(
-<<<<<<< HEAD
                         f"Failed to build execution event for {trigger_event.get_event_description()}, Event: {trigger_event}"
                     )
-=======
-                        f"Failed to build execution event for {trigger_event.get_event_description()}, Event: {trigger_event}")
->>>>>>> b3bd131a
 
                 if execution_event:  # might not exist for unsupported k8s types
                     execution_event.named_sinks = (
@@ -79,13 +57,7 @@
                         execution_event,
                         playbook.get_actions(),
                     )
-<<<<<<< HEAD
                     if playbook_resp:  # For now, only last response applies. (For simplicity reasons)
-=======
-                    if (
-                            playbook_resp
-                    ):  # For now, only last response applies. (For simplicity reasons)
->>>>>>> b3bd131a
                         execution_response = playbook_resp
                     if playbook.stop or execution_event.stop_processing:
                         break
@@ -96,11 +68,11 @@
         return execution_response
 
     def run_actions(
-            self,
-            execution_event: ExecutionBaseEvent,
-            actions: List[PlaybookAction],
-            sync_response: bool = False,
-            no_sinks: bool = False,
+        self,
+        execution_event: ExecutionBaseEvent,
+        actions: List[PlaybookAction],
+        sync_response: bool = False,
+        no_sinks: bool = False,
     ) -> Optional[Dict[str, Any]]:
         if not no_sinks and execution_event.named_sinks is None:  # take the default sinks only if sinks not excluded
             execution_event.named_sinks = self.registry.get_playbooks().get_default_sinks()
@@ -149,12 +121,12 @@
         )
 
     def run_external_action(
-            self,
-            action_name: str,
-            action_params: Optional[dict],
-            sinks: Optional[List[str]],
-            sync_response: bool = False,
-            no_sinks: bool = False,
+        self,
+        action_name: str,
+        action_params: Optional[dict],
+        sinks: Optional[List[str]],
+        sync_response: bool = False,
+        no_sinks: bool = False,
     ) -> Optional[Dict[str, Any]]:
         action_def = self.registry.get_actions().get_action(action_name)
         if not action_def:
@@ -176,27 +148,16 @@
             return self.__error_resp(
                 f"Failed to create execution instance for"
                 f" {action_name} {action_def.from_params_parameter_class}"
-<<<<<<< HEAD
                 f" {action_params} {traceback.format_exc()}",
                 ErrorCodes.EVENT_PARAMS_INSTANTIATION_FAILED.value,
             )
-=======
-                f" {action_params} {traceback.format_exc()}"
-                , ErrorCodes.EVENT_PARAMS_INSTANTIATION_FAILED.value)
->>>>>>> b3bd131a
 
         execution_event = action_def.from_params_func(instantiation_params)
         if not execution_event:
             return self.__error_resp(
-<<<<<<< HEAD
-                f"Failed to create execution event for " f"{action_name} {action_params}",
+                f"Failed to create execution event for {action_name} {action_params}",
                 ErrorCodes.EVENT_INSTANTIATION_FAILED.value,
             )
-=======
-                f"Failed to create execution event for "
-                f"{action_name} {action_params}"
-                , ErrorCodes.EVENT_INSTANTIATION_FAILED.value)
->>>>>>> b3bd131a
 
         playbook_action = PlaybookAction(action_name=action_name, action_params=action_params)
         return self.run_actions(execution_event, [playbook_action], sync_response, no_sinks)
@@ -208,9 +169,9 @@
         return {"success": False, "msg": msg, "error_code": error_code}
 
     def __run_playbook_actions(
-            self,
-            execution_event: ExecutionBaseEvent,
-            actions: List[PlaybookAction],
+        self,
+        execution_event: ExecutionBaseEvent,
+        actions: List[PlaybookAction],
     ) -> Dict[str, Any]:
         self.__prepare_execution_event(execution_event)
         execution_event.response = {"success": True}
@@ -220,13 +181,7 @@
 
             registered_action = self.registry.get_actions().get_action(action.action_name)
 
-<<<<<<< HEAD
             if not registered_action:  # Might happen if manually trying to trigger incorrect action
-=======
-            if (
-                    not registered_action
-            ):  # Might happen if manually trying to trigger incorrect action
->>>>>>> b3bd131a
                 msg = f"action {action.action_name} not found. Skipping for event {type(execution_event)}"
                 execution_event.response = self.__error_resp(msg, ErrorCodes.ACTION_NOT_REGISTERED.value)
                 continue
@@ -252,31 +207,17 @@
                     execution_event.response = self.__error_resp(msg, ErrorCodes.PARAMS_INSTANTIATION_FAILED.value)
                     continue
 
-<<<<<<< HEAD
-            try:
-                registered_action.func(execution_event, params) if action_with_params else registered_action.func(
-                    execution_event
-                )
-            except ActionException as e:
-                msg = (
-                    e.msg
-                    if e.msg
-                    else f"Action Exception {e.type} while processing {action.action_name} {to_safe_str(action_params)}"
-                )
-                logging.error(msg)
-                execution_event.response = self.__error_resp(e.type, e.code, log=False)
-            except Exception:
-                logging.error(f"Failed to execute action {action.action_name} {to_safe_str(action_params)}")
-                execution_event.response = self.__error_resp(
-                    ErrorCodes.ACTION_UNEXPECTED_ERROR.name, ErrorCodes.ACTION_UNEXPECTED_ERROR.value, log=False
-                )
-                execution_event.add_enrichment([MarkdownBlock(text=f"Oops... Error processing {action.action_name}")])
-
-=======
                 try:
                     registered_action.func(execution_event, params)
                 except ActionException as e:
-                    msg = e.msg if e.msg else f"Action Exception {e.type} while processing {action.action_name} {to_safe_str(action_params)}"
+                    msg = (
+                        e.msg
+                        if e.msg
+                        else (
+                            f"Action Exception {e.type} while processing "
+                            f"{action.action_name} {to_safe_str(action_params)}"
+                        )
+                    )
                     logging.error(msg)
                     execution_event.response = self.__error_resp(e.type, e.code, log=False)
                 except PrometheusNotFound as e:
@@ -285,36 +226,29 @@
                         [
                             MarkdownBlock(
                                 text="Robusta couldn't connect to the Prometheus client, check if the service is "
-                                     "available. If it is, please add to *globalConfig* in *generated_values.yaml* "
-                                     "the cluster *prometheus_url*. For example:\n"
-                                     "```globalConfig:\n"
-                                     "\tprometheus_url: http://prometheus-server.monitoring.svc.cluster.local:9090```"
+                                "available. If it is, please add to *globalConfig* in *generated_values.yaml* "
+                                "the cluster *prometheus_url*. For example:\n"
+                                "```globalConfig:\n"
+                                "\tprometheus_url: http://prometheus-server.monitoring.svc.cluster.local:9090```"
                             )
                         ]
                     )
                 except Exception:
                     logging.error(f"Failed to execute action {action.action_name} {to_safe_str(action_params)}")
                     execution_event.response = self.__error_resp(
-                        ErrorCodes.ACTION_UNEXPECTED_ERROR.name,
-                        ErrorCodes.ACTION_UNEXPECTED_ERROR.value,
-                        log=False
+                        ErrorCodes.ACTION_UNEXPECTED_ERROR.name, ErrorCodes.ACTION_UNEXPECTED_ERROR.value, log=False
                     )
                     execution_event.add_enrichment(
-                        [
-                            MarkdownBlock(
-                                text=f"Oops... Error processing {action.action_name}"
-                            )
-                        ]
-                    )
->>>>>>> b3bd131a
+                        [MarkdownBlock(text=f"Oops... Error processing {action.action_name}")]
+                    )
         return execution_event.response
 
     @classmethod
     def __get_fired_trigger(
-            cls,
-            trigger_event: TriggerEvent,
-            playbook_triggers: List[Trigger],
-            playbook_id: str,
+        cls,
+        trigger_event: TriggerEvent,
+        playbook_triggers: List[Trigger],
+        playbook_id: str,
     ) -> Optional[BaseTrigger]:
         for trigger in playbook_triggers:
             if trigger.get().should_fire(trigger_event, playbook_id):
@@ -340,13 +274,7 @@
                         # create deep copy, so that iterating on one sink enrichments won't affect the others
                         # Each sink has a different findings, but enrichments are shared
                         finding_copy = copy.deepcopy(finding)
-<<<<<<< HEAD
                         sink.write_finding(finding_copy, self.registry.get_sinks().platform_enabled)
-=======
-                        sink.write_finding(
-                            finding_copy, self.registry.get_sinks().platform_enabled
-                        )
->>>>>>> b3bd131a
 
                         sink_info = sinks_info[sink_name]
                         sink_info.type = sink.__class__.__name__
