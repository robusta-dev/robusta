--- conflicted
+++ resolved
@@ -3,11 +3,7 @@
 
 import requests
 
-<<<<<<< HEAD
-from robusta.core.model.base_params import AIInvestigateParams, HolmesConversationParams
-=======
-from robusta.core.model.base_params import AIInvestigateParams, HolmesWorkloadHealthParams
->>>>>>> 5eaab593
+from robusta.core.model.base_params import AIInvestigateParams, HolmesConversationParams, HolmesWorkloadHealthParams
 from robusta.core.model.events import ExecutionBaseEvent
 from robusta.core.playbooks.actions_registry import action
 from robusta.core.reporting import Finding, FindingSubject
@@ -22,6 +18,7 @@
 )
 from robusta.integrations.prometheus.utils import HolmesDiscovery
 from robusta.utils.error_codes import ActionException, ErrorCodes
+
 
 def build_investigation_title(params: AIInvestigateParams) -> str:
     if params.investigation_type == "analyze_problems":
@@ -78,57 +75,6 @@
 
         event.add_finding(finding)
 
-<<<<<<< HEAD
-    except Exception:
-        logging.exception(f"Failed to get holmes analysis for {investigation__title} {params.context} {subject}")
-
-
-def build_conversation_title(params: HolmesConversationParams) -> str:
-    if params.conversation_type == "issue":
-        return f"{params.ask} for issue {params.context.robusta_issue_id}"
-
-    return ""
-
-
-@action
-def holmes_conversation(event: ExecutionBaseEvent, params: HolmesConversationParams):
-    holmes_url = HolmesDiscovery.find_holmes_url(params.holmes_url)
-    if not holmes_url:
-        logging.error("Holmes url not found")
-        return
-
-    conversation_title = build_conversation_title(params)
-    subject = params.resource.dict() if params.resource else {}
-    try:
-        holmes_req = HolmesConversationRequest(
-            user_prompt=params.ask,
-            source=params.context.source if params.context else "unknown source",
-            resource=params.resource,
-            conversation_type=params.conversation_type,
-            context=params.context if params.context else {},
-            include_tool_calls=True,
-            include_tool_call_results=True,
-        )
-        result = requests.post(f"{holmes_url}/api/conversation", data=holmes_req.json())
-        result.raise_for_status()
-
-        holmes_result = HolmesConversationResult(**json.loads(result.text))
-
-        kind = params.resource.kind if params.resource else None
-
-        title_suffix = (
-            f" on {params.resource.name}"
-            if params.resource and params.resource.name and params.resource.name.lower() != "unresolved"
-            else ""
-        )
-        finding = Finding(
-            title=f"Holmes chat for {conversation_title}{title_suffix}",
-            aggregation_key="HolmesConversationResult",
-            subject=FindingSubject(
-                name=params.resource.name if params.resource else "",
-                namespace=params.resource.namespace if params.resource else "",
-                subject_type=FindingSubjectType.from_kind(kind) if kind else FindingSubjectType.TYPE_NONE,
-=======
     except Exception as e:
         logging.exception(f"Failed to get holmes analysis for {investigation__title} {params.context} {subject}")
         if isinstance(e, requests.ConnectionError):
@@ -162,8 +108,9 @@
             subject=FindingSubject(
                 name=params.resource.name if params.resource else "",
                 namespace=params.resource.namespace if params.resource else "",
-                subject_type=FindingSubjectType.from_kind(params.resource.kind) if params.resource else FindingSubjectType.TYPE_NONE,
->>>>>>> 5eaab593
+                subject_type=FindingSubjectType.from_kind(params.resource.kind)
+                if params.resource
+                else FindingSubjectType.TYPE_NONE,
                 node=params.resource.node if params.resource else "",
                 container=params.resource.container if params.resource else "",
             ),
@@ -175,11 +122,6 @@
         )
 
         event.add_finding(finding)
-<<<<<<< HEAD
-
-    except Exception:
-        logging.exception(f"Failed to get holmes conversation for {conversation_title} {subject}")
-=======
     except Exception as e:
         logging.exception(f"Failed to get holmes analysis for {params.resource}, {params.ask}")
         if isinstance(e, requests.ConnectionError):
@@ -191,4 +133,66 @@
             raise ActionException(ErrorCodes.HOLMES_REQUEST_ERROR, "Holmes internal configuration error.")
         else:
             raise ActionException(ErrorCodes.HOLMES_UNEXPECTED_ERROR, "An unexpected error occured.")
->>>>>>> 5eaab593
+
+
+def build_conversation_title(params: HolmesConversationParams):
+    if params.conversation_type == "issue":
+        return f"{params.resource}, {params.ask} for issue {params.context.robusta_issue_id}"
+
+    return ""
+
+
+@action
+def holmes_conversation(event: ExecutionBaseEvent, params: HolmesConversationParams):
+    holmes_url = HolmesDiscovery.find_holmes_url(params.holmes_url)
+    if not holmes_url:
+        raise ActionException(ErrorCodes.HOLMES_DISCOVERY_FAILED, "Robusta couldn't connect to the Holmes client.")
+
+    conversation_title = build_conversation_title(params)
+
+    try:
+        holmes_req = HolmesConversationRequest(
+            user_prompt=params.ask,
+            source=params.context.source if params.context else "unknown source",
+            resource=params.resource,
+            conversation_type=params.conversation_type,
+            context=params.context if params.context else {},
+            include_tool_calls=True,
+            include_tool_call_results=True,
+        )
+        result = requests.post(f"{holmes_url}/api/conversation", data=holmes_req.json())
+        result.raise_for_status()
+        holmes_result = HolmesConversationResult(**json.loads(result.text))
+
+        finding = Finding(
+            title=f"AI Analysis of {conversation_title}",
+            aggregation_key="HolmesConversationResult",
+            subject=FindingSubject(
+                name=params.resource.name if params.resource else "",
+                namespace=params.resource.namespace if params.resource else "",
+                subject_type=FindingSubjectType.from_kind(params.resource.kind)
+                if params.resource
+                else FindingSubjectType.TYPE_NONE,
+                node=params.resource.node if params.resource else "",
+                container=params.resource.container if params.resource else "",
+            ),
+            finding_type=FindingType.AI_ANALYSIS,
+            failure=False,
+        )
+        finding.add_enrichment(
+            [HolmesResultsBlock(holmes_result=holmes_result)], enrichment_type=EnrichmentType.ai_analysis
+        )
+
+        event.add_finding(finding)
+
+    except Exception as e:
+        logging.exception(f"Failed to get holmes chat for {conversation_title}")
+        if isinstance(e, requests.ConnectionError):
+            raise ActionException(ErrorCodes.HOLMES_CONNECTION_ERROR, "Holmes endpoint is currently unreachable.")
+        elif isinstance(e, requests.HTTPError):
+            if e.response.status_code == 401 and "invalid_api_key" in e.response.text:
+                raise ActionException(ErrorCodes.HOLMES_REQUEST_ERROR, "Holmes invalid api key.")
+
+            raise ActionException(ErrorCodes.HOLMES_REQUEST_ERROR, "Holmes internal configuration error.")
+        else:
+            raise ActionException(ErrorCodes.HOLMES_UNEXPECTED_ERROR, "An unexpected error occured.")