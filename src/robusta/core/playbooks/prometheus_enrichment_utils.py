import math
from collections import defaultdict, namedtuple
from datetime import datetime, timedelta
from string import Template
from typing import Any, Callable, Dict, List, Optional, Union

import humanize
import pygal
from hikaru.model import Node
from pydantic import BaseModel

from robusta.core.external_apis.prometheus.prometheus_cli import PrometheusQueryResult, custom_query_range
from robusta.core.model.base_params import ChartValuesFormat, ResourceChartItemType, ResourceChartResourceType
from robusta.core.model.env_vars import FLOAT_PRECISION_LIMIT, PROMETHEUS_REQUEST_TIMEOUT_SECONDS
from robusta.core.reporting.blocks import FileBlock
from robusta.core.reporting.custom_rendering import charts_style
from robusta.integrations.prometheus.utils import PrometheusDiscovery


class XAxisLine(BaseModel):
    label: str
    value: float


def __prepare_promql_query(provided_labels: Dict[Any, Any], promql_query_template: str) -> str:
    labels: Dict[Any, Any] = defaultdict(lambda: "<missing>")
    labels.update(provided_labels)
    template = Template(promql_query_template)
    promql_query = template.safe_substitute(labels)
    return promql_query


def get_node_internal_ip(node: Node) -> str:
    internal_ip = next(addr.address for addr in node.status.addresses if addr.type == "InternalIP")
    return internal_ip


def run_prometheus_query(
    prometheus_base_url: str, promql_query: str, starts_at: datetime, ends_at: datetime
) -> PrometheusQueryResult:
    if not starts_at or not ends_at:
        raise Exception("Invalid timerange specified for the prometheus query.")
    if not prometheus_base_url:
        prometheus_base_url = PrometheusDiscovery.find_prometheus_url()
    query_duration = ends_at - starts_at
    resolution = get_resolution_from_duration(query_duration)
    increment = max(query_duration.total_seconds() / resolution, 1.0)
    return custom_query_range(
        prometheus_base_url,
        promql_query,
        starts_at,
        ends_at,
        str(increment),
        {"timeout": PROMETHEUS_REQUEST_TIMEOUT_SECONDS},
    )


_RESOLUTION_DATA: Dict[timedelta, Union[int, Callable[[timedelta], int]]] = {
    timedelta(hours=1): 250,
    # NOTE: 1 minute resolution, max 1440 points
    timedelta(days=1): lambda duration: math.ceil(duration.total_seconds() / 60),
    # NOTE: 5 minute resolution, max 2016 points
    timedelta(weeks=1): lambda duration: math.ceil(duration.total_seconds() / (60 * 5)),
}
_DEFAULT_RESOLUTION = 3000


def get_resolution_from_duration(duration: timedelta) -> int:
    for time_delta, resolution in sorted(_RESOLUTION_DATA.items(), key=lambda x: x[0]):
        if duration <= time_delta:
            return resolution if isinstance(resolution, int) else resolution(duration)
    return _DEFAULT_RESOLUTION


def create_chart_from_prometheus_query(
    prometheus_base_url: str,
    promql_query: str,
    alert_starts_at: datetime,
    include_x_axis: bool,
    graph_duration_minutes: int = 0,
    chart_title: Optional[str] = None,
    values_format: Optional[ChartValuesFormat] = None,
    lines: Optional[List[XAxisLine]] = [],
<<<<<<< HEAD
    chart_labels_override: Dict[int, str] = {},
=======
>>>>>>> dadc2794
):
    if not alert_starts_at:
        ends_at = datetime.utcnow()
        starts_at = ends_at - timedelta(minutes=graph_duration_minutes)
    else:
        ends_at = datetime.now(tz=alert_starts_at.tzinfo)
        alert_duration = ends_at - alert_starts_at
        graph_duration = max(alert_duration, timedelta(minutes=graph_duration_minutes))
        starts_at = ends_at - graph_duration
    prometheus_query_result = run_prometheus_query(prometheus_base_url, promql_query, starts_at, ends_at)
    if prometheus_query_result.result_type != "matrix":
        raise Exception(
            f"Unsupported query result for robusta chart, Type received: {prometheus_query_result.result_type}, type supported 'matrix'"
        )
    chart = pygal.XY(
        show_dots=True,
        style=charts_style(),
        truncate_legend=15,
        include_x_axis=include_x_axis,
        width=1280,
        height=720,
    )

    chart.x_label_rotation = 35
    chart.truncate_label = -1
    chart.x_value_formatter = lambda timestamp: datetime.fromtimestamp(timestamp).strftime("%I:%M:%S %p on %d, %b")

    value_formatters = {
        ChartValuesFormat.Plain: lambda val: str(val),
        ChartValuesFormat.Bytes: lambda val: humanize.naturalsize(val, binary=True),
        ChartValuesFormat.Percentage: lambda val: f"{(100 * val):.1f}%",
    }
    chart_values_format = values_format if values_format else ChartValuesFormat.Plain
    chart.value_formatter = value_formatters[chart_values_format]

    if chart_title:
        chart.title = chart_title
    else:
        chart.title = promql_query
    # fix a pygal bug which causes infinite loops due to rounding errors with floating points
    # TODO: change min_time time before  Jan 19 3001
    min_time = 32536799999
    max_time = 0
    for i, series in enumerate(prometheus_query_result.series_list_result):
        # NOTE: Try get override label, if not found, use the metric labels
        label = (
            "\n".join([v for v in series.metric.values()])
            if i not in chart_labels_override
            else chart_labels_override[i]
        )
        values = []
        for index in range(len(series.values)):
            timestamp = series.timestamps[index]
            value = round(float(series.values[index]), FLOAT_PRECISION_LIMIT)
            values.append((timestamp, value))
        min_time = min(min_time, min(series.timestamps))
        max_time = max(max_time, max(series.timestamps))
        chart.add(label, values)

    assert lines is not None
    for line in lines:
        value = [(min_time, line.value), (max_time, line.value)]
        chart.add(line.label, value)
    return chart


def create_graph_enrichment(
    start_at: datetime,
    labels: Dict[Any, Any],
    promql_query: str,
    prometheus_url: Optional[str],
    graph_duration_minutes: int,
    graph_title: Optional[str],
    chart_values_format: Optional[ChartValuesFormat],
    lines: Optional[List[XAxisLine]] = [],
<<<<<<< HEAD
    chart_labels_override: Dict[int, str] = {},
=======
>>>>>>> dadc2794
) -> FileBlock:
    promql_query = __prepare_promql_query(labels, promql_query)
    chart = create_chart_from_prometheus_query(
        prometheus_url,
        promql_query,
        start_at,
        include_x_axis=True,
        graph_duration_minutes=graph_duration_minutes,
        chart_title=graph_title,
        values_format=chart_values_format,
        lines=lines,
<<<<<<< HEAD
        chart_labels_override=chart_labels_override,
=======
>>>>>>> dadc2794
    )
    chart_name = graph_title if graph_title else promql_query
    svg_name = f"{chart_name}.svg"
    return FileBlock(svg_name, chart.render())


def create_resource_enrichment(
    starts_at: datetime,
    labels: Dict[Any, Any],
    resource_type: ResourceChartResourceType,
    item_type: ResourceChartItemType,
    graph_duration_minutes: int,
    prometheus_url: Optional[str] = None,
    lines: Optional[List[XAxisLine]] = [],
    title_override: Optional[str] = None,
) -> FileBlock:
    ChartOptions = namedtuple("ChartOptions", ["query", "values_format"])
    combinations = {
        (ResourceChartResourceType.CPU, ResourceChartItemType.Pod): ChartOptions(
            query='sum(node_namespace_pod_container:container_cpu_usage_seconds_total:sum_irate{namespace="$namespace", pod=~"$pod"})',
            values_format=ChartValuesFormat.Plain,
        ),
        (ResourceChartResourceType.CPU, ResourceChartItemType.Node): ChartOptions(
            query='instance:node_cpu_utilisation:rate5m{job="node-exporter", instance=~"$node_internal_ip:[0-9]+", cluster=""} != 0',
            values_format=ChartValuesFormat.Percentage,
<<<<<<< HEAD
        ),
        (ResourceChartResourceType.CPU, ResourceChartItemType.Container): ChartOptions(
            query='sum(node_namespace_pod_container:container_cpu_usage_seconds_total:sum_irate{namespace="$namespace", pod=~"$pod", container=~"$container"})',
            values_format=ChartValuesFormat.Plain,
=======
>>>>>>> dadc2794
        ),
        (ResourceChartResourceType.Memory, ResourceChartItemType.Pod): ChartOptions(
            query='sum(container_memory_working_set_bytes{job="kubelet", metrics_path="/metrics/cadvisor", pod=~"$pod", container!="", image!=""})',
            values_format=ChartValuesFormat.Bytes,
        ),
        (ResourceChartResourceType.Memory, ResourceChartItemType.Node): ChartOptions(
            query='instance:node_memory_utilisation:ratio{job="node-exporter", instance=~"$node_internal_ip:[0-9]+", cluster=""} != 0',
            values_format=ChartValuesFormat.Percentage,
<<<<<<< HEAD
        ),
        (
            ResourceChartResourceType.Memory,
            ResourceChartItemType.Container,
        ): ChartOptions(
            query='sum(container_memory_working_set_bytes{job="kubelet", metrics_path="/metrics/cadvisor", pod=~"$pod", container=~"$container", image!=""})',
            values_format=ChartValuesFormat.Bytes,
=======
>>>>>>> dadc2794
        ),
        (ResourceChartResourceType.Disk, ResourceChartItemType.Pod): None,
        (ResourceChartResourceType.Disk, ResourceChartItemType.Node): ChartOptions(
            query='sum(sort_desc(1 -(max without (mountpoint, fstype) (node_filesystem_avail_bytes{job="node-exporter", fstype!="", instance=~"$node_internal_ip:[0-9]+", cluster=""})/max without (mountpoint, fstype) (node_filesystem_size_bytes{job="node-exporter", fstype!="", instance=~"$node_internal_ip:[0-9]+", cluster=""})) != 0))',
            values_format=ChartValuesFormat.Percentage,
<<<<<<< HEAD
=======
        ),
        (ResourceChartResourceType.CPU, ResourceChartItemType.Container): ChartOptions(
            query='sum(node_namespace_pod_container:container_cpu_usage_seconds_total:sum_irate{namespace="$namespace", pod=~"$pod", container=~"$container"})',
            values_format=ChartValuesFormat.Plain,
        ),
        (ResourceChartResourceType.Memory, ResourceChartItemType.Container,): ChartOptions(
            query='sum(container_memory_working_set_bytes{job="kubelet", metrics_path="/metrics/cadvisor", pod=~"$pod", container=~"$container", image!=""})',
            values_format=ChartValuesFormat.Bytes,
>>>>>>> dadc2794
        ),
    }
    combination = (resource_type, item_type)
    chosen_combination = combinations[combination]
    if not chosen_combination:
<<<<<<< HEAD
        raise AttributeError(
            f"The following combination for resource chart is not supported: {combination}"
        )
    values_format_text = (
        "Utilization"
        if chosen_combination.values_format == ChartValuesFormat.Percentage
        else "Usage"
    )
=======
        raise AttributeError(f"The following combination for resource chart is not supported: {combination}")
    values_format_text = "Utilization" if chosen_combination.values_format == ChartValuesFormat.Percentage else "Usage"
>>>>>>> dadc2794
    title = (
        title_override
        if title_override
        else f"{resource_type.name} {values_format_text} for this {item_type.name.lower()}"
    )
<<<<<<< HEAD

    # NOTE: Some queries do not prodice automatic labels, so we need to override them
    # Numerical index is the number of the series in the chart to override (excluding lines)
    chart_labels_overrides = {
        (ResourceChartResourceType.Memory, ResourceChartItemType.Container): {
            0: "Memory Usage"
        }
    }
=======
>>>>>>> dadc2794
    graph_enrichment = create_graph_enrichment(
        starts_at,
        labels,
        chosen_combination.query,
        prometheus_url=prometheus_url,
        graph_duration_minutes=graph_duration_minutes,
        graph_title=title,
        chart_values_format=chosen_combination.values_format,
        lines=lines,
<<<<<<< HEAD
        chart_labels_override=chart_labels_overrides.get(combination, {}),
=======
>>>>>>> dadc2794
    )
    return graph_enrichment<|MERGE_RESOLUTION|>--- conflicted
+++ resolved
@@ -81,10 +81,7 @@
     chart_title: Optional[str] = None,
     values_format: Optional[ChartValuesFormat] = None,
     lines: Optional[List[XAxisLine]] = [],
-<<<<<<< HEAD
     chart_labels_override: Dict[int, str] = {},
-=======
->>>>>>> dadc2794
 ):
     if not alert_starts_at:
         ends_at = datetime.utcnow()
@@ -160,10 +157,7 @@
     graph_title: Optional[str],
     chart_values_format: Optional[ChartValuesFormat],
     lines: Optional[List[XAxisLine]] = [],
-<<<<<<< HEAD
     chart_labels_override: Dict[int, str] = {},
-=======
->>>>>>> dadc2794
 ) -> FileBlock:
     promql_query = __prepare_promql_query(labels, promql_query)
     chart = create_chart_from_prometheus_query(
@@ -175,10 +169,7 @@
         chart_title=graph_title,
         values_format=chart_values_format,
         lines=lines,
-<<<<<<< HEAD
         chart_labels_override=chart_labels_override,
-=======
->>>>>>> dadc2794
     )
     chart_name = graph_title if graph_title else promql_query
     svg_name = f"{chart_name}.svg"
@@ -204,13 +195,10 @@
         (ResourceChartResourceType.CPU, ResourceChartItemType.Node): ChartOptions(
             query='instance:node_cpu_utilisation:rate5m{job="node-exporter", instance=~"$node_internal_ip:[0-9]+", cluster=""} != 0',
             values_format=ChartValuesFormat.Percentage,
-<<<<<<< HEAD
         ),
         (ResourceChartResourceType.CPU, ResourceChartItemType.Container): ChartOptions(
             query='sum(node_namespace_pod_container:container_cpu_usage_seconds_total:sum_irate{namespace="$namespace", pod=~"$pod", container=~"$container"})',
             values_format=ChartValuesFormat.Plain,
-=======
->>>>>>> dadc2794
         ),
         (ResourceChartResourceType.Memory, ResourceChartItemType.Pod): ChartOptions(
             query='sum(container_memory_working_set_bytes{job="kubelet", metrics_path="/metrics/cadvisor", pod=~"$pod", container!="", image!=""})',
@@ -219,66 +207,35 @@
         (ResourceChartResourceType.Memory, ResourceChartItemType.Node): ChartOptions(
             query='instance:node_memory_utilisation:ratio{job="node-exporter", instance=~"$node_internal_ip:[0-9]+", cluster=""} != 0',
             values_format=ChartValuesFormat.Percentage,
-<<<<<<< HEAD
-        ),
-        (
-            ResourceChartResourceType.Memory,
-            ResourceChartItemType.Container,
-        ): ChartOptions(
+        ),
+        (ResourceChartResourceType.Memory, ResourceChartItemType.Container,): ChartOptions(
             query='sum(container_memory_working_set_bytes{job="kubelet", metrics_path="/metrics/cadvisor", pod=~"$pod", container=~"$container", image!=""})',
             values_format=ChartValuesFormat.Bytes,
-=======
->>>>>>> dadc2794
         ),
         (ResourceChartResourceType.Disk, ResourceChartItemType.Pod): None,
         (ResourceChartResourceType.Disk, ResourceChartItemType.Node): ChartOptions(
             query='sum(sort_desc(1 -(max without (mountpoint, fstype) (node_filesystem_avail_bytes{job="node-exporter", fstype!="", instance=~"$node_internal_ip:[0-9]+", cluster=""})/max without (mountpoint, fstype) (node_filesystem_size_bytes{job="node-exporter", fstype!="", instance=~"$node_internal_ip:[0-9]+", cluster=""})) != 0))',
             values_format=ChartValuesFormat.Percentage,
-<<<<<<< HEAD
-=======
-        ),
-        (ResourceChartResourceType.CPU, ResourceChartItemType.Container): ChartOptions(
-            query='sum(node_namespace_pod_container:container_cpu_usage_seconds_total:sum_irate{namespace="$namespace", pod=~"$pod", container=~"$container"})',
-            values_format=ChartValuesFormat.Plain,
-        ),
-        (ResourceChartResourceType.Memory, ResourceChartItemType.Container,): ChartOptions(
-            query='sum(container_memory_working_set_bytes{job="kubelet", metrics_path="/metrics/cadvisor", pod=~"$pod", container=~"$container", image!=""})',
-            values_format=ChartValuesFormat.Bytes,
->>>>>>> dadc2794
         ),
     }
     combination = (resource_type, item_type)
     chosen_combination = combinations[combination]
     if not chosen_combination:
-<<<<<<< HEAD
-        raise AttributeError(
-            f"The following combination for resource chart is not supported: {combination}"
-        )
-    values_format_text = (
-        "Utilization"
-        if chosen_combination.values_format == ChartValuesFormat.Percentage
-        else "Usage"
-    )
-=======
         raise AttributeError(f"The following combination for resource chart is not supported: {combination}")
     values_format_text = "Utilization" if chosen_combination.values_format == ChartValuesFormat.Percentage else "Usage"
->>>>>>> dadc2794
     title = (
         title_override
         if title_override
         else f"{resource_type.name} {values_format_text} for this {item_type.name.lower()}"
     )
-<<<<<<< HEAD
 
     # NOTE: Some queries do not prodice automatic labels, so we need to override them
     # Numerical index is the number of the series in the chart to override (excluding lines)
     chart_labels_overrides = {
         (ResourceChartResourceType.Memory, ResourceChartItemType.Container): {
-            0: "Memory Usage"
-        }
+            0: "Memory Usage",
+        },
     }
-=======
->>>>>>> dadc2794
     graph_enrichment = create_graph_enrichment(
         starts_at,
         labels,
@@ -288,9 +245,6 @@
         graph_title=title,
         chart_values_format=chosen_combination.values_format,
         lines=lines,
-<<<<<<< HEAD
         chart_labels_override=chart_labels_overrides.get(combination, {}),
-=======
->>>>>>> dadc2794
     )
     return graph_enrichment