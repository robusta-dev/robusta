from collections import defaultdict, namedtuple
<<<<<<< HEAD
=======
from typing import Any, Callable, Dict, List, Optional, Union

import pygal
from ..external_apis.prometheus.prometheus_cli import custom_query_range
from string import Template
>>>>>>> 8a37ebc5
from datetime import datetime, timedelta
from string import Template
from typing import Any, Dict, List, Optional

import humanize
<<<<<<< HEAD
import pygal
from hikaru.model import Node
from pydantic import BaseModel

from robusta.core.external_apis.prometheus.prometheus_cli import PrometheusQueryResult, custom_query_range
from robusta.core.model.base_params import ChartValuesFormat, ResourceChartItemType, ResourceChartResourceType
from robusta.core.model.env_vars import FLOAT_PRECISION_LIMIT, PROMETHEUS_REQUEST_TIMEOUT_SECONDS
from robusta.core.reporting.blocks import FileBlock
from robusta.core.reporting.custom_rendering import charts_style
from robusta.integrations.prometheus.utils import PrometheusDiscovery
=======
import math
>>>>>>> 8a37ebc5


class XAxisLine(BaseModel):
    label: str
    value: float


def __prepare_promql_query(provided_labels: Dict[Any, Any], promql_query_template: str) -> str:
    labels: Dict[Any, Any] = defaultdict(lambda: "<missing>")
    labels.update(provided_labels)
    template = Template(promql_query_template)
    promql_query = template.safe_substitute(labels)
    return promql_query


def get_node_internal_ip(node: Node) -> str:
    internal_ip = next(addr.address for addr in node.status.addresses if addr.type == "InternalIP")
    return internal_ip


def run_prometheus_query(
    prometheus_base_url: str, promql_query: str, starts_at: datetime, ends_at: datetime
) -> PrometheusQueryResult:
    if not starts_at or not ends_at:
        raise Exception("Invalid timerange specified for the prometheus query.")
    if not prometheus_base_url:
        prometheus_base_url = PrometheusDiscovery.find_prometheus_url()
    query_duration = ends_at - starts_at
    resolution = get_resolution_from_duration(query_duration)
    increment = max(query_duration.total_seconds() / resolution, 1.0)
    return custom_query_range(
        prometheus_base_url,
        promql_query,
        starts_at,
        ends_at,
        str(increment),
        {"timeout": PROMETHEUS_REQUEST_TIMEOUT_SECONDS},
    )


_RESOLUTION_DATA: Dict[timedelta, Union[int, Callable[[timedelta], int]]] = {
    timedelta(hours=1): 250,
    # NOTE: 1 minute resolution, max 1440 points
    timedelta(days=1): lambda duration: math.ceil(duration.total_seconds() / 60),
    # NOTE: 5 minute resolution, max 2016 points
    timedelta(weeks=1): lambda duration: math.ceil(duration.total_seconds() / (60 * 5)),
}
_DEFAULT_RESOLUTION = 3000


def get_resolution_from_duration(duration: timedelta) -> int:
    for time_delta, resolution in sorted(_RESOLUTION_DATA.items(), key=lambda x: x[0]):
        if duration <= time_delta:
            return resolution if isinstance(resolution, int) else resolution(duration)
    return _DEFAULT_RESOLUTION


def create_chart_from_prometheus_query(
    prometheus_base_url: str,
    promql_query: str,
    alert_starts_at: datetime,
    include_x_axis: bool,
    graph_duration_minutes: int = 0,
    chart_title: Optional[str] = None,
    values_format: Optional[ChartValuesFormat] = None,
    lines: Optional[List[XAxisLine]] = [],
):
    if not alert_starts_at:
        ends_at = datetime.utcnow()
        starts_at = ends_at - timedelta(minutes=graph_duration_minutes)
    else:
        ends_at = datetime.now(tz=alert_starts_at.tzinfo)
        alert_duration = ends_at - alert_starts_at
        graph_duration = max(alert_duration, timedelta(minutes=graph_duration_minutes))
        starts_at = ends_at - graph_duration
    prometheus_query_result = run_prometheus_query(prometheus_base_url, promql_query, starts_at, ends_at)
    if prometheus_query_result.result_type != "matrix":
        raise Exception(
            f"Unsupported query result for robusta chart, Type received: {prometheus_query_result.result_type}, type supported 'matrix'"
        )
    chart = pygal.XY(
        show_dots=True,
        style=charts_style(),
        truncate_legend=15,
        include_x_axis=include_x_axis,
        width=1280,
        height=720,
    )

    chart.x_label_rotation = 35
    chart.truncate_label = -1
    chart.x_value_formatter = lambda timestamp: datetime.fromtimestamp(timestamp).strftime("%I:%M:%S %p on %d, %b")

    value_formatters = {
        ChartValuesFormat.Plain: lambda val: str(val),
        ChartValuesFormat.Bytes: lambda val: humanize.naturalsize(val, binary=True),
        ChartValuesFormat.Percentage: lambda val: f"{(100 * val):.1f}%",
    }
    chart_values_format = values_format if values_format else ChartValuesFormat.Plain
    chart.value_formatter = value_formatters[chart_values_format]

    if chart_title:
        chart.title = chart_title
    else:
        chart.title = promql_query
    # fix a pygal bug which causes infinite loops due to rounding errors with floating points
    # TODO: change min_time time before  Jan 19 3001
    min_time = 32536799999
    max_time = 0
    for series in prometheus_query_result.series_list_result:
        label = "\n".join([v for v in series.metric.values()])
        values = []
        for index in range(len(series.values)):
            timestamp = series.timestamps[index]
            value = round(float(series.values[index]), FLOAT_PRECISION_LIMIT)
            values.append((timestamp, value))
        min_time = min(min_time, min(series.timestamps))
        max_time = max(max_time, max(series.timestamps))
        chart.add(label, values)

    assert lines is not None
    for line in lines:
        value = [(min_time, line.value), (max_time, line.value)]
        chart.add(line.label, value)
    return chart


def create_graph_enrichment(
    start_at: datetime,
    labels: Dict[Any, Any],
    promql_query: str,
    prometheus_url: Optional[str],
    graph_duration_minutes: int,
    graph_title: Optional[str],
    chart_values_format: Optional[ChartValuesFormat],
    lines: Optional[List[XAxisLine]] = [],
) -> FileBlock:
    promql_query = __prepare_promql_query(labels, promql_query)
    chart = create_chart_from_prometheus_query(
        prometheus_url,  # TODO
        promql_query,
        start_at,
        include_x_axis=True,
        graph_duration_minutes=graph_duration_minutes,
        chart_title=graph_title,
        values_format=chart_values_format,
        lines=lines,
    )
    chart_name = graph_title if graph_title else promql_query
    svg_name = f"{chart_name}.svg"
    return FileBlock(svg_name, chart.render())


def create_resource_enrichment(
    starts_at: datetime,
    labels: Dict[Any, Any],
    resource_type: ResourceChartResourceType,
    item_type: ResourceChartItemType,
    graph_duration_minutes: int,
    prometheus_url: Optional[str] = None,
    lines: Optional[List[XAxisLine]] = [],
    title_override: Optional[str] = None,
) -> FileBlock:
    ChartOptions = namedtuple("ChartOptions", ["query", "values_format"])
    combinations = {
        (ResourceChartResourceType.CPU, ResourceChartItemType.Pod): ChartOptions(
            query='sum(node_namespace_pod_container:container_cpu_usage_seconds_total:sum_irate{namespace="$namespace", pod=~"$pod"})',
            values_format=ChartValuesFormat.Plain,
        ),
        (ResourceChartResourceType.CPU, ResourceChartItemType.Node): ChartOptions(
            query='instance:node_cpu_utilisation:rate5m{job="node-exporter", instance=~"$node_internal_ip:[0-9]+", cluster=""} != 0',
            values_format=ChartValuesFormat.Percentage,
        ),
        (ResourceChartResourceType.Memory, ResourceChartItemType.Pod): ChartOptions(
            query='sum(container_memory_working_set_bytes{job="kubelet", metrics_path="/metrics/cadvisor", pod=~"$pod", container!="", image!=""})',
            values_format=ChartValuesFormat.Bytes,
        ),
        (ResourceChartResourceType.Memory, ResourceChartItemType.Node): ChartOptions(
            query='instance:node_memory_utilisation:ratio{job="node-exporter", instance=~"$node_internal_ip:[0-9]+", cluster=""} != 0',
            values_format=ChartValuesFormat.Percentage,
        ),
        (ResourceChartResourceType.Disk, ResourceChartItemType.Pod): None,
        (ResourceChartResourceType.Disk, ResourceChartItemType.Node): ChartOptions(
            query='sum(sort_desc(1 -(max without (mountpoint, fstype) (node_filesystem_avail_bytes{job="node-exporter", fstype!="", instance=~"$node_internal_ip:[0-9]+", cluster=""})/max without (mountpoint, fstype) (node_filesystem_size_bytes{job="node-exporter", fstype!="", instance=~"$node_internal_ip:[0-9]+", cluster=""})) != 0))',
            values_format=ChartValuesFormat.Percentage,
        ),
        (ResourceChartResourceType.CPU, ResourceChartItemType.Container): ChartOptions(
            query='sum(node_namespace_pod_container:container_cpu_usage_seconds_total:sum_irate{namespace="$namespace", pod=~"$pod", container=~"$container"})',
            values_format=ChartValuesFormat.Plain,
        ),
        (ResourceChartResourceType.Memory, ResourceChartItemType.Container,): ChartOptions(
            query='sum(container_memory_working_set_bytes{job="kubelet", metrics_path="/metrics/cadvisor", pod=~"$pod", container=~"$container", image!=""})',
            values_format=ChartValuesFormat.Bytes,
        ),
    }
    combination = (resource_type, item_type)
    chosen_combination = combinations[combination]
    if not chosen_combination:
        raise AttributeError(f"The following combination for resource chart is not supported: {combination}")
    values_format_text = "Utilization" if chosen_combination.values_format == ChartValuesFormat.Percentage else "Usage"
    title = (
        title_override
        if title_override
        else f"{resource_type.name} {values_format_text} for this {item_type.name.lower()}"
    )
    graph_enrichment = create_graph_enrichment(
        starts_at,
        labels,
        chosen_combination.query,
        prometheus_url=prometheus_url,
        graph_duration_minutes=graph_duration_minutes,
        graph_title=title,
        chart_values_format=chosen_combination.values_format,
        lines=lines,
    )
    return graph_enrichment<|MERGE_RESOLUTION|>--- conflicted
+++ resolved
@@ -1,18 +1,10 @@
+import math
 from collections import defaultdict, namedtuple
-<<<<<<< HEAD
-=======
-from typing import Any, Callable, Dict, List, Optional, Union
-
-import pygal
-from ..external_apis.prometheus.prometheus_cli import custom_query_range
-from string import Template
->>>>>>> 8a37ebc5
 from datetime import datetime, timedelta
 from string import Template
-from typing import Any, Dict, List, Optional
+from typing import Any, Callable, Dict, List, Optional, Union
 
 import humanize
-<<<<<<< HEAD
 import pygal
 from hikaru.model import Node
 from pydantic import BaseModel
@@ -23,9 +15,6 @@
 from robusta.core.reporting.blocks import FileBlock
 from robusta.core.reporting.custom_rendering import charts_style
 from robusta.integrations.prometheus.utils import PrometheusDiscovery
-=======
-import math
->>>>>>> 8a37ebc5
 
 
 class XAxisLine(BaseModel):
