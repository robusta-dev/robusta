--- conflicted
+++ resolved
@@ -169,12 +169,8 @@
     lines: Optional[List[XAxisLine]] = [],
     chart_label_factory: Optional[ChartLabelFactory] = None,
     filter_prom_jobs: bool = False,
-<<<<<<< HEAD
+    hide_legends: Optional[bool] = False
 ) -> Tuple[pygal.Graph, PrometheusBlock]:
-=======
-    hide_legends: Optional[bool] = False
-):
->>>>>>> 5302b940
     if not alert_starts_at:
         ends_at = datetime.utcnow()
         starts_at = ends_at - timedelta(minutes=graph_duration_minutes)
@@ -349,12 +345,8 @@
     lines: Optional[List[XAxisLine]] = [],
     chart_label_factory: Optional[ChartLabelFactory] = None,
     filter_prom_jobs: bool = False,
-<<<<<<< HEAD
+    hide_legends: Optional[bool] = False
 ) -> GraphBlock:
-=======
-    hide_legends: Optional[bool] = False
-) -> FileBlock:
->>>>>>> 5302b940
     promql_query = __prepare_promql_query(labels, promql_query)
     chart, prom_block = create_chart_from_prometheus_query(
         prometheus_params,
