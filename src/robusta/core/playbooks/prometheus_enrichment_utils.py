import logging
import math
from collections import defaultdict, namedtuple
from datetime import datetime, timedelta
from string import Template
from typing import Any, Callable, Dict, List, Optional, Tuple, Union

import humanize
import pygal
from hikaru.model.rel_1_26 import Node
from prometrix import PrometheusQueryResult, PrometheusSeries
from pydantic import BaseModel

from robusta.core.model.base_params import (
    ChartValuesFormat,
    PrometheusParams,
    ResourceChartItemType,
    ResourceChartResourceType,
)
from robusta.core.model.env_vars import FLOAT_PRECISION_LIMIT, PROMETHEUS_REQUEST_TIMEOUT_SECONDS
<<<<<<< HEAD
from robusta.core.reporting.blocks import GraphBlock, PrometheusBlock, PrometheusBlockLineData
from robusta.core.reporting.custom_rendering import charts_style, PlotCustomCSS
=======
from robusta.core.reporting.blocks import FileBlock
from robusta.core.reporting.custom_rendering import PlotCustomCSS, charts_style
from robusta.integrations.prometheus.utils import get_prometheus_connect
>>>>>>> b8e23f38

ResourceKey = Tuple[ResourceChartResourceType, ResourceChartItemType]
ChartLabelFactory = Callable[[int], str]
ChartOptions = namedtuple("ChartOptions", ["query", "values_format"])


class XAxisLine(BaseModel):
    label: str
    value: float


class YAxisLine(BaseModel):
    label: str
    value: float


class PlotData:
    def __init__(
        self,
        plot: Tuple[str, List[Tuple]],
        color: str,
        stroke_style: Optional[Dict[str, Any]] = None,
        stroke: Optional[bool] = True,
        show_dots: bool = True,
        dots_size: Optional[int] = None,
    ):
        self.plot = plot
        self.color = color
        self.stroke_style = stroke_style
        self.stroke = stroke
        self.show_dots = show_dots
        self.dots_size = dots_size


def __prepare_promql_query(provided_labels: Dict[Any, Any], promql_query_template: str) -> str:
    labels: Dict[Any, Any] = defaultdict(lambda: "<missing>")
    labels.update(provided_labels)
    template = Template(promql_query_template)
    promql_query = template.safe_substitute(labels)
    return promql_query


def custom_query_range(
    prometheus_params: PrometheusParams,
    query: str,
    start_time: datetime,
    end_time: datetime,
    step: str,
    params: Optional[Dict[str, Any]] = None,
) -> PrometheusQueryResult:
    """
    This function wraps prometheus custom_query_range
    """
    prom = get_prometheus_connect(prometheus_params)
    params = params or {}
    prom.check_prometheus_connection(params)
    result = prom.custom_query_range(query=query, start_time=start_time, end_time=end_time, step=step, params=params)
    return PrometheusQueryResult(data=result)


def get_node_internal_ip(node: Node) -> str:
    internal_ip = next(addr.address for addr in node.status.addresses if addr.type == "InternalIP")
    return internal_ip


def run_prometheus_query(
    prometheus_params: PrometheusParams, promql_query: str, starts_at: datetime, ends_at: datetime, step: Optional[str]
) -> PrometheusQueryResult:
    if not starts_at or not ends_at:
        raise Exception("Invalid timerange specified for the prometheus query.")

    if prometheus_params.prometheus_additional_labels and prometheus_params.add_additional_labels:
        promql_query = promql_query.replace("}", __get_additional_labels_str(prometheus_params) + "}")

    query_duration = ends_at - starts_at
    resolution = get_resolution_from_duration(query_duration)

    step = step if step else str(max(query_duration.total_seconds() / resolution, 1.0))
    return custom_query_range(
        prometheus_params,
        promql_query,
        starts_at,
        ends_at,
        step,
        {"timeout": PROMETHEUS_REQUEST_TIMEOUT_SECONDS},
    )


_RESOLUTION_DATA: Dict[timedelta, Union[int, Callable[[timedelta], int]]] = {
    timedelta(hours=1): 250,
    # NOTE: 1 minute resolution, max 1440 points
    timedelta(days=1): lambda duration: math.ceil(duration.total_seconds() / 60),
    # NOTE: 5 minute resolution, max 2016 points
    timedelta(weeks=1): lambda duration: math.ceil(duration.total_seconds() / (60 * 5)),
}
_DEFAULT_RESOLUTION = 3000


def get_resolution_from_duration(duration: timedelta) -> int:
    for time_delta, resolution in sorted(_RESOLUTION_DATA.items(), key=lambda x: x[0]):
        if duration <= time_delta:
            return resolution if isinstance(resolution, int) else resolution(duration)
    return _DEFAULT_RESOLUTION


def get_target_name(series: PrometheusSeries) -> Optional[str]:
    for label in ["container", "pod", "node"]:
        if label in series.metric:
            return series.metric[label]
    return None


def get_series_job(series: PrometheusSeries) -> Optional[str]:
    return series.metric.get("job")


def filter_prom_jobs_results(series_list_result: Optional[List[PrometheusSeries]]) -> Optional[List[PrometheusSeries]]:
    if not series_list_result or len(series_list_result) == 1:
        return series_list_result

    target_names = {get_target_name(series) for series in series_list_result if get_target_name(series)}
    return_list: List[PrometheusSeries] = []

    # takes kubelet job if exists, return first job alphabetically if it doesn't
    for target_name in target_names:
        relevant_series = [series for series in series_list_result if get_target_name(series) == target_name]
        relevant_kubelet_metric = [series for series in relevant_series if get_series_job(series) == "kubelet"]
        if len(relevant_kubelet_metric) == 1:
            return_list.append(relevant_kubelet_metric[0])
            continue
        sorted_relevant_series = sorted(relevant_series, key=get_series_job, reverse=False)
        return_list.append(sorted_relevant_series[0])
    return return_list


def create_chart_from_prometheus_query(
    prometheus_params: PrometheusParams,
    promql_query: str,
    alert_starts_at: datetime,
    include_x_axis: bool,
    graph_duration_minutes: int = 0,
    chart_title: Optional[str] = None,
    values_format: Optional[ChartValuesFormat] = None,
    lines: Optional[List[XAxisLine]] = [],
    chart_label_factory: Optional[ChartLabelFactory] = None,
    filter_prom_jobs: bool = False,
    hide_legends: Optional[bool] = False
<<<<<<< HEAD
) -> Tuple[pygal.Graph, PrometheusBlock]:
=======
):
    starts_at: datetime
    ends_at: datetime
>>>>>>> b8e23f38
    if not alert_starts_at:
        ends_at = datetime.utcnow()
        starts_at = ends_at - timedelta(minutes=graph_duration_minutes)
    else:
        ends_at = datetime.now(tz=alert_starts_at.tzinfo)
        alert_duration = ends_at - alert_starts_at
        graph_duration = max(alert_duration, timedelta(minutes=graph_duration_minutes))
        starts_at = ends_at - graph_duration

    oom_kill_time: Optional[datetime] = None
    for line in lines:
        if line.label == "OOM Kill Time":
            oom_kill_time = datetime.fromtimestamp(line.value)

    if oom_kill_time:
        # Assuming starts_at, ends_at, and oom_kill_time are datetime objects
        one_hour = timedelta(hours=1)
        thirty_minutes = timedelta(minutes=30)

        # Adjust starts_at to be at least 1 hour before oom_kill_time
        starts_at = min(starts_at, oom_kill_time - one_hour)

        # Adjust ends_at to be at least 30 minutes after oom_kill_time
        ends_at = max(ends_at, oom_kill_time + thirty_minutes)

    prometheus_query_result = run_prometheus_query(prometheus_params, promql_query, starts_at, ends_at, step=None)

    if prometheus_query_result.result_type != "matrix":
        raise Exception(
            f"Unsupported query result for robusta chart, Type received: {prometheus_query_result.result_type}, type supported 'matrix'"
        )

    # fix a pygal bug which causes infinite loops due to rounding errors with floating points
    # TODO: change min_time time before  Jan 19 3001
    HIGHEST_END = 32536799999
    LOWEST_START = 0

    min_time = HIGHEST_END
    max_time = LOWEST_START

    # We use the [graph_plot_color_list] to map colors corresponding to matching line labels on [plot_list].
    plot_data_list: List[PlotData] = []
    max_y_value = 0
    series_list_result = prometheus_query_result.series_list_result
    if filter_prom_jobs:
        series_list_result = filter_prom_jobs_results(series_list_result)

    for i, series in enumerate(series_list_result):
        label = get_target_name(series)

        if not label:
            label = "\n".join([v for (key, v) in series.metric.items() if key != "job"])

        # If the label is empty, try to take it from the additional_label_factory
        if label == "" and chart_label_factory is not None:
            label = chart_label_factory(i)

        values = []
        for index in range(len(series.values)):
            timestamp = series.timestamps[index]
            value = round(float(series.values[index]), FLOAT_PRECISION_LIMIT)
            values.append((timestamp, value))
            if value > max_y_value:
                max_y_value = value
        min_time = min(min_time, min(series.timestamps))
        max_time = max(max_time, max(series.timestamps))

        # Adjust min_time to ensure it is at least 1 hour before oom_kill_time, and adjust max_time to ensure it is at least 30 minutes after oom_kill_time, as required for the graph plot adjustments.
        if oom_kill_time:
            min_time = min(min_time, starts_at.timestamp())
            max_time = max(max_time, ends_at.timestamp())


        plot_data = PlotData(
            plot=(label, values),
            color="#3F3F3F",
            show_dots=False,
            stroke_style={"width": 8, "dasharray": "8", "linecap": "round", "linejoin": "round"},
        )
        plot_data_list.append(plot_data)

<<<<<<< HEAD
    vertical_lines = []
    horizontal_lines = []
=======
    if min_time == HIGHEST_END:  # no data on time series
        min_time = starts_at.timestamp()
        max_time = ends_at.timestamp()

>>>>>>> b8e23f38
    for line in lines:
        line_data = PrometheusBlockLineData(legend=line.label, value=line.value)

        if isinstance(line, XAxisLine) and line.value > max_y_value:
            max_y_value = line.value

<<<<<<< HEAD
        if isinstance(line, XAxisLine):
            horizontal_lines.append(line_data)

        if isinstance(line, YAxisLine):
            vertical_lines.append(line_data)

=======
>>>>>>> b8e23f38
    for line in lines:
        value = [(min_time, line.value), (max_time, line.value)]

        if "Limit" in line.label:
            plot_data = PlotData(plot=(line.label, value), color="#FF5959")

        elif "Request" in line.label:
            plot_data = PlotData(plot=(line.label, value), color="#0DC291")

        elif line.label == "OOM Kill Time":
            value = [(line.value, max_y_value), (line.value, 0)]

            plot_data = PlotData(
                plot=(line.label, value),
                color="#FF5959",
                show_dots=False,
                stroke_style={"width": 6, "dasharray": "3, 6", "linecap": "round", "linejoin": "round"},
            )

        else:
            plot_data = PlotData(plot=(line.label, value), color="#2a0065")

        plot_data_list.append(plot_data)

    graph_plot_color_list = [plot_data.color for plot_data in plot_data_list]
    graph_plot_color_list.extend(["#1e0047", "#2a0065"])
    config = pygal.Config()
    custom_css = PlotCustomCSS().get_css_file_path()
    config.css.append(f"file://{custom_css}")
    chart = pygal.XY(
        config,
        show_dots=True,
        style=charts_style(graph_colors=tuple(graph_plot_color_list)),
        truncate_legend=15,
        include_x_axis=include_x_axis,
        width=1280,
        height=500,
        show_legend=hide_legends is not True
    )

    if len(plot_data_list):
        y_axis_division = 5
        # Calculate the maximum Y value with an added 20% padding
        max_y_value_with_padding = max_y_value + (max_y_value * 0.20)

        # Calculate the interval between each Y-axis label
        interval = max_y_value_with_padding / (y_axis_division - 1)

        chart.range = (0, max_y_value_with_padding)

        if values_format == ChartValuesFormat.Percentage:
            # Calculate the Y-axis labels, shift to percentage, and round to the nearest whole number percentage
            chart.y_labels = [round((i * interval) * 100) / 100 for i in range(y_axis_division)]

        else:
            # For non-percentage formats, round the Y-axis labels to the nearest whole number
            chart.y_labels = [round(i * interval) for i in range(y_axis_division)]

        chart.y_labels_major = chart.y_labels
    else:
        chart.y_labels = []
        chart.show_minor_y_labels = False

    chart.show_x_guides = True
    chart.show_y_guides = True
    chart.spacing = 20
    chart.margin_top = 10
    chart.margin_bottom = 50
    chart.x_label_rotation = 35
    chart.truncate_label = -1
    chart.x_value_formatter = lambda timestamp: datetime.fromtimestamp(timestamp).strftime("%b %-d %H:%M")
    chart.legend_at_bottom = True
    chart.legend_at_bottom_columns = 5
    chart.legend_box_size = 8
    value_formatters = {
        ChartValuesFormat.Plain: lambda val: str(val),
        ChartValuesFormat.Bytes: lambda val: humanize.naturalsize(val, binary=True),
        ChartValuesFormat.Percentage: lambda val: f"{(100 * val):.1f}%",
        ChartValuesFormat.CPUUsage: lambda val: f"{(1000 * val):.1f}m",
    }
    chart_values_format = values_format if values_format else ChartValuesFormat.Plain
    chart.value_formatter = value_formatters[chart_values_format]

    if chart_title:
        chart.title = chart_title
    else:
        chart.title = promql_query

    for p in plot_data_list:
        chart.add(
            p.plot[0],
            p.plot[1],
            stroke_style=p.stroke_style,
            show_dots=p.show_dots,
            dots_size=p.dots_size,
            stroke=p.stroke,
        )
    return chart, PrometheusBlock(data=prometheus_query_result, query=promql_query, y_axis_type=values_format,
                                  vertical_lines=vertical_lines, horizontal_lines=horizontal_lines,
                                  graph_name=chart.title)


def __get_additional_labels_str(prometheus_params: PrometheusParams) -> str:
    additional_labels = ""
    if not prometheus_params.prometheus_additional_labels:
        return additional_labels
    for key, value in prometheus_params.prometheus_additional_labels.items():
        additional_labels += f', {key}="{value}"'
    return additional_labels


def create_graph_enrichment(
    start_at: datetime,
    labels: Dict[Any, Any],
    promql_query: str,
    prometheus_params: PrometheusParams,
    graph_duration_minutes: int,
    graph_title: Optional[str],
    chart_values_format: Optional[ChartValuesFormat],
    lines: Optional[List[XAxisLine]] = [],
    chart_label_factory: Optional[ChartLabelFactory] = None,
    filter_prom_jobs: bool = False,
    hide_legends: Optional[bool] = False
) -> GraphBlock:
    promql_query = __prepare_promql_query(labels, promql_query)
    chart, prom_block = create_chart_from_prometheus_query(
        prometheus_params,
        promql_query,
        start_at,
        include_x_axis=True,
        graph_duration_minutes=graph_duration_minutes,
        chart_title=graph_title,
        values_format=chart_values_format,
        lines=lines,
        chart_label_factory=chart_label_factory,
        filter_prom_jobs=filter_prom_jobs,
        hide_legends=hide_legends,
    )
    chart_name = graph_title if graph_title else promql_query
    svg_name = f"{chart_name}.svg"
    return GraphBlock(svg_name, chart.render(), graph_data=prom_block)


def get_default_values_format(combination: ResourceKey) -> ChartValuesFormat:
    if combination[1] == ResourceChartItemType.Node:
        return ChartValuesFormat.Percentage
    elif combination[0] == ResourceChartResourceType.CPU:
        return ChartValuesFormat.CPUUsage
    elif combination[0] == ResourceChartResourceType.Memory:
        return ChartValuesFormat.Bytes
    return ChartValuesFormat.Plain


def __get_override_chart(prometheus_params: PrometheusParams, combination: ResourceKey) -> Optional[ChartOptions]:
    if not prometheus_params.prometheus_graphs_overrides:
        return
    combinations = [
        override
        for override in prometheus_params.prometheus_graphs_overrides
        if ResourceChartResourceType[override.resource_type] == combination[0]
        and ResourceChartItemType[override.item_type] == combination[1]
    ]

    if len(combinations) == 0:
        return None
    if not combinations[0].values_format:
        values_format = get_default_values_format(combination)
    else:
        values_format = ChartValuesFormat[combinations[0].values_format]

    return ChartOptions(query=combinations[0].query, values_format=values_format)


def create_resource_enrichment(
    starts_at: datetime,
    labels: Dict[Any, Any],
    resource_type: ResourceChartResourceType,
    item_type: ResourceChartItemType,
    graph_duration_minutes: int,
    prometheus_params: PrometheusParams,
    lines: Optional[List[XAxisLine]] = [],
    title_override: Optional[str] = None,
) -> GraphBlock:
    combinations: Dict[ResourceKey, Optional[ChartOptions]] = {
        (ResourceChartResourceType.CPU, ResourceChartItemType.Pod): ChartOptions(
            query='sum(irate(container_cpu_usage_seconds_total{namespace="$namespace", pod=~"$pod"}[5m])) by (pod, job)',
            values_format=ChartValuesFormat.CPUUsage,
        ),
        (ResourceChartResourceType.CPU, ResourceChartItemType.Node): ChartOptions(
            query='instance:node_cpu_utilisation:rate5m{job="node-exporter", instance=~"$node_internal_ip:[0-9]+"} != 0',
            values_format=ChartValuesFormat.Percentage,
        ),
        (ResourceChartResourceType.CPU, ResourceChartItemType.Container): ChartOptions(
            query='sum(irate(container_cpu_usage_seconds_total{namespace="$namespace", pod=~"$pod", container=~"$container"}[5m])) by (container, pod, job)',
            values_format=ChartValuesFormat.CPUUsage,
        ),
        (ResourceChartResourceType.Memory, ResourceChartItemType.Pod): ChartOptions(
            query='sum(container_memory_working_set_bytes{namespace="$namespace", pod=~"$pod", container!="", image!=""}) by (pod, job)',
            values_format=ChartValuesFormat.Bytes,
        ),
        (ResourceChartResourceType.Memory, ResourceChartItemType.Node): ChartOptions(
            query='instance:node_memory_utilisation:ratio{job="node-exporter", instance=~"$node_internal_ip:[0-9]+"} != 0',
            values_format=ChartValuesFormat.Percentage,
        ),
        (ResourceChartResourceType.Memory, ResourceChartItemType.Container): ChartOptions(
            query='sum(container_memory_working_set_bytes{namespace="$namespace", pod=~"$pod", container=~"$container", image!=""}) by (container, pod, job)',
            values_format=ChartValuesFormat.Bytes,
        ),
        (ResourceChartResourceType.Disk, ResourceChartItemType.Pod): None,
        (ResourceChartResourceType.Disk, ResourceChartItemType.Node): ChartOptions(
            query='sum(sort_desc(1 -(max without (mountpoint, fstype) (node_filesystem_avail_bytes{job="node-exporter", fstype!="", instance=~"$node_internal_ip:[0-9]+"})/max without (mountpoint, fstype) (node_filesystem_size_bytes{job="node-exporter", fstype!="", instance=~"$node_internal_ip:[0-9]+"})) != 0))',
            values_format=ChartValuesFormat.Percentage,
        ),
    }
    combination = (resource_type, item_type)

    # trying to use override combination
    chosen_combination = __get_override_chart(prometheus_params, combination)
    if not chosen_combination:
        chosen_combination = combinations[combination]

    if not chosen_combination:
        raise AttributeError(f"The following combination for resource chart is not supported: {combination}")
    values_format_text = "Utilization" if chosen_combination.values_format == ChartValuesFormat.Percentage else "Usage"
    title = (
        title_override
        if title_override
        else f"{resource_type.name} {values_format_text} for this {item_type.name.lower()}"
    )

    # NOTE: Some queries do not produce automatic labels, so we need to provide them
    # Parameter in lambda is the number of the series in the chart to override (excluding lines)
    # It could be used if there are multiple series in the chart
    chart_label_factories: Dict[ResourceKey, ChartLabelFactory] = {
        (ResourceChartResourceType.CPU, ResourceChartItemType.Pod): lambda i: labels.get("pod", "CPU Usage"),
        (ResourceChartResourceType.CPU, ResourceChartItemType.Node): lambda i: labels.get("node", "CPU Usage"),
        (ResourceChartResourceType.CPU, ResourceChartItemType.Container): lambda i: labels.get(
            "container", "CPU Usage"
        ),
        (ResourceChartResourceType.Memory, ResourceChartItemType.Container): lambda i: labels.get(
            "container", "Memory Usage"
        ),
    }

    graph_enrichment = create_graph_enrichment(
        starts_at,
        labels,
        chosen_combination.query,
        prometheus_params=prometheus_params,
        graph_duration_minutes=graph_duration_minutes,
        graph_title=title,
        chart_values_format=chosen_combination.values_format,
        lines=lines,
        chart_label_factory=chart_label_factories.get(combination),
        filter_prom_jobs=True,
    )
    return graph_enrichment<|MERGE_RESOLUTION|>--- conflicted
+++ resolved
@@ -18,14 +18,9 @@
     ResourceChartResourceType,
 )
 from robusta.core.model.env_vars import FLOAT_PRECISION_LIMIT, PROMETHEUS_REQUEST_TIMEOUT_SECONDS
-<<<<<<< HEAD
 from robusta.core.reporting.blocks import GraphBlock, PrometheusBlock, PrometheusBlockLineData
-from robusta.core.reporting.custom_rendering import charts_style, PlotCustomCSS
-=======
-from robusta.core.reporting.blocks import FileBlock
 from robusta.core.reporting.custom_rendering import PlotCustomCSS, charts_style
 from robusta.integrations.prometheus.utils import get_prometheus_connect
->>>>>>> b8e23f38
 
 ResourceKey = Tuple[ResourceChartResourceType, ResourceChartItemType]
 ChartLabelFactory = Callable[[int], str]
@@ -173,13 +168,9 @@
     chart_label_factory: Optional[ChartLabelFactory] = None,
     filter_prom_jobs: bool = False,
     hide_legends: Optional[bool] = False
-<<<<<<< HEAD
 ) -> Tuple[pygal.Graph, PrometheusBlock]:
-=======
-):
     starts_at: datetime
     ends_at: datetime
->>>>>>> b8e23f38
     if not alert_starts_at:
         ends_at = datetime.utcnow()
         starts_at = ends_at - timedelta(minutes=graph_duration_minutes)
@@ -261,30 +252,24 @@
         )
         plot_data_list.append(plot_data)
 
-<<<<<<< HEAD
-    vertical_lines = []
-    horizontal_lines = []
-=======
     if min_time == HIGHEST_END:  # no data on time series
         min_time = starts_at.timestamp()
         max_time = ends_at.timestamp()
 
->>>>>>> b8e23f38
+    vertical_lines = []
+    horizontal_lines = []
     for line in lines:
         line_data = PrometheusBlockLineData(legend=line.label, value=line.value)
 
         if isinstance(line, XAxisLine) and line.value > max_y_value:
             max_y_value = line.value
 
-<<<<<<< HEAD
         if isinstance(line, XAxisLine):
             horizontal_lines.append(line_data)
 
         if isinstance(line, YAxisLine):
             vertical_lines.append(line_data)
 
-=======
->>>>>>> b8e23f38
     for line in lines:
         value = [(min_time, line.value), (max_time, line.value)]
 
