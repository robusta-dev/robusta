--- conflicted
+++ resolved
@@ -1,9 +1,5 @@
 import inspect
-<<<<<<< HEAD
-from typing import Any, Callable, Dict, List, Optional, Tuple, Type, cast
-=======
 from typing import Callable, Dict, List, Optional, Tuple, Type, cast
->>>>>>> 183a4911
 
 from pydantic.main import BaseModel
 
@@ -26,10 +22,10 @@
 
 
 class Action:
-    from_params_parameter_class: Optional[Type[Any]]
-    from_params_func: Optional[Callable[..., Any]]
-
-    def __init__(self, func: Callable):
+    def __init__(
+        self,
+        func: Callable,
+    ):
         if not self.is_action(func):
             raise NotAnActionException(func)
 
