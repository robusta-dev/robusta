# dummy persistence driver
from contextlib import contextmanager
<<<<<<< HEAD
from typing import Dict, Iterator, Type, TypeVar, cast
=======
from typing import ContextManager, Dict, Type, TypeVar
>>>>>>> 183a4911

from pydantic import BaseModel

persistent_data: Dict[str, BaseModel] = {}

# TODO: we probably want some form of locking for this so two playbooks can't edit the same data at the same time
T = TypeVar("T", bound=BaseModel)


@contextmanager
def get_persistent_data(name: str, cls: Type[T]) -> Iterator[T]:
    try:
        data: T = cast(T, persistent_data.get(name, cls()))
        yield data
    finally:
        # write data back
        persistent_data[name] = data  # type: ignore<|MERGE_RESOLUTION|>--- conflicted
+++ resolved
@@ -1,10 +1,6 @@
 # dummy persistence driver
 from contextlib import contextmanager
-<<<<<<< HEAD
-from typing import Dict, Iterator, Type, TypeVar, cast
-=======
 from typing import ContextManager, Dict, Type, TypeVar
->>>>>>> 183a4911
 
 from pydantic import BaseModel
 
@@ -15,10 +11,10 @@
 
 
 @contextmanager
-def get_persistent_data(name: str, cls: Type[T]) -> Iterator[T]:
+def get_persistent_data(name: str, cls: Type[T]) -> ContextManager[T]:
     try:
-        data: T = cast(T, persistent_data.get(name, cls()))
+        data = persistent_data.get(name, cls())
         yield data
     finally:
         # write data back
-        persistent_data[name] = data  # type: ignore+        persistent_data[name] = data