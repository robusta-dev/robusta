<<<<<<< HEAD
from typing import Any, Optional

from hikaru.model import ObjectMeta, ObjectReference, Pod

=======
from hikaru.model import ObjectReference, Pod

>>>>>>> 183a4911
from robusta.core.reporting.base import FindingSubject
from robusta.core.reporting.consts import FindingSubjectType


class KubeObjFindingSubject(FindingSubject):
    def __init__(
        self,
        obj: Optional[ObjectReference] = None,
        finding_subject_type: Optional[FindingSubjectType] = None,
        should_add_node_name: bool = True,
    ):
        node_name = None
        if should_add_node_name:
            node_name = KubeObjFindingSubject.get_node_name(obj)
        if finding_subject_type is None:
            finding_subject_type = FindingSubjectType.from_kind(getattr(obj, "kind", None))

        metadata = getattr(obj, "metadata", None)
        if isinstance(metadata, ObjectMeta):
            super(KubeObjFindingSubject, self).__init__(
                metadata.name, finding_subject_type, metadata.namespace, node_name
            )
        else:
            super(KubeObjFindingSubject, self).__init__(None, finding_subject_type, None, None)

    @staticmethod
    def get_node_name(obj: Optional[Any]) -> Optional[str]:
        if not obj:
            return None
        is_node_object = hasattr(obj, "kind") and obj.kind == "Node"
        if is_node_object:
            if isinstance(obj, ObjectReference):
                return obj.name

            return obj.metadata.name
        elif hasattr(obj, "spec") and hasattr(obj.spec, "nodeName"):
            return obj.spec.nodeName
        return None


class PodFindingSubject(FindingSubject):
    def __init__(self, pod: Optional[Pod] = None):
        if pod is not None and pod.metadata is not None:
            super(PodFindingSubject, self).__init__(
                pod.metadata.name,
                FindingSubjectType.TYPE_POD,
                pod.metadata.namespace,
                pod.spec.nodeName if pod.spec is not None else None,
            )
        else:
            super(PodFindingSubject, self).__init__(None, FindingSubjectType.TYPE_POD, None, None)<|MERGE_RESOLUTION|>--- conflicted
+++ resolved
@@ -1,12 +1,5 @@
-<<<<<<< HEAD
-from typing import Any, Optional
-
-from hikaru.model import ObjectMeta, ObjectReference, Pod
-
-=======
 from hikaru.model import ObjectReference, Pod
 
->>>>>>> 183a4911
 from robusta.core.reporting.base import FindingSubject
 from robusta.core.reporting.consts import FindingSubjectType
 
@@ -14,26 +7,21 @@
 class KubeObjFindingSubject(FindingSubject):
     def __init__(
         self,
-        obj: Optional[ObjectReference] = None,
-        finding_subject_type: Optional[FindingSubjectType] = None,
+        obj=None,
+        finding_subject_type: FindingSubjectType = None,
         should_add_node_name: bool = True,
     ):
         node_name = None
         if should_add_node_name:
             node_name = KubeObjFindingSubject.get_node_name(obj)
-        if finding_subject_type is None:
-            finding_subject_type = FindingSubjectType.from_kind(getattr(obj, "kind", None))
-
-        metadata = getattr(obj, "metadata", None)
-        if isinstance(metadata, ObjectMeta):
-            super(KubeObjFindingSubject, self).__init__(
-                metadata.name, finding_subject_type, metadata.namespace, node_name
-            )
-        else:
-            super(KubeObjFindingSubject, self).__init__(None, finding_subject_type, None, None)
+        if not finding_subject_type:
+            finding_subject_type = FindingSubjectType.from_kind(obj.kind)
+        super(KubeObjFindingSubject, self).__init__(
+            obj.metadata.name, finding_subject_type, obj.metadata.namespace, node_name
+        )
 
     @staticmethod
-    def get_node_name(obj: Optional[Any]) -> Optional[str]:
+    def get_node_name(obj):
         if not obj:
             return None
         is_node_object = hasattr(obj, "kind") and obj.kind == "Node"
@@ -48,13 +36,10 @@
 
 
 class PodFindingSubject(FindingSubject):
-    def __init__(self, pod: Optional[Pod] = None):
-        if pod is not None and pod.metadata is not None:
-            super(PodFindingSubject, self).__init__(
-                pod.metadata.name,
-                FindingSubjectType.TYPE_POD,
-                pod.metadata.namespace,
-                pod.spec.nodeName if pod.spec is not None else None,
-            )
-        else:
-            super(PodFindingSubject, self).__init__(None, FindingSubjectType.TYPE_POD, None, None)+    def __init__(self, pod: Pod = None):
+        super(PodFindingSubject, self).__init__(
+            pod.metadata.name,
+            FindingSubjectType.TYPE_POD,
+            pod.metadata.namespace,
+            pod.spec.nodeName,
+        )