# TODO: add a KubernetesBlock for rendering Kubernetes object in a standard way
# Notes on how we define all the classes below:
# 1. We use pydantic and not dataclasses so that field types are validated
# 2. We add __init__ methods ourselves for convenience. Without our own __init__ method, something like
#       HeaderBlock("foo") doesn't work. Only HeaderBlock(text="foo") would be allowed by pydantic.
import textwrap
from copy import deepcopy
from typing import List, Callable, Dict, Any, Iterable, Sequence, Optional

import hikaru
from hikaru import DiffDetail, DiffType
from hikaru.model import HikaruDocumentBase
from pydantic import BaseModel
from tabulate import tabulate

from .custom_rendering import render_value
from .base import BaseBlock
from ..model.env_vars import PRINTED_TABLE_MAX_WIDTH

BLOCK_SIZE_LIMIT = 2997  # due to slack block size limit of 3000


class MarkdownBlock(BaseBlock):
    """
    A Block of `Markdown <https://en.wikipedia.org/wiki/Markdown>`__
    """

    text: str

<<<<<<< HEAD
    def __init__(self, text: str, single_paragraph: bool = False):
        """
        :param text: one or more paragraphs of Markdown markup
        :param dedent: if True, remove common indentation so that you can use multi-line docstrings.
        """
        if single_paragraph:
=======
    def __init__(self, text: str, dedent: bool = False):
        if dedent:
            if text[0] == "\n":
                text = text[1:]
>>>>>>> 0643f833
            text = textwrap.dedent(text)

        if len(text) >= BLOCK_SIZE_LIMIT:
            text = text[:BLOCK_SIZE_LIMIT] + "..."
        super().__init__(text=text)


class DividerBlock(BaseBlock):
    pass


class FileBlock(BaseBlock):
    """
    A file of any type. Used for images, log files, binary files, and more.
    """

    filename: str
    contents: bytes

    def __init__(self, filename: str, contents: bytes):
        """
        :param filename: the file's name
        :param contents: the file's contents
        """
        super().__init__(filename=filename, contents=contents)


class HeaderBlock(BaseBlock):
    text: str

    def __init__(self, text: str):
        super().__init__(text=text)


class ListBlock(BaseBlock):
    items: List[str]

    def __init__(self, items: List[str]):
        super().__init__(items=items)

    def to_markdown(self) -> MarkdownBlock:
        mrkdwn = [f"* {item}" for item in self.items]
        return MarkdownBlock("\n".join(mrkdwn))


# TODO: we should add a generalization of this which isn't K8s specific
class KubernetesDiffBlock(BaseBlock):
    diffs: List[DiffDetail]
    old: Optional[str]
    new: Optional[str]
    resource_name: Optional[str]
    num_additions: Optional[int]
    num_deletions: Optional[int]
    num_modifications: Optional[int]

    # note that interesting_diffs might be a subset of the full diff between old and new
    def __init__(
        self,
        interesting_diffs: List[DiffDetail],
        old: Optional[HikaruDocumentBase],
        new: Optional[HikaruDocumentBase],
    ):
        num_additions = len(
            [d for d in interesting_diffs if d.diff_type == DiffType.ADDED]
        )
        num_deletions = len(
            [d for d in interesting_diffs if d.diff_type == DiffType.REMOVED]
        )
        num_modifications = len(interesting_diffs) - num_additions - num_deletions

        super().__init__(
            diffs=interesting_diffs,
            old=self._obj_to_content(old),
            new=self._obj_to_content(new),
            resource_name=self._obj_to_name(old) or self._obj_to_name(new),
            num_additions=num_additions,
            num_deletions=num_deletions,
            num_modifications=num_modifications,
        )

    @staticmethod
    def _obj_to_content(obj: Optional[HikaruDocumentBase]):
        if obj is None:
            return ""
        else:
            return hikaru.get_yaml(obj)

    @staticmethod
    def _obj_to_name(obj: Optional[HikaruDocumentBase]):
        if obj is None:
            return ""
        if not hasattr(obj, "metadata"):
            return ""

        name = getattr(obj.metadata, "name", "")
        namespace = getattr(obj.metadata, "namespace", "")
        kind = getattr(obj, "kind", "").lower()
        return f"{kind}/{namespace}/{name}.yaml"


class JsonBlock(BaseBlock):
    json_str: str

    def __init__(self, json_str: str):
        super().__init__(json_str=json_str)


class TableBlock(BaseBlock):
    rows: List[List]
    headers: Sequence[str] = ()
    column_renderers: Dict = {}

    def __init__(
        self, rows: List[List], headers: Sequence[str] = (), column_renderers: Dict = {}
    ):
        super().__init__(rows=rows, headers=headers, column_renderers=column_renderers)

    @classmethod
    def __calc_max_width(cls, headers, rendered_rows) -> List[int]:
        # We need to make sure the total table width, doesn't exceed the max width,
        # otherwise, the table is printed corrupted
        columns_max_widths = [len(header) for header in headers]
        for row in rendered_rows:
            for idx, val in enumerate(row):
                columns_max_widths[idx] = max(len(str(val)), columns_max_widths[idx])

        if (
            sum(columns_max_widths) > PRINTED_TABLE_MAX_WIDTH
        ):  # We want to limit the widest column
            largest_width = max(columns_max_widths)
            widest_column_idx = columns_max_widths.index(largest_width)
            diff = sum(columns_max_widths) - PRINTED_TABLE_MAX_WIDTH
            columns_max_widths[widest_column_idx] = largest_width - diff
            if (
                columns_max_widths[widest_column_idx] < 0
            ):  # in case the diff is bigger than the largest column
                # just divide equally
                columns_max_widths = [
                    int(PRINTED_TABLE_MAX_WIDTH / len(columns_max_widths))
                    for i in range(0, len(columns_max_widths))
                ]

        return columns_max_widths

    @classmethod
    def __to_strings_rows(cls, rows):
        # This is just to assert all row column values are strings. Tabulate might fail on other types
        return [list(map(lambda column_value: str(column_value), row)) for row in rows]

    def to_markdown(self) -> MarkdownBlock:
        rendered_rows = self.__to_strings_rows(self.render_rows())
        col_max_width = self.__calc_max_width(self.headers, rendered_rows)
        table = tabulate(
            rendered_rows,
            headers=self.headers,
            tablefmt="presto",
            maxcolwidths=col_max_width,
        )
        return MarkdownBlock(f"```\n{table}\n```")

    def render_rows(self) -> List[List]:
        if self.column_renderers is None:
            return self.rows
        new_rows = deepcopy(self.rows)
        for (column_name, renderer_type) in self.column_renderers.items():
            column_idx = self.headers.index(column_name)
            for row in new_rows:
                row[column_idx] = render_value(renderer_type, row[column_idx])
        return new_rows


class KubernetesFieldsBlock(TableBlock):
    def __init__(
        self,
        k8s_obj: HikaruDocumentBase,
        fields: List[str],
        explanations: Dict[str, str] = {},
    ):
        """
        :param k8s_obj: a kubernetes object
        :param fields: a list of fields to display. for example ["metadata.name", "metadata.namespace"]
        :param explanations: an explanation for each field. for example {"metdata.name": "the pods name"}
        """
        if explanations:
            rows = [
                [f, k8s_obj.object_at_path(f.split(".")), explanations.get(f, "")]
                for f in fields
            ]
            super().__init__(rows=rows, headers=["field", "value", "explanation"])
        else:
            rows = [[f, k8s_obj.object_at_path(f.split("."))] for f in fields]
            super().__init__(rows=rows, headers=["field", "value"])


class CallbackChoice(BaseModel):
    action: Callable
    action_params: Optional[BaseModel]


class CallbackBlock(BaseBlock):
    choices: Dict[str, CallbackChoice]

    def __init__(self, choices: Dict[str, CallbackChoice]):
        super().__init__(choices=choices)<|MERGE_RESOLUTION|>--- conflicted
+++ resolved
@@ -27,19 +27,14 @@
 
     text: str
 
-<<<<<<< HEAD
-    def __init__(self, text: str, single_paragraph: bool = False):
+    def __init__(self, text: str, dedent: bool = False):
         """
         :param text: one or more paragraphs of Markdown markup
         :param dedent: if True, remove common indentation so that you can use multi-line docstrings.
         """
-        if single_paragraph:
-=======
-    def __init__(self, text: str, dedent: bool = False):
         if dedent:
             if text[0] == "\n":
                 text = text[1:]
->>>>>>> 0643f833
             text = textwrap.dedent(text)
 
         if len(text) >= BLOCK_SIZE_LIMIT:
