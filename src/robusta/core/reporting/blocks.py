--- conflicted
+++ resolved
@@ -393,19 +393,11 @@
 
 class ScanReportRow(BaseModel):
     scan_id: str  # UUID
-<<<<<<< HEAD
-    namespace: str
-    scan_type: ScanType
-    name: str
-    kind: str
-    container: str
-=======
     scan_type: ScanType
     kind: Optional[str]
     name: Optional[str]
     namespace: Optional[str]
     container: Optional[str]
->>>>>>> 7b320c4b
     content: List[Any]  # scan result data
     priority: float
 
