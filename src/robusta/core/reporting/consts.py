--- conflicted
+++ resolved
@@ -58,21 +58,13 @@
 # Annotations
 class EnrichmentAnnotation(Enum):
     SCAN = "scan"
-<<<<<<< HEAD
-    
-=======
 
 
->>>>>>> 7b320c4b
 class SlackAnnotations:
     UNFURL = "unfurl"
     ATTACHMENT = "attachment"
 
-<<<<<<< HEAD
-class ScanType(str,Enum):
-=======
 
 class ScanType(str, Enum):
->>>>>>> 7b320c4b
     POPEYE = "popeye"
     KRR = "krr"