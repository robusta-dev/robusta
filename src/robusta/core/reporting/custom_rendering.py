from datetime import datetime

from robusta.core.model.env_vars import DEFAULT_TIMEZONE


class RendererType:
    DATETIME = "DATETIME"


def render_value(renderer: RendererType, value):
    if renderer == RendererType.DATETIME:
        date_value = datetime.fromtimestamp(value / 1000.0)
        return date_value.astimezone(DEFAULT_TIMEZONE).strftime("%b %d, %Y, %I:%M:%S %p")
    raise Exception(f"Unsupported renderer type {renderer}")


def charts_style():
    from pygal.style import Style

    return Style(
        background="#F2F2F2",
        plot_background="#F2F2F2",
        value_background="rgba(229, 229, 229, 1)",
<<<<<<< HEAD
        foreground="#9EAEB0",
        foreground_strong="#9EAEB0",
        foreground_subtle="#9EAEB0",
=======
        foreground="#607D8B",
        foreground_strong="#607D8B",
        foreground_subtle="#607D8B",
>>>>>>> dadc2794
        guide_stroke_dasharray="0,0",
        major_guide_stroke_dasharray="0,0",
        guide_stroke_color="#E7EBEB",
        major_guide_stroke_color="#E7EBEB",
        opacity=".6",
        opacity_hover=".9",
        transition="400ms ease-in",
        colors=("#9747FF", "#7d17ff", "#4b00ad", "#2a0065", "#1e0047"),
    )<|MERGE_RESOLUTION|>--- conflicted
+++ resolved
@@ -21,15 +21,9 @@
         background="#F2F2F2",
         plot_background="#F2F2F2",
         value_background="rgba(229, 229, 229, 1)",
-<<<<<<< HEAD
-        foreground="#9EAEB0",
-        foreground_strong="#9EAEB0",
-        foreground_subtle="#9EAEB0",
-=======
         foreground="#607D8B",
         foreground_strong="#607D8B",
         foreground_subtle="#607D8B",
->>>>>>> dadc2794
         guide_stroke_dasharray="0,0",
         major_guide_stroke_dasharray="0,0",
         guide_stroke_color="#E7EBEB",
