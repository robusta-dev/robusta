--- conflicted
+++ resolved
@@ -14,7 +14,6 @@
     raise Exception(f"Unsupported renderer type {renderer}")
 
 
-<<<<<<< HEAD
 def charts_style():
     from pygal.style import Style
 
@@ -22,9 +21,9 @@
         background="#F2F2F2",
         plot_background="#F2F2F2",
         value_background="rgba(229, 229, 229, 1)",
-        foreground="#9EAEB0",
-        foreground_strong="#9EAEB0",
-        foreground_subtle="#9EAEB0",
+        foreground="#607D8B",
+        foreground_strong="#607D8B",
+        foreground_subtle="#607D8B",
         guide_stroke_dasharray="0,0",
         major_guide_stroke_dasharray="0,0",
         guide_stroke_color="#E7EBEB",
@@ -33,21 +32,4 @@
         opacity_hover=".9",
         transition="400ms ease-in",
         colors=("#9747FF", "#7d17ff", "#4b00ad", "#2a0065", "#1e0047"),
-    )
-=======
-charts_style = Style(
-    background='#F2F2F2',
-    plot_background='#F2F2F2',
-    value_background = 'rgba(229, 229, 229, 1)',
-    foreground='#607D8B',
-    foreground_strong = '#607D8B',
-    foreground_subtle = '#607D8B', 
-    guide_stroke_dasharray = '0,0',
-    major_guide_stroke_dasharray = '0,0',
-    guide_stroke_color = '#E7EBEB',
-    major_guide_stroke_color = '#E7EBEB',
-    opacity='.6',
-    opacity_hover='.9',
-    transition='400ms ease-in',
-    colors=('#9747FF', '#7d17ff', '#4b00ad', '#2a0065', '#1e0047'))
->>>>>>> de9d370d
+    )