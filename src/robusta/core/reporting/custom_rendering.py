from datetime import datetime
from pygal.style import Style

from robusta.core.model.env_vars import DEFAULT_TIMEZONE


class RendererType:
    DATETIME = "DATETIME"


def render_value(renderer: RendererType, value):
    if renderer == RendererType.DATETIME:
        date_value = datetime.fromtimestamp(value / 1000.0)
<<<<<<< HEAD
        return date_value.astimezone(DEFAULT_TIMEZONE).strftime("%b %d, %Y, %I:%M:%S %p")
    raise Exception(f"Unsupported renderer type {renderer}")
=======
        return date_value.astimezone(DEFAULT_TIMEZONE).strftime(
            "%b %d, %Y, %I:%M:%S %p"
        )
    raise Exception(f"Unsupported renderer type {renderer}")


charts_style = Style(
    background='#F2F2F2',
    plot_background='#F2F2F2',
    value_background = 'rgba(229, 229, 229, 1)',
    foreground='#9EAEB0',
    foreground_strong = '#9EAEB0',
    foreground_subtle = '#9EAEB0',
    guide_stroke_dasharray = '0,0',
    major_guide_stroke_dasharray = '0,0',
    guide_stroke_color = '#E7EBEB',
    major_guide_stroke_color = '#E7EBEB',
    opacity='.6',
    opacity_hover='.9',
    transition='400ms ease-in',
    colors=('#9747FF', '#7d17ff', '#4b00ad', '#2a0065', '#1e0047'))
>>>>>>> f683b230
<|MERGE_RESOLUTION|>--- conflicted
+++ resolved
@@ -1,4 +1,5 @@
 from datetime import datetime
+
 from pygal.style import Style
 
 from robusta.core.model.env_vars import DEFAULT_TIMEZONE
@@ -11,29 +12,23 @@
 def render_value(renderer: RendererType, value):
     if renderer == RendererType.DATETIME:
         date_value = datetime.fromtimestamp(value / 1000.0)
-<<<<<<< HEAD
         return date_value.astimezone(DEFAULT_TIMEZONE).strftime("%b %d, %Y, %I:%M:%S %p")
-    raise Exception(f"Unsupported renderer type {renderer}")
-=======
-        return date_value.astimezone(DEFAULT_TIMEZONE).strftime(
-            "%b %d, %Y, %I:%M:%S %p"
-        )
     raise Exception(f"Unsupported renderer type {renderer}")
 
 
 charts_style = Style(
-    background='#F2F2F2',
-    plot_background='#F2F2F2',
-    value_background = 'rgba(229, 229, 229, 1)',
-    foreground='#9EAEB0',
-    foreground_strong = '#9EAEB0',
-    foreground_subtle = '#9EAEB0',
-    guide_stroke_dasharray = '0,0',
-    major_guide_stroke_dasharray = '0,0',
-    guide_stroke_color = '#E7EBEB',
-    major_guide_stroke_color = '#E7EBEB',
-    opacity='.6',
-    opacity_hover='.9',
-    transition='400ms ease-in',
-    colors=('#9747FF', '#7d17ff', '#4b00ad', '#2a0065', '#1e0047'))
->>>>>>> f683b230
+    background="#F2F2F2",
+    plot_background="#F2F2F2",
+    value_background="rgba(229, 229, 229, 1)",
+    foreground="#9EAEB0",
+    foreground_strong="#9EAEB0",
+    foreground_subtle="#9EAEB0",
+    guide_stroke_dasharray="0,0",
+    major_guide_stroke_dasharray="0,0",
+    guide_stroke_color="#E7EBEB",
+    major_guide_stroke_color="#E7EBEB",
+    opacity=".6",
+    opacity_hover=".9",
+    transition="400ms ease-in",
+    colors=("#9747FF", "#7d17ff", "#4b00ad", "#2a0065", "#1e0047"),
+)