--- conflicted
+++ resolved
@@ -47,11 +47,8 @@
         JiraSinkConfigWrapper: JiraSink,
         FileSinkConfigWrapper: FileSink,
         MailSinkConfigWrapper: MailSink,
-<<<<<<< HEAD
         PushoverSinkConfigWrapper: PushoverSink,
-=======
         GoogleChatSinkConfigWrapper: GoogleChatSink,
->>>>>>> c542409c
     }
 
     @classmethod
