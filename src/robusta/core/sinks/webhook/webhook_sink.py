--- conflicted
+++ resolved
@@ -7,14 +7,10 @@
 from robusta.core.reporting.base import BaseBlock, Finding
 from robusta.core.sinks.sink_base import SinkBase
 from robusta.core.sinks.transformer import Transformer
-<<<<<<< HEAD
-from robusta.core.sinks.webhook.webhook_sink_params import WebhookSinkConfigWrapper, WebhookSinkParams
-=======
 from robusta.core.sinks.webhook.webhook_sink_params import WebhookSinkConfigWrapper
->>>>>>> 183a4911
 
 
-class WebhookSink(SinkBase[WebhookSinkParams]):
+class WebhookSink(SinkBase):
     def __init__(self, sink_config: WebhookSinkConfigWrapper, registry):
         super().__init__(sink_config.webhook_sink, registry)
 
@@ -35,7 +31,7 @@
                 message_lines.append(f"{video_link.name}: {video_link.url}")
 
         message_lines.append(f"Source: {self.cluster_name}")
-        message_lines.append(finding.description)  # type: ignore
+        message_lines.append(finding.description)
 
         message = ""
 
@@ -68,7 +64,6 @@
 
         return markdown_text
 
-    @classmethod
     def __to_unformatted_text(cls, block: BaseBlock) -> List[str]:
         lines = []
         if isinstance(block, HeaderBlock):
