import requests

from robusta.core.reporting.base import BaseBlock, Finding
from robusta.core.reporting.blocks import (
    HeaderBlock,
    JsonBlock,
    KubernetesDiffBlock,
    ListBlock,
    MarkdownBlock,
    TableBlock,
)
from robusta.core.sinks.sink_base import SinkBase
<<<<<<< HEAD
from robusta.core.sinks.victorops.victorops_sink_params import VictoropsConfigWrapper, VictoropsSinkParams


class VictoropsSink(SinkBase[VictoropsSinkParams]):
=======
from robusta.core.sinks.victorops.victorops_sink_params import VictoropsConfigWrapper


class VictoropsSink(SinkBase):
>>>>>>> 183a4911
    def __init__(self, sink_config: VictoropsConfigWrapper, registry):
        super().__init__(sink_config.victorops_sink, registry)
        self.url = sink_config.victorops_sink.url

    def write_finding(self, finding: Finding, platform_enabled: bool):
        json_dict: dict = {}

        if platform_enabled:
            json_dict["vo_annotate.u.🔎 Investigate"] = finding.get_investigate_uri(self.account_id, self.cluster_name)

            if finding.add_silence_url:
                json_dict["vo_annotate.u.🔕 Silence"] = finding.get_prometheus_silence_url(
                    self.account_id, self.cluster_name
                )

            for video_link in finding.video_links:
                json_dict[f"vo_annotate.u.🎬 {video_link.name}"] = video_link.url

        # custom fields
        json_dict["Resource"] = finding.subject.name
        json_dict["Source"] = self.cluster_name
        json_dict["Namespace"] = finding.subject.namespace
        json_dict["Node"] = finding.subject.node

        # built in fields
        json_dict["monitoring_tool"] = "Robusta"
        json_dict["message_type"] = "CRITICAL"
        json_dict["entity_id"] = finding.fingerprint
        json_dict["entity_display_name"] = f"{finding.severity.to_emoji()} {finding.severity.name} - {finding.title}"

        message_lines = ""
        if finding.description:
            message_lines = finding.description + "\n\n"

        for enrichment in finding.enrichments:
            for block in enrichment.blocks:
                text = self.__to_unformatted_text(block)
                if not text:
                    continue

                message_lines += text + "\n\n"

        json_dict["state_message"] = message_lines

        requests.post(self.url, json=json_dict)

    @staticmethod
    def __to_unformatted_text(block: BaseBlock) -> str:
        if isinstance(block, HeaderBlock):
            return block.text
        elif isinstance(block, TableBlock):
            return block.to_table_string()
        elif isinstance(block, ListBlock):
            return "\n".join(block.items)
        elif isinstance(block, MarkdownBlock):
            return block.text
        elif isinstance(block, JsonBlock):
            return block.json_str
        elif isinstance(block, KubernetesDiffBlock):
            return "\n".join(
                map(
                    lambda diff: f"{diff.path}: {diff.other_value} ==> {diff.value}",
                    block.diffs,
                )
            )

        return ""<|MERGE_RESOLUTION|>--- conflicted
+++ resolved
@@ -10,17 +10,10 @@
     TableBlock,
 )
 from robusta.core.sinks.sink_base import SinkBase
-<<<<<<< HEAD
-from robusta.core.sinks.victorops.victorops_sink_params import VictoropsConfigWrapper, VictoropsSinkParams
-
-
-class VictoropsSink(SinkBase[VictoropsSinkParams]):
-=======
 from robusta.core.sinks.victorops.victorops_sink_params import VictoropsConfigWrapper
 
 
 class VictoropsSink(SinkBase):
->>>>>>> 183a4911
     def __init__(self, sink_config: VictoropsConfigWrapper, registry):
         super().__init__(sink_config.victorops_sink, registry)
         self.url = sink_config.victorops_sink.url
@@ -67,8 +60,7 @@
 
         requests.post(self.url, json=json_dict)
 
-    @staticmethod
-    def __to_unformatted_text(block: BaseBlock) -> str:
+    def __to_unformatted_text(cls, block: BaseBlock) -> str:
         if isinstance(block, HeaderBlock):
             return block.text
         elif isinstance(block, TableBlock):
