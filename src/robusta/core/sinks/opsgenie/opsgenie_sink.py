import logging
import opsgenie_sdk
from typing import List

from .opsgenie_sink_params import OpsGenieSinkConfigWrapper
from ..transformer import Transformer
from ...reporting.base import (
    Finding,
    Enrichment,
    FindingSeverity,
)
from ..sink_base import SinkBase

# Robusta has only 4 severities, OpsGenie has 5. We had to omit 1 priority
PRIORITY_MAP = {
    FindingSeverity.INFO: "P5",
    FindingSeverity.LOW: "P4",
    FindingSeverity.MEDIUM: "P3",
    FindingSeverity.HIGH: "P1",
}


class OpsGenieSink(SinkBase):
    def __init__(self, sink_config: OpsGenieSinkConfigWrapper, registry):
        super().__init__(sink_config.opsgenie_sink, registry)

        self.api_key = sink_config.opsgenie_sink.api_key
        self.teams = sink_config.opsgenie_sink.teams
        self.tags = sink_config.opsgenie_sink.tags

        self.conf = opsgenie_sdk.configuration.Configuration()
        self.conf.api_key["Authorization"] = self.api_key

        self.api_client = opsgenie_sdk.api_client.ApiClient(configuration=self.conf)
        self.alert_api = opsgenie_sdk.AlertApi(api_client=self.api_client)

    def __close_alert(self, finding: Finding):
        body = opsgenie_sdk.CloseAlertPayload(
            user="Robusta",
            note="Robusta Finding Resolved",
            source="Robusta Opsgenie Sink",
        )
        try:
            close_response = self.alert_api.close_alert(
                identifier=finding.fingerprint,
                close_alert_payload=body,
                identifier_type="alias",
            )
        except opsgenie_sdk.ApiException as err:
            logging.error(
                f"Error closing opsGenie alert {finding} {err}", exc_info=True
            )

    def __open_alert(self, finding: Finding, platform_enabled: bool):
        description = self.__to_description(finding, platform_enabled)
        self.tags.insert(0, self.cluster_name)
        body = opsgenie_sdk.CreateAlertPayload(
            source="Robusta",
            message=finding.title,
            description=description,
            alias=finding.fingerprint,
            responders=[{"name": team, "type": "team"} for team in self.teams],
            details={
                "Resource": finding.subject.name,
                "Cluster": self.cluster_name,
                "Namespace": finding.subject.namespace,
                "Node": finding.subject.node,
                "Source": str(finding.source.name),
            },
            tags=self.tags,
            entity=finding.service_key,
            priority=PRIORITY_MAP.get(finding.severity, "P3"),
        )
        try:
            self.alert_api.create_alert(create_alert_payload=body)
        except opsgenie_sdk.ApiException as err:
            logging.error(
                f"Error creating opsGenie alert {finding} {err}", exc_info=True
            )

    def write_finding(self, finding: Finding, platform_enabled: bool):
        if finding.title.startswith("[RESOLVED]"):
            self.__close_alert(finding)
        else:
            self.__open_alert(finding, platform_enabled)

    def __to_description(self, finding: Finding, platform_enabled: bool) -> str:
        description = ""
        if platform_enabled:
            description = f'<a href="{finding.investigate_uri}">🔎 Investigate</a>'
            if finding.add_silence_url:
<<<<<<< HEAD
                description = f"{description}  <a href=\"{finding.get_prometheus_silence_url(self.cluster_name)}\">🔕 Silence</a>"

            for video_link in finding.video_links:
                description = f"{description}  <a href=\"{video_link.url}\">🎬 {video_link.name}</a>"
=======
                description = f'{description}  <a href="{finding.get_prometheus_silence_url(self.cluster_name)}">🔕 Silence</a>'

>>>>>>> be04c067
            description = f"{description}\n"

        return f"{description}{self.__enrichments_as_text(finding.enrichments)}"

    @classmethod
    def __enrichments_as_text(cls, enrichments: List[Enrichment]) -> str:
        text_arr = [
            Transformer.to_html(enrichment.blocks) for enrichment in enrichments
        ]
        return "---\n".join(text_arr)<|MERGE_RESOLUTION|>--- conflicted
+++ resolved
@@ -89,15 +89,10 @@
         if platform_enabled:
             description = f'<a href="{finding.investigate_uri}">🔎 Investigate</a>'
             if finding.add_silence_url:
-<<<<<<< HEAD
-                description = f"{description}  <a href=\"{finding.get_prometheus_silence_url(self.cluster_name)}\">🔕 Silence</a>"
+                description = f'{description}  <a href="{finding.get_prometheus_silence_url(self.cluster_name)}">🔕 Silence</a>'
 
             for video_link in finding.video_links:
                 description = f"{description}  <a href=\"{video_link.url}\">🎬 {video_link.name}</a>"
-=======
-                description = f'{description}  <a href="{finding.get_prometheus_silence_url(self.cluster_name)}">🔕 Silence</a>'
-
->>>>>>> be04c067
             description = f"{description}\n"
 
         return f"{description}{self.__enrichments_as_text(finding.enrichments)}"
