from robusta.core.reporting.base import Finding
from robusta.core.sinks.discord.discord_sink_params import DiscordSinkConfigWrapper
from robusta.core.sinks.sink_base import SinkBase
from robusta.integrations.discord.sender import DiscordSender


class DiscordSink(SinkBase):
    def __init__(self, sink_config: DiscordSinkConfigWrapper, registry):
        super().__init__(sink_config.discord_sink, registry)

        self.url = sink_config.discord_sink.url
<<<<<<< HEAD
        self.sender = DiscordSender(self.url, self.account_id, self.cluster_name)

    def write_finding(self, finding: Finding, platform_enabled: bool):
        self.sender.send_finding_to_discord(finding, self.sink_name, platform_enabled)
=======
        self.sender = DiscordSender(
            self.url,
            self.account_id,
            self.cluster_name,
            self.params
        )

    def write_finding(self, finding: Finding, platform_enabled: bool):
        self.sender.send_finding_to_discord(
            finding,  platform_enabled
        )
>>>>>>> f683b230
<|MERGE_RESOLUTION|>--- conflicted
+++ resolved
@@ -9,21 +9,7 @@
         super().__init__(sink_config.discord_sink, registry)
 
         self.url = sink_config.discord_sink.url
-<<<<<<< HEAD
-        self.sender = DiscordSender(self.url, self.account_id, self.cluster_name)
+        self.sender = DiscordSender(self.url, self.account_id, self.cluster_name, self.params)
 
     def write_finding(self, finding: Finding, platform_enabled: bool):
-        self.sender.send_finding_to_discord(finding, self.sink_name, platform_enabled)
-=======
-        self.sender = DiscordSender(
-            self.url,
-            self.account_id,
-            self.cluster_name,
-            self.params
-        )
-
-    def write_finding(self, finding: Finding, platform_enabled: bool):
-        self.sender.send_finding_to_discord(
-            finding,  platform_enabled
-        )
->>>>>>> f683b230
+        self.sender.send_finding_to_discord(finding, platform_enabled)