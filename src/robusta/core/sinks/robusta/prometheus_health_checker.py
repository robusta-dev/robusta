--- conflicted
+++ resolved
@@ -54,18 +54,10 @@
             prometheus_connection = get_prometheus_connect(prometheus_params=prometheus_params)
             check_prometheus_connection(prom=prometheus_connection, prometheus_params=prometheus_params, params={})
 
-<<<<<<< HEAD
-            prometheus_flags = get_prometheus_flags(prom=prometheus_connection, prometheus_params=prometheus_params)
-            if prometheus_flags:
-                self.status.prometheus_retention_time = prometheus_flags.get('retentionTime', "")
-            else:
-                self.status.prometheus_retention_time = ""
-=======
             if self.__check_prometheus_flags:
-                prometheus_flags = get_prometheus_flags(prom=prometheus_connection)
+                prometheus_flags = get_prometheus_flags(prom=prometheus_connection, prometheus_params=prometheus_params)
                 if prometheus_flags:
                     self.status.prometheus_retention_time = prometheus_flags.get('retentionTime', "")
->>>>>>> 1a093329
 
             self.status.prometheus = True
             self.__check_prometheus_flags = False
