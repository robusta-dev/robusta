import logging
import threading
import time

from pydantic import BaseModel

from robusta.core.exceptions import NoPrometheusUrlFound, NoAlertManagerUrlFound, PrometheusFlagsConnectionError, \
    PrometheusNotFound, VictoriaMetricsNotFound, AlertsManagerNotFound
from robusta.core.model.env_vars import PROMETHEUS_ERROR_LOG_PERIOD_SEC
from robusta.integrations.prometheus.utils import get_prometheus_connect, get_prometheus_flags, \
    check_prometheus_connection
from robusta.core.model.base_params import PrometheusParams
from robusta.utils.silence_utils import BaseSilenceParams, get_alertmanager_silences_connection


class PrometheusHealthStatus(BaseModel):
    prometheus: bool = True
    prometheus_retention_time: str = ''
    alertmanager: bool = True


class PrometheusHealthChecker:
    def __init__(self, discovery_period_sec: int, global_config: dict):
        self.status: PrometheusHealthStatus = PrometheusHealthStatus()
        self.__discovery_period_sec = discovery_period_sec
        self.__prometheus_error_log_period_sec = PROMETHEUS_ERROR_LOG_PERIOD_SEC
        self.__global_config = global_config

        self.__last_alertmanager_error_log_time = 0
        self.__last_prometheus_error_log_time = 0
        self.__check_prometheus_flags = True

        self.__thread = threading.Thread(target=self.__run_checks)
        self.__thread.start()

    def get_status(self) -> PrometheusHealthStatus:
        return self.status

    def __run_checks(self):
        while True:
            try:
                self.prometheus_connection_checks(self.__global_config)
                self.alertmanager_connection_checks(self.__global_config)

                time.sleep(self.__discovery_period_sec)
            except Exception as e:
                logging.error(e)

    def prometheus_connection_checks(self, global_config: dict):
        # checking the status of prometheus
        try:
            logging.debug("checking prometheus connections")

            prometheus_params = PrometheusParams(**global_config)
            prometheus_connection = get_prometheus_connect(prometheus_params=prometheus_params)
            check_prometheus_connection(prom=prometheus_connection, params={})

<<<<<<< HEAD
            self.status.prometheus = True

            prometheus_flags = get_prometheus_flags(prom=prometheus_connection)
            if prometheus_flags:
                self.status.prometheus_retention_time = prometheus_flags.get('retentionTime', "")
            else:
                self.status.prometheus_retention_time = ""

=======
            if self.__check_prometheus_flags:
                prometheus_flags = get_prometheus_flags(prom=prometheus_connection)
                if prometheus_flags:
                    self.status.prometheus_retention_time = prometheus_flags.get('retentionTime', "")

            self.status.prometheus = True
            self.__check_prometheus_flags = False

>>>>>>> 1a093329
        except Exception as e:
            if isinstance(e, NoPrometheusUrlFound) \
                    or isinstance(e, PrometheusNotFound) \
                    or isinstance(e, VictoriaMetricsNotFound):
                self.status.prometheus = False

            self.status.prometheus_retention_time = ""

            if time.time() - self.__last_prometheus_error_log_time > self.__prometheus_error_log_period_sec:
                self.__last_prometheus_error_log_time = time.time()
                prometheus_connection_error = isinstance(e, NoPrometheusUrlFound) \
                                              or isinstance(e, PrometheusFlagsConnectionError)

                msg = f"{e}" if prometheus_connection_error else f"Failed to connect to prometheus. {e}"
                logging.error(msg, exc_info=not prometheus_connection_error)

    def alertmanager_connection_checks(self, global_config: dict):
        # checking the status of the alert manager
        try:
            logging.debug("checking alertmanager connections")

            base_silence_params = BaseSilenceParams(**global_config)
            get_alertmanager_silences_connection(params=base_silence_params)
            self.status.alertmanager = True

        except Exception as e:
            if isinstance(e, NoAlertManagerUrlFound) \
                    or isinstance(e, AlertsManagerNotFound):
                self.status.alertmanager = False

            if time.time() - self.__last_alertmanager_error_log_time > self.__prometheus_error_log_period_sec:
                self.__last_alertmanager_error_log_time = time.time()
                is_no_alertmanager_url_found = isinstance(e, NoAlertManagerUrlFound)

                msg = f"{e}" if is_no_alertmanager_url_found else f"Failed to connect to the alert manager. {e}"
                logging.error(msg, exc_info=not is_no_alertmanager_url_found)<|MERGE_RESOLUTION|>--- conflicted
+++ resolved
@@ -55,25 +55,15 @@
             prometheus_connection = get_prometheus_connect(prometheus_params=prometheus_params)
             check_prometheus_connection(prom=prometheus_connection, params={})
 
-<<<<<<< HEAD
             self.status.prometheus = True
 
-            prometheus_flags = get_prometheus_flags(prom=prometheus_connection)
-            if prometheus_flags:
-                self.status.prometheus_retention_time = prometheus_flags.get('retentionTime', "")
-            else:
-                self.status.prometheus_retention_time = ""
-
-=======
             if self.__check_prometheus_flags:
                 prometheus_flags = get_prometheus_flags(prom=prometheus_connection)
                 if prometheus_flags:
                     self.status.prometheus_retention_time = prometheus_flags.get('retentionTime', "")
 
-            self.status.prometheus = True
             self.__check_prometheus_flags = False
 
->>>>>>> 1a093329
         except Exception as e:
             if isinstance(e, NoPrometheusUrlFound) \
                     or isinstance(e, PrometheusNotFound) \
