--- conflicted
+++ resolved
@@ -1,18 +1,9 @@
 import json
 import logging
 import time
-from datetime import datetime
-from typing import Any, Dict, List, Optional
-
-import requests
-<<<<<<< HEAD
-from postgrest_py.request_builder import FilterRequestBuilder, QueryRequestBuilder
-from postgrest_py.utils import sanitize_param
-from supabase_py import Client
-from supabase_py.lib.auth_client import SupabaseAuthClient
-=======
+from typing import Any, Dict, List
+
 from supabase import create_client
->>>>>>> e949ed62
 
 from robusta.core.model.cluster_status import ClusterStatus, Account
 from robusta.core.model.env_vars import SUPABASE_LOGIN_RATE_LIMIT_SEC
@@ -44,56 +35,7 @@
 ACCOUNTS_TABLE = "Accounts"
 
 
-<<<<<<< HEAD
-class RobustaAuthClient(SupabaseAuthClient):
-    def _set_timeout(*args, **kwargs):
-        """Set timer task"""
-        # _set_timeout isn't implemented in gotrue client. it's required for the jwt refresh token timer task
-        # https://github.com/supabase/gotrue-py/blob/49c092e3a4a6d7bb5e1c08067a4c42cc2f74b5cc/gotrue/client.py#L242
-        # callback, timeout_ms
-        threading.Timer(args[2] / 1000, args[1]).start()
-
-
-class RobustaClient(Client):
-    def _get_auth_headers(self) -> Dict[str, str]:
-        auth = getattr(self, "auth", None)
-        session = auth.current_session if auth else None
-        if session and session["access_token"]:
-            access_token = auth.session()["access_token"]
-        else:
-            access_token = self.supabase_key
-
-        headers: Dict[str, str] = {
-            "apiKey": self.supabase_key,
-            "Authorization": f"Bearer {access_token}",
-        }
-        return headers
-
-    @staticmethod
-    def _init_supabase_auth_client(
-        auth_url: str,
-        supabase_key: str,
-        detect_session_in_url: bool,
-        auto_refresh_token: bool,
-        persist_session: bool,
-        local_storage: Dict[str, Any],
-        headers: Dict[str, str],
-    ) -> RobustaAuthClient:
-        """Creates a wrapped instance of the GoTrue Client."""
-        return RobustaAuthClient(
-            url=auth_url,
-            auto_refresh_token=auto_refresh_token,
-            detect_session_in_url=detect_session_in_url,
-            persist_session=persist_session,
-            local_storage=local_storage,
-            headers=headers,
-        )
-
-
 class SupabaseDal(AccountResourceFetcher):
-=======
-class SupabaseDal:
->>>>>>> e949ed62
     def __init__(
         self,
         url: str,
@@ -115,13 +57,9 @@
         self.password = password
         self.sign_in_time = 0
         self.sign_in()
-<<<<<<< HEAD
+        self.client.auth.on_auth_state_change(self.__update_token_patch)
         self.sink_name = sink_name
         self.persist_events = persist_events
-=======
-        self.client.auth.on_auth_state_change(self.__update_token_patch)
-        self.sink_params = sink_params
->>>>>>> e949ed62
         self.signing_key = signing_key
 
     def __to_db_scanResult(self, scanResult: ScanReportRow) -> Dict[Any, Any]:
@@ -227,33 +165,11 @@
             raise
 
     def get_active_services(self) -> List[ServiceInfo]:
-<<<<<<< HEAD
-        res = (
+        try:res = (
             self.client.table(SERVICES_TABLE)
             .select(
                 "name", "type", "namespace", "classification", "config", "ready_pods", "total_pods", "is_helm_release"
-            )
-            .filter("account_id", "eq", self.account_id)
-            .filter("cluster", "eq", self.cluster)
-            .filter("deleted", "eq", False)
-            .execute()
-        )
-        if res.get("status_code") not in [200]:
-            msg = f"Failed to get existing services (supabase) error: {res.get('data')}"
-            logging.error(msg)
-=======
-        try:
-            res = (
-                self.client.table(SERVICES_TABLE)
-                .select(
-                    "name",
-                    "type",
-                    "namespace",
-                    "classification",
-                    "config",
-                    "ready_pods",
-                    "total_pods",
-                    "is_helm_release",
+            ,
                 )
                 .filter("account_id", "eq", self.account_id)
                 .filter("cluster", "eq", self.cluster)
@@ -262,7 +178,6 @@
             )
         except Exception as e:
             logging.error(f"Failed to get existing services (supabase) error: {e}")
->>>>>>> e949ed62
             self.handle_supabase_error()
             raise
 
@@ -571,7 +486,6 @@
             if isinstance(block, ScanReportBlock):
                 self.persist_scan(block)
 
-<<<<<<< HEAD
     def get_account_resources(
         self, resource_kind: ResourceKind, updated_at: Optional[datetime]
     ) -> List[AccountResource]:
@@ -635,7 +549,7 @@
             return Account(**data)
 
         return None
-=======
+
     def __rpc_patch(self, func_name: str, params: dict) -> Dict[str, Any]:
         """
         Supabase client is async. Sync impl of rpc call
@@ -660,5 +574,4 @@
     def __update_token_patch(self, event, session):
         logging.debug(f"Event {event}, Session {session}")
         if session and event == "TOKEN_REFRESHED":
-            self.client.postgrest.auth(session.access_token)
->>>>>>> e949ed62
+            self.client.postgrest.auth(session.access_token)