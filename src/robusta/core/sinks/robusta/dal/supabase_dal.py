import json
import logging
from collections import defaultdict
from datetime import datetime
import os
import threading
from typing import Any, Dict, List, Optional, Tuple
from uuid import uuid4

from cachetools import TTLCache
import requests
from postgrest._sync.request_builder import SyncQueryRequestBuilder
from postgrest.base_request_builder import BaseFilterRequestBuilder
from postgrest.exceptions import APIError as PostgrestAPIError
from postgrest.types import ReturnMethod
from postgrest.utils import sanitize_param
from supabase import create_client
from supabase.lib.client_options import ClientOptions

from robusta.core.model.cluster_status import ClusterStatus
from robusta.core.model.env_vars import SUPABASE_TIMEOUT_SECONDS
from robusta.core.model.helm_release import HelmRelease
from robusta.core.model.jobs import JobInfo
from robusta.core.model.namespaces import NamespaceInfo
from robusta.core.model.nodes import NodeInfo
from robusta.core.model.openshift_group import OpenshiftGroup
from robusta.core.model.services import ServiceInfo
from robusta.core.reporting import Enrichment
from robusta.core.reporting.base import Finding
from robusta.core.reporting.blocks import EventsBlock, EventsRef, ScanReportBlock, ScanReportRow
from robusta.core.reporting.consts import EnrichmentAnnotation, ScanState, ScanType
from robusta.core.sinks.robusta.dal.model_conversion import ModelConversion
from robusta.core.sinks.robusta.rrm.account_resource_fetcher import AccountResourceFetcher
from robusta.core.sinks.robusta.rrm.types import (
    AccountResource,
    AccountResourceStatusInfo,
    AccountResourceStatusType,
    ResourceKind,
)

SERVICES_TABLE = "Services"
NODES_TABLE = "Nodes"
EVIDENCE_TABLE = "Evidence"
ISSUES_TABLE = "Issues"
CLUSTERS_STATUS_TABLE = "ClustersStatus"
JOBS_TABLE = "Jobs"
HELM_RELEASES_TABLE = "HelmReleases"
NAMESPACES_TABLE = "Namespaces"
UPDATE_CLUSTER_NODE_COUNT = "update_cluster_node_count_v2"
SCANS_RESULT_TABLE = "ScansResults"
SCANS_META_TABLE = "ScansMeta"
RESOURCE_EVENTS = "ResourceEvents"
ACCOUNT_RESOURCE_TABLE = "AccountResource"
ACCOUNT_RESOURCE_STATUS_TABLE = "AccountResourceStatus"
OPENSHIFT_GROUPS_TABLE = "OpenshiftGroups"
SESSION_TOKENS_TABLE = "AuthTokens"

class SupabaseDal(AccountResourceFetcher):
    def __init__(
        self,
        url: str,
        key: str,
        account_id: str,
        email: str,
        password: str,
        sink_name: str,
        persist_events: bool,
        cluster_name: str,
        signing_key: str,
    ):
        httpx_logger = logging.getLogger("httpx")
        if httpx_logger:
            httpx_logger.setLevel(logging.WARNING)

        self.url = url
        self.key = key
        self.account_id = account_id
        self.cluster = cluster_name
        options = ClientOptions(postgrest_client_timeout=SUPABASE_TIMEOUT_SECONDS, auto_refresh_token=True)
        self.client = create_client(url, key, options)
        self.patch_postgrest_execute()
        self.email = email
        self.password = password
        self.user_id = self.sign_in()
        self.client.auth.on_auth_state_change(self.__update_token_patch)
        self.sink_name = sink_name
        self.persist_events = persist_events
        self.signing_key = signing_key
        ttl = int(os.environ.get("SAAS_SESSION_TOKEN_TTL_SEC", "82800"))  # 23 hours
        self.token_cache = TTLCache(maxsize=1, ttl=ttl)
        self.lock = threading.Lock()

    def patch_postgrest_execute(self):
        # This is somewhat hacky.
        def execute_with_retry(_self):
            try:
                return self._original_execute(_self)
            except PostgrestAPIError as exc:
                message = exc.message or ""
                if exc.code == "PGRST301" or "expired" in message.lower():
                    # JWT expired. Sign in again and retry the query
                    logging.error("JWT token expired/invalid, signing in to Supabase again")
                    self.sign_in()
                    return self._original_execute(_self)
                else:
                    raise

        self._original_execute = SyncQueryRequestBuilder.execute
        SyncQueryRequestBuilder.execute = execute_with_retry

    def __to_db_scanResult(self, scanResult: ScanReportRow) -> Dict[Any, Any]:
        db_sr = scanResult.dict()
        db_sr["account_id"] = self.account_id
        db_sr["cluster_id"] = self.cluster
        return db_sr

    def set_scan_state(self, scan_id: str, state: ScanState, metadata: dict) -> None:
        try:
            self.client.table(SCANS_META_TABLE).update(
                {
                    "state": state,
                    "metadata": metadata,
                }
            ).eq("scan_id", scan_id).execute()
        except Exception as e:
            logging.error(f"Failed to set scan state {scan_id} error: {e}")
            raise

    def insert_scan_meta(self, scan_id: str, start_time: datetime, scan_type: ScanType) -> None:
        try:
            self.client.rpc(
                "insert_scan_meta_v2",
                {
                    "_account_id": self.account_id,
                    "_cluster": self.cluster,
                    "_scan_id": scan_id,
                    "_scan_start": str(start_time),
                    "_type": scan_type,
                },
            ).execute()
        except requests.exceptions.HTTPError as e:
            logging.exception(f"Failed to insert scan meta {scan_id}, error: {e}, response: {e.response.text}")
            raise
        except Exception as e:
            logging.exception(f"Failed to persist scan meta {scan_id} error: {e}")
            raise

    def persist_scan(self, block: ScanReportBlock):
        db_scanResults = [self.__to_db_scanResult(sr) for sr in block.results]
        try:
            self.client.table(SCANS_RESULT_TABLE).insert(db_scanResults, returning=ReturnMethod.minimal).execute()
        except Exception as e:
            logging.exception(f"Failed to persist scan {block.scan_id} error: {e}")
            raise

        try:
            self.client.table(SCANS_META_TABLE).update(
                {
                    "state": "success",
                    "scan_end": str(block.end_time),
                    "grade": block.score,
                    "metadata": block.metadata,
                }
            ).eq("scan_id", block.scan_id).execute()
        except Exception as e:
            logging.exception(f"Failed to set scan state {block.scan_id} error: {e}")
            raise

    def persist_finding(self, finding: Finding):
        for enrichment in finding.enrichments:
            self.persist_platform_blocks(enrichment, finding.id)

        scans, enrichments = [], []
        for enrich in finding.enrichments:
            if enrich.annotations.get(EnrichmentAnnotation.SCAN, False):
                scans.append(enrich)
            else:
                enrichments.append(enrich)

        if scans and not enrichments:
            return

        for enrichment in enrichments:
            evidence = ModelConversion.to_evidence_json(
                account_id=self.account_id,
                cluster_id=self.cluster,
                sink_name=self.sink_name,
                signing_key=self.signing_key,
                finding_id=finding.id,
                enrichment=enrichment,
            )

            if not evidence:
                continue

            try:
                self.client.table(EVIDENCE_TABLE).insert(evidence, returning=ReturnMethod.minimal).execute()
            except Exception:
                logging.exception(f"Failed to persist finding {finding.id} enrichment {enrichment}")

        try:
            self.client.table(ISSUES_TABLE).insert(
                ModelConversion.to_finding_json(self.account_id, self.cluster, finding),
                returning=ReturnMethod.minimal,
            ).execute()
        except Exception:
            logging.exception(f"Failed to persist finding {finding.id}")

    def to_service(self, service: ServiceInfo) -> Dict[Any, Any]:
        return {
            "name": service.name,
            "type": service.service_type,
            "namespace": service.namespace,
            "classification": service.classification,
            "cluster": self.cluster,
            "account_id": self.account_id,
            "deleted": service.deleted,
            "service_key": service.get_service_key(),
            "config": service.service_config.dict() if service.service_config else None,
            "total_pods": service.total_pods,
            "ready_pods": service.ready_pods,
            "is_helm_release": service.is_helm_release,
            "healthy": service.total_pods == service.ready_pods,
            "update_time": "now()",
        }

    def to_db_openshift_group(self, os_group: OpenshiftGroup) -> Dict[Any, Any]:
        as_dict = os_group.dict()
        as_dict["cluster"] = self.cluster
        as_dict["namespace"] = ""
        as_dict["account_id"] = self.account_id
        as_dict["update_time"] = "now()"
        as_dict["service_key"] = os_group.get_service_key()
        del as_dict["resource_version"]
        return as_dict

    def persist_services(self, services: List[ServiceInfo]):
        if not services:
            return

        db_services = [self.to_service(service) for service in services]
        try:
            self.client.table(SERVICES_TABLE).upsert(db_services, returning=ReturnMethod.minimal).execute()
        except Exception as e:
            logging.exception(f"Failed to persist services {services} error: {e}")
            raise

    def persist_openshift_groups(self, os_groups: List[OpenshiftGroup]):
        if not os_groups:
            return

        db_os_groups = [self.to_db_openshift_group(os_group) for os_group in os_groups]
        try:
            self.client.table(OPENSHIFT_GROUPS_TABLE).upsert(db_os_groups, returning=ReturnMethod.minimal).execute()
        except Exception as e:
            logging.exception(f"Failed to persist services {os_groups} error: {e}")
            raise

    def get_active_services(self) -> List[ServiceInfo]:
        try:
            res = (
                self.client.table(SERVICES_TABLE)
                .select(
                    "name",
                    "type",
                    "namespace",
                    "classification",
                    "config",
                    "ready_pods",
                    "total_pods",
                    "is_helm_release",
                )
                .filter("account_id", "eq", self.account_id)
                .filter("cluster", "eq", self.cluster)
                .filter("deleted", "eq", False)
                .execute()
            )
        except Exception as e:
            logging.error(f"Failed to get existing services (supabase) error: {e}")
            raise

        return [
            ServiceInfo(
                name=service["name"],
                service_type=service["type"],
                namespace=service["namespace"],
                classification=service["classification"],
                service_config=service.get("config"),
                ready_pods=service["ready_pods"],
                total_pods=service["total_pods"],
                is_helm_release=service["is_helm_release"],
            )
            for service in res.data
        ]

    def get_active_openshift_groups(self) -> List[OpenshiftGroup]:
        try:
            res = (
                self.client.table(OPENSHIFT_GROUPS_TABLE)
                .select("name", "labels", "annotations", "users")
                .filter("account_id", "eq", self.account_id)
                .filter("cluster", "eq", self.cluster)
                .filter("deleted", "eq", False)
                .execute()
            )
        except Exception as e:
            logging.error(f"Failed to get existing openshift groups (supabase) error: {e}")
            raise

        return [OpenshiftGroup(**os_group) for os_group in res.data]

    def has_cluster_findings(self) -> bool:
        try:
            res = (
                self.client.table(ISSUES_TABLE)
                .select("*")
                .filter("account_id", "eq", self.account_id)
                .filter("cluster", "eq", self.cluster)
                .limit(1)
                .execute()
            )
        except Exception as e:
            logging.error(f"Failed to check cluster issues: {e}")
            raise

        return len(res.data) > 0

    def get_active_nodes(self) -> List[NodeInfo]:
        try:
            res = (
                self.client.table(NODES_TABLE)
                .select("*")
                .filter("account_id", "eq", self.account_id)
                .filter("cluster_id", "eq", self.cluster)
                .filter("deleted", "eq", False)
                .execute()
            )
        except Exception as e:
            logging.error(f"Failed to get existing nodes (supabase) error: {e}")
            raise

        return [
            NodeInfo(
                name=node["name"],
                node_creation_time=node["node_creation_time"],
                taints=node["taints"],
                conditions=node["conditions"],
                memory_capacity=node["memory_capacity"],
                memory_allocatable=node["memory_allocatable"],
                memory_allocated=node["memory_allocated"],
                cpu_capacity=node["cpu_capacity"],
                cpu_allocatable=node["cpu_allocatable"],
                cpu_allocated=node["cpu_allocated"],
                pods_count=node["pods_count"],
                pods=node["pods"],
                internal_ip=node["internal_ip"],
                external_ip=node["external_ip"],
                node_info=json.loads(node["node_info"]),
            )
            for node in res.data
        ]

    def __to_db_node(self, node: NodeInfo) -> Dict[Any, Any]:
        db_node = node.dict()
        db_node["account_id"] = self.account_id
        db_node["cluster_id"] = self.cluster
        db_node["updated_at"] = "now()"
        db_node["healthy"] = "Ready:True" in node.conditions
        del db_node["resource_version"]

        return db_node

    def publish_nodes(self, nodes: List[NodeInfo]):
        if not nodes:
            return

        db_nodes = [self.__to_db_node(node) for node in nodes]
        try:
            self.client.table(NODES_TABLE).upsert(db_nodes, returning=ReturnMethod.minimal).execute()
        except Exception as e:
            logging.error(f"Failed to persist node {nodes} error: {e}")
            raise

    @staticmethod
    def custom_filter_request_builder(
        frq: BaseFilterRequestBuilder, operator: str, criteria: str
    ) -> BaseFilterRequestBuilder:
        key, val = sanitize_param(operator), f"{criteria}"
        frq.params = frq.params.set(key, val)

        return frq

    def get_active_jobs(self) -> List[JobInfo]:
        try:
            res = (
                self.client.table(JOBS_TABLE)
                .select("*")
                .filter("account_id", "eq", self.account_id)
                .filter("cluster_id", "eq", self.cluster)
                .filter("deleted", "eq", False)
                .execute()
            )
        except Exception as e:
            logging.error(f"Failed to get existing jobs (supabase) error: {e}")
            raise

        return [JobInfo.from_db_row(job) for job in res.data]

    def __to_db_job(self, job: JobInfo) -> Dict[Any, Any]:
        db_job = job.dict()
        db_job["account_id"] = self.account_id
        db_job["cluster_id"] = self.cluster
        db_job["service_key"] = job.get_service_key()
        db_job["updated_at"] = "now()"
        db_job["healthy"] = self.is_job_healthy(job)
        return db_job

    def is_job_healthy(self, job: JobInfo) -> bool:
        is_running = job.status.active > 0
        is_completed = [condition for condition in job.status.conditions if condition.type == "Complete"]
        is_starting = not any([job.status.active, job.status.failed, job.status.succeeded, job.status.conditions])

        return is_running or len(is_completed) > 0 or is_starting

    def publish_jobs(self, jobs: List[JobInfo]):
        if not jobs:
            return

        db_jobs = [self.__to_db_job(job) for job in jobs]
        try:
            self.client.table(JOBS_TABLE).upsert(db_jobs, returning=ReturnMethod.minimal).execute()
        except Exception as e:
            logging.error(f"Failed to persist jobs {jobs} error: {e}")
            raise

    def remove_deleted_node(self, node_name: str):
        if not node_name:
            return

        try:
            (
                self.client.table(NODES_TABLE)
                .delete(returning=ReturnMethod.minimal)
                .eq("account_id", self.account_id)
                .eq("cluster_id", self.cluster)
                .eq("name", node_name)
                .execute()
            )
        except Exception as e:
            logging.exception(f"Failed to delete node {node_name} error: {e}")
            raise

    def remove_deleted_service(self, service_key: str):
        if not service_key:
            return

        try:
            (
                self.client.table(SERVICES_TABLE)
                .delete(returning=ReturnMethod.minimal)
                .eq("account_id", self.account_id)
                .eq("cluster", self.cluster)
                .eq("service_key", service_key)
                .execute()
            )
        except Exception as e:
            logging.exception(f"Failed to delete service {service_key} error: {e}")
            raise

    def remove_deleted_job(self, job: JobInfo):
        if not job:
            return

        try:
            (
                self.client.table(JOBS_TABLE)
                .delete(returning=ReturnMethod.minimal)
                .eq("account_id", self.account_id)
                .eq("cluster_id", self.cluster)
                .eq("service_key", job.get_service_key())
                .execute()
            )
        except Exception as e:
            logging.exception(f"Failed to delete job {job} error: {e}")
            raise

    def remove_deleted_namespace(self, namespace_name: str):
        if not namespace_name:
            return

        try:
            (
                self.client.table(NAMESPACES_TABLE)
                .delete(returning=ReturnMethod.minimal)
                .filter("account_id", "eq", self.account_id)
                .filter("cluster_id", "eq", self.cluster)
                .eq("name", namespace_name)
                .execute()
            )
        except Exception as e:
            logging.exception(f"Failed to delete namespace {namespace_name} error: {e}")
            raise

    # helm release
    def get_active_helm_release(self) -> List[HelmRelease]:
        try:
            res = (
                self.client.table(HELM_RELEASES_TABLE)
                .select("*")
                .filter("account_id", "eq", self.account_id)
                .filter("cluster_id", "eq", self.cluster)
                .filter("deleted", "eq", False)
                .execute()
            )
        except Exception as e:
            logging.error(f"Failed to get existing helm releases (supabase) error: {e}")
            raise

        return [HelmRelease.from_db_row(helm_release) for helm_release in res.data]

    def __to_db_helm_release(self, helm_release: HelmRelease) -> Dict[Any, Any]:
        db_helm_release = helm_release.dict()
        db_helm_release["account_id"] = self.account_id
        db_helm_release["cluster_id"] = self.cluster
        db_helm_release["service_key"] = helm_release.get_service_key()
        db_helm_release["updated_at"] = "now()"
        return db_helm_release

    def publish_helm_releases(self, helm_releases: List[HelmRelease]):
        if not helm_releases:
            return

        db_helm_releases = [self.__to_db_helm_release(helm_release) for helm_release in helm_releases]
        logging.debug(f"[supabase] Publishing the helm_releases {db_helm_releases}")

        try:
            self.client.table(HELM_RELEASES_TABLE).upsert(db_helm_releases, returning=ReturnMethod.minimal).execute()
        except Exception as e:
            logging.error(f"Failed to persist helm_releases {helm_releases} error: {e}")
            raise

    def sign_in(self) -> str:
        logging.info("Supabase dal login")
        res = self.client.auth.sign_in_with_password({"email": self.email, "password": self.password})
        self.client.auth.set_session(res.session.access_token, res.session.refresh_token)
        self.client.postgrest.auth(res.session.access_token)
        return res.user.id

    def to_db_cluster_status(self, data: ClusterStatus) -> Dict[str, Any]:
        db_cluster_status = data.dict()
        if data.last_alert_at is None:
            del db_cluster_status["last_alert_at"]

        db_cluster_status["updated_at"] = "now()"

        log_cluster_status = db_cluster_status.copy()
        log_cluster_status["light_actions"] = len(data.light_actions)
        logging.info(f"cluster status {log_cluster_status}")

        return db_cluster_status

    def publish_cluster_status(self, cluster_status: ClusterStatus):
        try:
            (
                self.client.table(CLUSTERS_STATUS_TABLE)
                .upsert(self.to_db_cluster_status(cluster_status), returning=ReturnMethod.minimal)
                .execute()
            )
        except Exception as e:
            logging.error(f"Failed to upsert {self.to_db_cluster_status(cluster_status)} error: {e}")

    def get_active_namespaces(self) -> List[NamespaceInfo]:
        try:
            res = (
                self.client.table(NAMESPACES_TABLE)
                .select("*")
                .filter("account_id", "eq", self.account_id)
                .filter("cluster_id", "eq", self.cluster)
                .filter("deleted", "eq", False)
                .execute()
            )
        except Exception as e:
            logging.error(f"Failed to get existing namespaces (supabase) error: {e}")
            raise

        return [NamespaceInfo.from_db_row(namespace) for namespace in res.data]

    def __to_db_namespace(self, namespace: NamespaceInfo) -> Dict[Any, Any]:
        db_job = namespace.dict()
        db_job["account_id"] = self.account_id
        db_job["cluster_id"] = self.cluster
        db_job["updated_at"] = "now()"
        return db_job

    def publish_namespaces(self, namespaces: List[NamespaceInfo]):
        if not namespaces:
            return

        db_namespaces = [self.__to_db_namespace(namespace) for namespace in namespaces]
        try:
            self.client.table(NAMESPACES_TABLE).upsert(db_namespaces, returning=ReturnMethod.minimal).execute()
        except Exception as e:
            logging.error(f"Failed to persist namespaces {namespaces} error: {e}")
            raise

    def publish_cluster_nodes(
        self, node_count: int, pod_count: int, avg_cpu: Optional[float] = None, avg_mem: Optional[float] = None
    ):
        data = {
            "_account_id": self.account_id,
            "_cluster_id": self.cluster,
            "_node_count": node_count,
            "_cpu_utilization": avg_cpu,
            "_memory_utilization": avg_mem,
            "_pod_count": pod_count,
        }
        try:
            self.client.rpc(UPDATE_CLUSTER_NODE_COUNT, data).execute()
        except Exception as e:
            logging.exception(f"Failed to publish node count {data} error: {e}")

        logging.debug(f"cluster nodes: {UPDATE_CLUSTER_NODE_COUNT} => {data}")

    def persist_events_block(self, block: EventsBlock):
        db_events = []
        for event in block.events:
            row = event.dict(exclude_none=True)
            row["account_id"] = self.account_id
            row["cluster_id"] = self.cluster
            db_events.append(row)

        try:
            self.client.table(RESOURCE_EVENTS).upsert(
                db_events, ignore_duplicates=True, returning=ReturnMethod.minimal
            ).execute()
        except Exception as e:
            logging.error(f"Failed to persist resource events error: {e}")
            raise

    def persist_platform_blocks(self, enrichment: Enrichment, finding_id):
        blocks = enrichment.blocks
        for i, block in enumerate(blocks):
            if isinstance(block, EventsBlock) and self.persist_events and block.events:
                self.persist_events_block(block)
                event = block.events[0]
                blocks[i] = EventsRef(name=event.name, namespace=event.namespace, kind=event.kind.lower())
            if isinstance(block, ScanReportBlock):
                self.persist_scan(block)

    def get_account_resources(
        self,
        resource_kind: Optional[ResourceKind] = None,
        latest_revision: Optional[datetime] = None,
    ) -> Dict[ResourceKind, List[AccountResource]]:
        try:
            query_builder = (
                self.client.table(ACCOUNT_RESOURCE_TABLE)
                .select(
                    "entity_id",
                    "resource_kind",
                    "clusters_target_set",
                    "resource_state",
                    "deleted",
                    "enabled",
                    "updated_at",
                )
                .eq("account_id", self.account_id)
            )

            if resource_kind:
                query_builder.eq("resource_kind", resource_kind)

            if latest_revision:
                query_builder.gt("updated_at", latest_revision.isoformat())
            else:
                # in the initial db fetch don't include the deleted records.
                # in the subsequent db fetch allow even the deleted records so that they can be removed from the cluster
                query_builder.eq("deleted", False)
                query_builder.eq("enabled", True)

                query_builder = SupabaseDal.custom_filter_request_builder(
                    query_builder,
                    operator="or",
                    criteria=f'(clusters_target_set.cs.["*"], clusters_target_set.cs.["{self.cluster}"])',
                )
            query_builder = query_builder.order(column="updated_at", desc=False)

            res = query_builder.execute()
        except Exception as e:
            msg = "Failed to get existing account resources (supabase) error"
            logging.error(msg, exc_info=True)
            raise e

        account_resources_map: Dict[ResourceKind, List[AccountResource]] = defaultdict(list)

        for data in res.data:
            resource = AccountResource(
                entity_id=data["entity_id"],
                resource_kind=data["resource_kind"],
                clusters_target_set=data["clusters_target_set"],
                resource_state=data["resource_state"],
                deleted=data["deleted"],
                enabled=data["enabled"],
                updated_at=data["updated_at"],
            )

            account_resources_map[resource.resource_kind].append(resource)

        return account_resources_map

    def __to_db_account_resource_status(
        self,
        status_type: AccountResourceStatusType,
        latest_revision: datetime,
        info: Optional[AccountResourceStatusInfo] = None,
    ) -> Dict[Any, Any]:
        latest_revision_iso = latest_revision.isoformat()
        data = {
            "account_id": self.account_id,
            "cluster_id": self.cluster,
            "status": status_type,
            "info": info.dict() if info else None,
            "updated_at": "now()",
            "latest_revision": latest_revision_iso,
        }

        if status_type != AccountResourceStatusType.error:
            data["synced_revision"] = latest_revision_iso

        return data

    def set_account_resource_status(
        self,
        status_type: AccountResourceStatusType,
        info: Optional[AccountResourceStatusInfo],
        latest_revision: datetime,
    ):
        try:
            data = self.__to_db_account_resource_status(
                status_type=status_type, info=info, latest_revision=latest_revision
            )

            self.client.table(ACCOUNT_RESOURCE_STATUS_TABLE).upsert(data).execute()
        except Exception:
            logging.exception(f"Failed to set account resource status to {status_type}")
            raise

    def __update_token_patch(self, event, session):
        logging.debug(f"Event {event}, Session {session}")
        if session and event == "TOKEN_REFRESHED":
            self.client.postgrest.auth(session.access_token)

    def set_cluster_active(self, active: bool) -> None:
        try:
            (
                self.client.table(CLUSTERS_STATUS_TABLE)
                .update({"active": active, "updated_at": "now()"})
                .eq("cluster_id", self.cluster)
                .eq("account_id", self.account_id)
                .execute()
            )
        except Exception as e:
            logging.error(f"Failed to set cluster status active=False error: {e}")

<<<<<<< HEAD
    def holmes_slackbot_enabled(
        self, account_id: str
    ) -> bool:
        try:
            res = self.client.rpc(
                "holmes_slackbot_enabled",
                {"_account_id": account_id},
            ).execute()

            logging.debug(f"Holmes Slackbot connected {bool(res.data)}")
            return bool(res.data)

        except Exception as error:
            logging.error(
                f"Unexpected error rpc holmes_slackbot_enabled."
                f"account_id: {account_id}",
                exc_info=True,
            )
            raise error
=======
    def get_session_token(self) -> str:
        with self.lock:
            session_token = self.token_cache.get("session_token")
            if not session_token:
                session_token = self.create_session_token()
                self.token_cache["session_token"] = session_token

        return session_token
    
    def create_session_token(self) -> str:
        token = str(uuid4())
        self.client.table(SESSION_TOKENS_TABLE).insert(
            {
                "account_id": self.account_id,
                "user_id": self.user_id,
                "token": token,
                "type": "RUNNER",
            },
            returning=ReturnMethod.minimal,
        ).execute()
        return token
>>>>>>> 067abf33
<|MERGE_RESOLUTION|>--- conflicted
+++ resolved
@@ -762,27 +762,6 @@
         except Exception as e:
             logging.error(f"Failed to set cluster status active=False error: {e}")
 
-<<<<<<< HEAD
-    def holmes_slackbot_enabled(
-        self, account_id: str
-    ) -> bool:
-        try:
-            res = self.client.rpc(
-                "holmes_slackbot_enabled",
-                {"_account_id": account_id},
-            ).execute()
-
-            logging.debug(f"Holmes Slackbot connected {bool(res.data)}")
-            return bool(res.data)
-
-        except Exception as error:
-            logging.error(
-                f"Unexpected error rpc holmes_slackbot_enabled."
-                f"account_id: {account_id}",
-                exc_info=True,
-            )
-            raise error
-=======
     def get_session_token(self) -> str:
         with self.lock:
             session_token = self.token_cache.get("session_token")
@@ -803,5 +782,4 @@
             },
             returning=ReturnMethod.minimal,
         ).execute()
-        return token
->>>>>>> 067abf33
+        return token