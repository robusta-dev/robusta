import json
import logging
import threading
import time
from typing import Any, Dict, List

import requests
from postgrest_py.request_builder import QueryRequestBuilder
from supabase_py import Client
from supabase_py.lib.auth_client import SupabaseAuthClient

from robusta.core.model.cluster_status import ClusterStatus
from robusta.core.model.env_vars import SUPABASE_LOGIN_RATE_LIMIT_SEC
from robusta.core.model.jobs import JobInfo
from robusta.core.model.nodes import NodeInfo
from robusta.core.model.services import ServiceInfo
from robusta.core.reporting.base import Finding
from robusta.core.sinks.robusta.dal.model_conversion import ModelConversion

SERVICES_TABLE = "Services"
NODES_TABLE = "Nodes"
EVIDENCE_TABLE = "Evidence"
ISSUES_TABLE = "Issues"
CLUSTERS_STATUS_TABLE = "ClustersStatus"
JOBS_TABLE = "Jobs"


class RobustaAuthClient(SupabaseAuthClient):
    def _set_timeout(*args, **kwargs):
        """Set timer task"""
        # _set_timeout isn't implemented in gotrue client. it's required for the jwt refresh token timer task
        # https://github.com/supabase/gotrue-py/blob/49c092e3a4a6d7bb5e1c08067a4c42cc2f74b5cc/gotrue/client.py#L242
        # callback, timeout_ms
        threading.Timer(args[2] / 1000, args[1]).start()


class RobustaClient(Client):
    def _get_auth_headers(self) -> Dict[str, str]:
        auth = getattr(self, "auth", None)
        session = auth.current_session if auth else None
        if session and session["access_token"]:
            access_token = auth.session()["access_token"]
        else:
            access_token = self.supabase_key

        headers: Dict[str, str] = {
            "apiKey": self.supabase_key,
            "Authorization": f"Bearer {access_token}",
        }
        return headers

    @staticmethod
    def _init_supabase_auth_client(
        auth_url: str,
        supabase_key: str,
        detect_session_in_url: bool,
        auto_refresh_token: bool,
        persist_session: bool,
        local_storage: Dict[str, Any],
        headers: Dict[str, str],
    ) -> RobustaAuthClient:
        """Creates a wrapped instance of the GoTrue Client."""
        return RobustaAuthClient(
            url=auth_url,
            auto_refresh_token=auto_refresh_token,
            detect_session_in_url=detect_session_in_url,
            persist_session=persist_session,
            local_storage=local_storage,
            headers=headers,
        )


class SupabaseDal:
    def __init__(
        self,
        url: str,
        key: str,
        account_id: str,
        email: str,
        password: str,
        sink_name: str,
        cluster_name: str,
        signing_key: str,
    ):
        self.url = url
        self.key = key
        self.account_id = account_id
        self.cluster = cluster_name
        self.client = RobustaClient(url, key)
        self.email = email
        self.password = password
        self.sign_in_time = 0
        self.sign_in()
        self.sink_name = sink_name
        self.signing_key = signing_key

    def persist_finding(self, finding: Finding):
        for enrichment in finding.enrichments:
            res = (
                self.client.table(EVIDENCE_TABLE)
                .insert(
                    ModelConversion.to_evidence_json(
                        account_id=self.account_id,
                        cluster_id=self.cluster,
                        sink_name=self.sink_name,
                        signing_key=self.signing_key,
                        finding_id=finding.id,
                        enrichment=enrichment,
                    )
                )
                .execute()
            )
            if res.get("status_code") != 201:
                logging.error(
                    f"Failed to persist finding {finding.id} enrichment {enrichment} error: {res.get('data')}"
                )

        res = (
            self.client.table(ISSUES_TABLE)
            .insert(ModelConversion.to_finding_json(self.account_id, self.cluster, finding))
            .execute()
        )
        if res.get("status_code") != 201:
            logging.error(f"Failed to persist finding {finding.id} error: {res.get('data')}")
            self.handle_supabase_error()

    def to_service(self, service: ServiceInfo) -> Dict[Any, Any]:
        return {
            "name": service.name,
            "type": service.service_type,
            "namespace": service.namespace,
            "classification": service.classification,
            "cluster": self.cluster,
            "account_id": self.account_id,
            "deleted": service.deleted,
            "service_key": service.get_service_key(),
            "config": service.service_config.dict() if service.service_config else None,
            "total_pods": service.total_pods,
            "ready_pods": service.ready_pods,
            "update_time": "now()",
        }

    def persist_services(self, services: List[ServiceInfo]):
        if not services:
            return
        db_services = [self.to_service(service) for service in services]
        res = self.client.table(SERVICES_TABLE).insert(db_services, upsert=True).execute()
        if res.get("status_code") not in [200, 201]:
            logging.error(f"Failed to persist services {services} error: {res.get('data')}")
            self.handle_supabase_error()
            status_code = res.get("status_code")
            raise Exception(f"publish service failed. status: {status_code}")

    def get_active_services(self) -> List[ServiceInfo]:
        res = (
            self.client.table(SERVICES_TABLE)
            .select("name", "type", "namespace", "classification", "config", "ready_pods", "total_pods")
            .filter("account_id", "eq", self.account_id)
            .filter("cluster", "eq", self.cluster)
            .filter("deleted", "eq", False)
            .execute()
        )
        if res.get("status_code") not in [200]:
            msg = f"Failed to get existing services (supabase) error: {res.get('data')}"
            logging.error(msg)
            self.handle_supabase_error()
            raise Exception(msg)

        return [
            ServiceInfo(
                name=service["name"],
                service_type=service["type"],
                namespace=service["namespace"],
                classification=service["classification"],
                service_config=service.get("config"),
                ready_pods=service["ready_pods"],
                total_pods=service["total_pods"],
            )
            for service in res.get("data")
        ]

    def has_cluster_findings(self) -> bool:
        res = (
            self.client.table(ISSUES_TABLE)
            .select("*")
            .filter("account_id", "eq", self.account_id)
            .filter("cluster", "eq", self.cluster)
            .limit(1)
            .execute()
        )
        if res.get("status_code") not in [200]:
            msg = f"Failed to check cluster issues: {res.get('data')}"
            logging.error(msg)
            self.handle_supabase_error()
            raise Exception(msg)

        return len(res.get("data")) > 0

    def get_active_nodes(self) -> List[NodeInfo]:
        res = (
            self.client.table(NODES_TABLE)
            .select("*")
            .filter("account_id", "eq", self.account_id)
            .filter("cluster_id", "eq", self.cluster)
            .filter("deleted", "eq", False)
            .execute()
        )
        if res.get("status_code") not in [200]:
            msg = f"Failed to get existing nodes (supabase) error: {res.get('data')}"
            logging.error(msg)
            self.handle_supabase_error()
            raise Exception(msg)

        return [
            NodeInfo(
                name=node["name"],
                node_creation_time=node["node_creation_time"],
                taints=node["taints"],
                conditions=node["conditions"],
                memory_capacity=node["memory_capacity"],
                memory_allocatable=node["memory_allocatable"],
                memory_allocated=node["memory_allocated"],
                cpu_capacity=node["cpu_capacity"],
                cpu_allocatable=node["cpu_allocatable"],
                cpu_allocated=node["cpu_allocated"],
                pods_count=node["pods_count"],
                pods=node["pods"],
                internal_ip=node["internal_ip"],
                external_ip=node["external_ip"],
                node_info=json.loads(node["node_info"]),
            )
            for node in res.get("data")
        ]

    def __to_db_node(self, node: NodeInfo) -> Dict[Any, Any]:
        db_node = node.dict()
        db_node["account_id"] = self.account_id
        db_node["cluster_id"] = self.cluster
        db_node["updated_at"] = "now()"
        return db_node

    def publish_nodes(self, nodes: List[NodeInfo]):
        if not nodes:
            return

        db_nodes = [self.__to_db_node(node) for node in nodes]
        res = self.client.table(NODES_TABLE).insert(db_nodes, upsert=True).execute()
        if res.get("status_code") not in [200, 201]:
            logging.error(f"Failed to persist node {nodes} error: {res.get('data')}")
            self.handle_supabase_error()
            status_code = res.get("status_code")
            raise Exception(f"publish nodes failed. status: {status_code}")

    def get_active_jobs(self) -> List[JobInfo]:
        res = (
            self.client.table(JOBS_TABLE)
            .select("*")
            .filter("account_id", "eq", self.account_id)
            .filter("cluster_id", "eq", self.cluster)
            .filter("deleted", "eq", False)
            .execute()
        )
        if res.get("status_code") not in [200]:
            msg = f"Failed to get existing jobs (supabase) error: {res.get('data')}"
            logging.error(msg)
            self.handle_supabase_error()
            raise Exception(msg)

        return [JobInfo.from_db_row(job) for job in res.get("data")]

    def __to_db_job(self, job: JobInfo) -> Dict[Any, Any]:
        db_job = job.dict()
        db_job["account_id"] = self.account_id
        db_job["cluster_id"] = self.cluster
        db_job["service_key"] = job.get_service_key()
        db_job["updated_at"] = "now()"
        return db_job

    def publish_jobs(self, jobs: List[JobInfo]):
        if not jobs:
            return

        db_jobs = [self.__to_db_job(job) for job in jobs]
        res = self.client.table(JOBS_TABLE).insert(db_jobs, upsert=True).execute()
        if res.get("status_code") not in [200, 201]:
            logging.error(f"Failed to persist jobs {jobs} error: {res.get('data')}")
            self.handle_supabase_error()
            status_code = res.get("status_code")
            raise Exception(f"publish jobs failed. status: {status_code}")

    def remove_deleted_job(self, job: JobInfo):
        if not job:
            return

        res = self.__delete_patch(
            self.client.table(JOBS_TABLE)
            .delete()
            .eq("account_id", self.account_id)
            .eq("cluster_id", self.cluster)
            .eq("service_key", job.get_service_key())
        )
        status_code = res.get("status_code")
        valid_deleted_statuses = [204, 200, 202]
        if status_code not in valid_deleted_statuses:
            logging.error(f"Failed to delete job {job} error: {res.get('data')}")
            self.handle_supabase_error()
            raise Exception(f"remove deleted job failed. status: {status_code}")

    @staticmethod
    def __delete_patch(supabase_request_obj: QueryRequestBuilder) -> Dict[str, Any]:
        """
        supabase_py's QueryBuilder has a bug for delete where the response 204 (no content)
        is attempted to be converted to a json, which throws an error every time
        """
        url: str = str(supabase_request_obj.session.base_url).rstrip("/")
        query: str = str(supabase_request_obj.session.params)
        response = requests.delete(f"{url}?{query}", headers=supabase_request_obj.session.headers)
        response_data = ""
        try:
            response_data = response.json()
        except Exception:  # this can be okay if no data is expected
            logging.warning("Failed to parse delete response data")

        return {
            "data": response_data,
            "status_code": response.status_code,
        }

    def sign_in(self):
        if time.time() > self.sign_in_time + SUPABASE_LOGIN_RATE_LIMIT_SEC:
            logging.info("Supabase dal login")
            self.sign_in_time = time.time()
            self.client.auth.sign_in(email=self.email, password=self.password)

    def handle_supabase_error(self):
        """Workaround for Gotrue bug in refresh token."""
        # If there's an error during refresh token, no new refresh timer task is created, and the client remains not authenticated for good
        # When there's an error connecting to supabase server, we will re-login, to re-authenticate the session.
        # Adding rate-limiting mechanism, not to login too much because of other errors
        # https://github.com/supabase/gotrue-py/issues/9
        try:
            self.sign_in()
        except Exception:
            logging.error("Failed to sign in on error", exc_info=True)

    def to_db_cluster_status(self, data: ClusterStatus) -> Dict[str, Any]:
        db_cluster_status = data.dict()
        if data.last_alert_at is None:
            del db_cluster_status["last_alert_at"]

        db_cluster_status["updated_at"] = "now()"
<<<<<<< HEAD
        logging.info(f"cluster status {db_cluster_status}")
=======

        log_cluster_status = db_cluster_status.copy()
        log_cluster_status["light_actions"] = len(data.light_actions)
        logging.info(f"cluster status {log_cluster_status}")

>>>>>>> dadc2794
        return db_cluster_status

    def publish_cluster_status(self, cluster_status: ClusterStatus):
        res = (
            self.client.table(CLUSTERS_STATUS_TABLE)
            .insert(self.to_db_cluster_status(cluster_status), upsert=True)
            .execute()
        )
        if res.get("status_code") not in [200, 201]:
            logging.error(f"Failed to upsert {self.to_db_cluster_status(cluster_status)} error: {res.get('data')}")
            self.handle_supabase_error()<|MERGE_RESOLUTION|>--- conflicted
+++ resolved
@@ -349,15 +349,11 @@
             del db_cluster_status["last_alert_at"]
 
         db_cluster_status["updated_at"] = "now()"
-<<<<<<< HEAD
-        logging.info(f"cluster status {db_cluster_status}")
-=======
 
         log_cluster_status = db_cluster_status.copy()
         log_cluster_status["light_actions"] = len(data.light_actions)
         logging.info(f"cluster status {log_cluster_status}")
 
->>>>>>> dadc2794
         return db_cluster_status
 
     def publish_cluster_status(self, cluster_status: ClusterStatus):
