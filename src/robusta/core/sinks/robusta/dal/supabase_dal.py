import json
import logging
import threading
import time
from typing import Any, Dict, List

import requests
from postgrest_py.request_builder import QueryRequestBuilder
from supabase_py import Client
from supabase_py.lib.auth_client import SupabaseAuthClient

from robusta.core.model.cluster_status import ClusterStatus
from robusta.core.model.env_vars import SUPABASE_LOGIN_RATE_LIMIT_SEC
from robusta.core.model.jobs import JobInfo
from robusta.core.model.nodes import NodeInfo
from robusta.core.model.services import ServiceInfo
from robusta.core.reporting.base import Finding
from robusta.core.sinks.robusta.dal.model_conversion import ModelConversion

SERVICES_TABLE = "Services"
NODES_TABLE = "Nodes"
EVIDENCE_TABLE = "Evidence"
ISSUES_TABLE = "Issues"
CLUSTERS_STATUS_TABLE = "ClustersStatus"
JOBS_TABLE = "Jobs"


class RobustaAuthClient(SupabaseAuthClient):
    def _set_timeout(*args, **kwargs):
        """Set timer task"""
        # _set_timeout isn't implemented in gotrue client. it's required for the jwt refresh token timer task
        # https://github.com/supabase/gotrue-py/blob/49c092e3a4a6d7bb5e1c08067a4c42cc2f74b5cc/gotrue/client.py#L242
        # callback, timeout_ms
        # TODO: Why args[1] and args[2] are not specified in the function signature?
        threading.Timer(args[2] / 1000, args[1]).start()  # type: ignore


class RobustaClient(Client):
    def _get_auth_headers(self) -> Dict[str, str]:
        auth = getattr(self, "auth", None)
        session = auth.current_session if auth else None
        if session and session["access_token"]:
            access_token = auth.session()["access_token"]  # type: ignore
        else:
            access_token = self.supabase_key

        headers: Dict[str, str] = {
            "apiKey": self.supabase_key,
            "Authorization": f"Bearer {access_token}",
        }
        return headers

    @staticmethod
    def _init_supabase_auth_client(
        auth_url: str,
        supabase_key: str,
        detect_session_in_url: bool,
        auto_refresh_token: bool,
        persist_session: bool,
        local_storage: Dict[str, Any],
        headers: Dict[str, str],
    ) -> RobustaAuthClient:
        """Creates a wrapped instance of the GoTrue Client."""
        return RobustaAuthClient(
            url=auth_url,
            auto_refresh_token=auto_refresh_token,
            detect_session_in_url=detect_session_in_url,
            persist_session=persist_session,
            local_storage=local_storage,
            headers=headers,
        )


class SupabaseDal:
    def __init__(
        self,
        url: str,
        key: str,
        account_id: str,
        email: str,
        password: str,
        sink_name: str,
        cluster_name: str,
        signing_key: str,
    ):
        self.url = url
        self.key = key
        self.account_id = account_id
        self.cluster = cluster_name
        self.client = RobustaClient(url, key)
        self.email = email
        self.password = password
        self.sign_in_time = 0
        self.sign_in()
        self.sink_name = sink_name
        self.signing_key = signing_key

    def persist_finding(self, finding: Finding):
        for enrichment in finding.enrichments:
            res = (
                self.client.table(EVIDENCE_TABLE)
<<<<<<< HEAD
                .insert(  # type: ignore
=======
                .insert(
>>>>>>> 183a4911
                    ModelConversion.to_evidence_json(
                        account_id=self.account_id,
                        cluster_id=self.cluster,
                        sink_name=self.sink_name,
                        signing_key=self.signing_key,
                        finding_id=finding.id,
                        enrichment=enrichment,
                    )
                )
                .execute()
            )
            if res.get("status_code") != 201:
                logging.error(
                    f"Failed to persist finding {finding.id} enrichment {enrichment} error: {res.get('data')}"
                )

        res = (
            self.client.table(ISSUES_TABLE)
<<<<<<< HEAD
            .insert(ModelConversion.to_finding_json(self.account_id, self.cluster, finding))  # type: ignore
=======
            .insert(ModelConversion.to_finding_json(self.account_id, self.cluster, finding))
>>>>>>> 183a4911
            .execute()
        )
        if res.get("status_code") != 201:
            logging.error(f"Failed to persist finding {finding.id} error: {res.get('data')}")
            self.handle_supabase_error()

    def to_service(self, service: ServiceInfo) -> Dict[Any, Any]:
        return {
            "name": service.name,
            "type": service.service_type,
            "namespace": service.namespace,
            "classification": service.classification,
            "cluster": self.cluster,
            "account_id": self.account_id,
            "deleted": service.deleted,
            "service_key": service.get_service_key(),
            "config": service.service_config.dict() if service.service_config else None,
            "total_pods": service.total_pods,
            "ready_pods": service.ready_pods,
            "update_time": "now()",
        }

    def persist_services(self, services: List[ServiceInfo]):
        if not services:
            return
        db_services = [self.to_service(service) for service in services]
<<<<<<< HEAD
        res = self.client.table(SERVICES_TABLE).insert(db_services, upsert=True).execute()  # type: ignore
=======
        res = self.client.table(SERVICES_TABLE).insert(db_services, upsert=True).execute()
>>>>>>> 183a4911
        if res.get("status_code") not in [200, 201]:
            logging.error(f"Failed to persist services {services} error: {res.get('data')}")
            self.handle_supabase_error()
            status_code = res.get("status_code")
            raise Exception(f"publish service failed. status: {status_code}")

    def get_active_services(self) -> List[ServiceInfo]:
        res = (
            self.client.table(SERVICES_TABLE)
            .select("name", "type", "namespace", "classification", "config", "ready_pods", "total_pods")  # type: ignore
            .filter("account_id", "eq", self.account_id)
            .filter("cluster", "eq", self.cluster)
            .filter("deleted", "eq", False)
            .execute()
        )
        if res.get("status_code") not in [200]:
            msg = f"Failed to get existing services (supabase) error: {res.get('data')}"
            logging.error(msg)
            self.handle_supabase_error()
            raise Exception(msg)

        return [
            ServiceInfo(
                name=service["name"],
                service_type=service["type"],
                namespace=service["namespace"],
                classification=service["classification"],
                service_config=service.get("config"),
                ready_pods=service["ready_pods"],
                total_pods=service["total_pods"],
            )
            for service in res.get("data")
        ]

    def has_cluster_findings(self) -> bool:
        res = (
            self.client.table(ISSUES_TABLE)
<<<<<<< HEAD
            .select("*")  # type: ignore
=======
            .select("*")
>>>>>>> 183a4911
            .filter("account_id", "eq", self.account_id)
            .filter("cluster", "eq", self.cluster)
            .limit(1)
            .execute()
        )
        if res.get("status_code") not in [200]:
            msg = f"Failed to check cluster issues: {res.get('data')}"
            logging.error(msg)
            self.handle_supabase_error()
            raise Exception(msg)

        return len(res.get("data")) > 0

    def get_active_nodes(self) -> List[NodeInfo]:
        res = (
            self.client.table(NODES_TABLE)
            .select("*")  # type: ignore
            .filter("account_id", "eq", self.account_id)
            .filter("cluster_id", "eq", self.cluster)
            .filter("deleted", "eq", False)
            .execute()
        )
        if res.get("status_code") not in [200]:
            msg = f"Failed to get existing nodes (supabase) error: {res.get('data')}"
            logging.error(msg)
            self.handle_supabase_error()
            raise Exception(msg)

        return [
            NodeInfo(
                name=node["name"],
                node_creation_time=node["node_creation_time"],
                taints=node["taints"],
                conditions=node["conditions"],
                memory_capacity=node["memory_capacity"],
                memory_allocatable=node["memory_allocatable"],
                memory_allocated=node["memory_allocated"],
                cpu_capacity=node["cpu_capacity"],
                cpu_allocatable=node["cpu_allocatable"],
                cpu_allocated=node["cpu_allocated"],
                pods_count=node["pods_count"],
                pods=node["pods"],
                internal_ip=node["internal_ip"],
                external_ip=node["external_ip"],
                node_info=json.loads(node["node_info"]),
            )
            for node in res.get("data")
        ]

    def __to_db_node(self, node: NodeInfo) -> Dict[Any, Any]:
        db_node = node.dict()
        db_node["account_id"] = self.account_id
        db_node["cluster_id"] = self.cluster
        db_node["updated_at"] = "now()"
        return db_node

    def publish_nodes(self, nodes: List[NodeInfo]):
        if not nodes:
            return

        db_nodes = [self.__to_db_node(node) for node in nodes]
<<<<<<< HEAD
        res = self.client.table(NODES_TABLE).insert(db_nodes, upsert=True).execute()  # type: ignore
=======
        res = self.client.table(NODES_TABLE).insert(db_nodes, upsert=True).execute()
>>>>>>> 183a4911
        if res.get("status_code") not in [200, 201]:
            logging.error(f"Failed to persist node {nodes} error: {res.get('data')}")
            self.handle_supabase_error()
            status_code = res.get("status_code")
            raise Exception(f"publish nodes failed. status: {status_code}")

    def get_active_jobs(self) -> List[JobInfo]:
        res = (
            self.client.table(JOBS_TABLE)
            .select("*")  # type: ignore
            .filter("account_id", "eq", self.account_id)
            .filter("cluster_id", "eq", self.cluster)
            .filter("deleted", "eq", False)
            .execute()
        )
        if res.get("status_code") not in [200]:
            msg = f"Failed to get existing jobs (supabase) error: {res.get('data')}"
            logging.error(msg)
            self.handle_supabase_error()
            raise Exception(msg)

        return [JobInfo.from_db_row(job) for job in res.get("data")]

    def __to_db_job(self, job: JobInfo) -> Dict[Any, Any]:
        db_job = job.dict()
        db_job["account_id"] = self.account_id
        db_job["cluster_id"] = self.cluster
        db_job["service_key"] = job.get_service_key()
        db_job["updated_at"] = "now()"
        return db_job

    def publish_jobs(self, jobs: List[JobInfo]):
        if not jobs:
            return

        db_jobs = [self.__to_db_job(job) for job in jobs]
<<<<<<< HEAD
        res = self.client.table(JOBS_TABLE).insert(db_jobs, upsert=True).execute()  # type: ignore
=======
        res = self.client.table(JOBS_TABLE).insert(db_jobs, upsert=True).execute()
>>>>>>> 183a4911
        if res.get("status_code") not in [200, 201]:
            logging.error(f"Failed to persist jobs {jobs} error: {res.get('data')}")
            self.handle_supabase_error()
            status_code = res.get("status_code")
            raise Exception(f"publish jobs failed. status: {status_code}")

    def remove_deleted_job(self, job: JobInfo):
        if not job:
            return

        res = self.__delete_patch(
            self.client.table(JOBS_TABLE)
<<<<<<< HEAD
            .delete()  # type: ignore
=======
            .delete()
>>>>>>> 183a4911
            .eq("account_id", self.account_id)
            .eq("cluster_id", self.cluster)
            .eq("service_key", job.get_service_key())
        )
        status_code = res.get("status_code")
        valid_deleted_statuses = [204, 200, 202]
        if status_code not in valid_deleted_statuses:
            logging.error(f"Failed to delete job {job} error: {res.get('data')}")
            self.handle_supabase_error()
            raise Exception(f"remove deleted job failed. status: {status_code}")

    @staticmethod
    def __delete_patch(supabase_request_obj: QueryRequestBuilder) -> Dict[str, Any]:
        """
        supabase_py's QueryBuilder has a bug for delete where the response 204 (no content)
        is attempted to be converted to a json, which throws an error every time
        """
        url: str = str(supabase_request_obj.session.base_url).rstrip("/")

        # postgres_py (which supabase cli uses) adds quotation marks around params with the characters ",.:()"
        # supabase does not support this format
        query: str = str(supabase_request_obj.session.params).replace('%22', '')
        response = requests.delete(f"{url}?{query}", headers=supabase_request_obj.session.headers)
        response_data = ""
        try:
            response_data = response.json()
        except Exception:  # this can be okay if no data is expected
            logging.warning("Failed to parse delete response data")

        return {
            "data": response_data,
            "status_code": response.status_code,
        }

    def sign_in(self):
        if time.time() > self.sign_in_time + SUPABASE_LOGIN_RATE_LIMIT_SEC:
            logging.info("Supabase dal login")
            self.sign_in_time = time.time()
            self.client.auth.sign_in(email=self.email, password=self.password)

    def handle_supabase_error(self):
        """Workaround for Gotrue bug in refresh token."""
        # If there's an error during refresh token, no new refresh timer task is created, and the client remains not authenticated for good
        # When there's an error connecting to supabase server, we will re-login, to re-authenticate the session.
        # Adding rate-limiting mechanism, not to login too much because of other errors
        # https://github.com/supabase/gotrue-py/issues/9
        try:
            self.sign_in()
        except Exception:
            logging.error("Failed to sign in on error", exc_info=True)

    def to_db_cluster_status(self, data: ClusterStatus) -> Dict[str, Any]:
        db_cluster_status = data.dict()
        if data.last_alert_at is None:
            del db_cluster_status["last_alert_at"]

        db_cluster_status["updated_at"] = "now()"
<<<<<<< HEAD
        logging.info(f"cluster status {db_cluster_status}")
=======

        log_cluster_status = db_cluster_status.copy()
        log_cluster_status["light_actions"] = len(data.light_actions)
        logging.info(f"cluster status {log_cluster_status}")

>>>>>>> 183a4911
        return db_cluster_status

    def publish_cluster_status(self, cluster_status: ClusterStatus):
        res = (
            self.client.table(CLUSTERS_STATUS_TABLE)
<<<<<<< HEAD
            .insert(self.to_db_cluster_status(cluster_status), upsert=True)  # type: ignore
=======
            .insert(self.to_db_cluster_status(cluster_status), upsert=True)
>>>>>>> 183a4911
            .execute()
        )
        if res.get("status_code") not in [200, 201]:
            logging.error(f"Failed to upsert {self.to_db_cluster_status(cluster_status)} error: {res.get('data')}")
            self.handle_supabase_error()<|MERGE_RESOLUTION|>--- conflicted
+++ resolved
@@ -31,8 +31,7 @@
         # _set_timeout isn't implemented in gotrue client. it's required for the jwt refresh token timer task
         # https://github.com/supabase/gotrue-py/blob/49c092e3a4a6d7bb5e1c08067a4c42cc2f74b5cc/gotrue/client.py#L242
         # callback, timeout_ms
-        # TODO: Why args[1] and args[2] are not specified in the function signature?
-        threading.Timer(args[2] / 1000, args[1]).start()  # type: ignore
+        threading.Timer(args[2] / 1000, args[1]).start()
 
 
 class RobustaClient(Client):
@@ -40,7 +39,7 @@
         auth = getattr(self, "auth", None)
         session = auth.current_session if auth else None
         if session and session["access_token"]:
-            access_token = auth.session()["access_token"]  # type: ignore
+            access_token = auth.session()["access_token"]
         else:
             access_token = self.supabase_key
 
@@ -99,11 +98,7 @@
         for enrichment in finding.enrichments:
             res = (
                 self.client.table(EVIDENCE_TABLE)
-<<<<<<< HEAD
-                .insert(  # type: ignore
-=======
                 .insert(
->>>>>>> 183a4911
                     ModelConversion.to_evidence_json(
                         account_id=self.account_id,
                         cluster_id=self.cluster,
@@ -122,11 +117,7 @@
 
         res = (
             self.client.table(ISSUES_TABLE)
-<<<<<<< HEAD
-            .insert(ModelConversion.to_finding_json(self.account_id, self.cluster, finding))  # type: ignore
-=======
             .insert(ModelConversion.to_finding_json(self.account_id, self.cluster, finding))
->>>>>>> 183a4911
             .execute()
         )
         if res.get("status_code") != 201:
@@ -153,11 +144,7 @@
         if not services:
             return
         db_services = [self.to_service(service) for service in services]
-<<<<<<< HEAD
-        res = self.client.table(SERVICES_TABLE).insert(db_services, upsert=True).execute()  # type: ignore
-=======
         res = self.client.table(SERVICES_TABLE).insert(db_services, upsert=True).execute()
->>>>>>> 183a4911
         if res.get("status_code") not in [200, 201]:
             logging.error(f"Failed to persist services {services} error: {res.get('data')}")
             self.handle_supabase_error()
@@ -167,7 +154,7 @@
     def get_active_services(self) -> List[ServiceInfo]:
         res = (
             self.client.table(SERVICES_TABLE)
-            .select("name", "type", "namespace", "classification", "config", "ready_pods", "total_pods")  # type: ignore
+            .select("name", "type", "namespace", "classification", "config", "ready_pods", "total_pods")
             .filter("account_id", "eq", self.account_id)
             .filter("cluster", "eq", self.cluster)
             .filter("deleted", "eq", False)
@@ -195,11 +182,7 @@
     def has_cluster_findings(self) -> bool:
         res = (
             self.client.table(ISSUES_TABLE)
-<<<<<<< HEAD
-            .select("*")  # type: ignore
-=======
             .select("*")
->>>>>>> 183a4911
             .filter("account_id", "eq", self.account_id)
             .filter("cluster", "eq", self.cluster)
             .limit(1)
@@ -216,7 +199,7 @@
     def get_active_nodes(self) -> List[NodeInfo]:
         res = (
             self.client.table(NODES_TABLE)
-            .select("*")  # type: ignore
+            .select("*")
             .filter("account_id", "eq", self.account_id)
             .filter("cluster_id", "eq", self.cluster)
             .filter("deleted", "eq", False)
@@ -261,11 +244,7 @@
             return
 
         db_nodes = [self.__to_db_node(node) for node in nodes]
-<<<<<<< HEAD
-        res = self.client.table(NODES_TABLE).insert(db_nodes, upsert=True).execute()  # type: ignore
-=======
         res = self.client.table(NODES_TABLE).insert(db_nodes, upsert=True).execute()
->>>>>>> 183a4911
         if res.get("status_code") not in [200, 201]:
             logging.error(f"Failed to persist node {nodes} error: {res.get('data')}")
             self.handle_supabase_error()
@@ -275,7 +254,7 @@
     def get_active_jobs(self) -> List[JobInfo]:
         res = (
             self.client.table(JOBS_TABLE)
-            .select("*")  # type: ignore
+            .select("*")
             .filter("account_id", "eq", self.account_id)
             .filter("cluster_id", "eq", self.cluster)
             .filter("deleted", "eq", False)
@@ -302,11 +281,7 @@
             return
 
         db_jobs = [self.__to_db_job(job) for job in jobs]
-<<<<<<< HEAD
-        res = self.client.table(JOBS_TABLE).insert(db_jobs, upsert=True).execute()  # type: ignore
-=======
         res = self.client.table(JOBS_TABLE).insert(db_jobs, upsert=True).execute()
->>>>>>> 183a4911
         if res.get("status_code") not in [200, 201]:
             logging.error(f"Failed to persist jobs {jobs} error: {res.get('data')}")
             self.handle_supabase_error()
@@ -319,11 +294,7 @@
 
         res = self.__delete_patch(
             self.client.table(JOBS_TABLE)
-<<<<<<< HEAD
-            .delete()  # type: ignore
-=======
             .delete()
->>>>>>> 183a4911
             .eq("account_id", self.account_id)
             .eq("cluster_id", self.cluster)
             .eq("service_key", job.get_service_key())
@@ -345,7 +316,7 @@
 
         # postgres_py (which supabase cli uses) adds quotation marks around params with the characters ",.:()"
         # supabase does not support this format
-        query: str = str(supabase_request_obj.session.params).replace('%22', '')
+        query: str = str(supabase_request_obj.session.params).replace("%22", "")
         response = requests.delete(f"{url}?{query}", headers=supabase_request_obj.session.headers)
         response_data = ""
         try:
@@ -381,25 +352,17 @@
             del db_cluster_status["last_alert_at"]
 
         db_cluster_status["updated_at"] = "now()"
-<<<<<<< HEAD
-        logging.info(f"cluster status {db_cluster_status}")
-=======
 
         log_cluster_status = db_cluster_status.copy()
         log_cluster_status["light_actions"] = len(data.light_actions)
         logging.info(f"cluster status {log_cluster_status}")
 
->>>>>>> 183a4911
         return db_cluster_status
 
     def publish_cluster_status(self, cluster_status: ClusterStatus):
         res = (
             self.client.table(CLUSTERS_STATUS_TABLE)
-<<<<<<< HEAD
-            .insert(self.to_db_cluster_status(cluster_status), upsert=True)  # type: ignore
-=======
             .insert(self.to_db_cluster_status(cluster_status), upsert=True)
->>>>>>> 183a4911
             .execute()
         )
         if res.get("status_code") not in [200, 201]:
