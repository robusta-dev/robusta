--- conflicted
+++ resolved
@@ -4,25 +4,15 @@
 import time
 from typing import Any, Dict, List
 
-<<<<<<< HEAD
-from .model_conversion import ModelConversion
-from ....model.cluster_status import ClusterStatus
-from ....model.jobs import JobInfo
-from ....model.nodes import NodeInfo
-from ....model.services import ServiceInfo
-from ....reporting.base import Finding
-from ....model.env_vars import SUPABASE_LOGIN_RATE_LIMIT_SEC
-from robusta.core.model.namespaces import NamespaceInfo
-=======
 import requests
 from postgrest_py.request_builder import QueryRequestBuilder
->>>>>>> dadc2794
 from supabase_py import Client
 from supabase_py.lib.auth_client import SupabaseAuthClient
 
 from robusta.core.model.cluster_status import ClusterStatus
 from robusta.core.model.env_vars import SUPABASE_LOGIN_RATE_LIMIT_SEC
 from robusta.core.model.jobs import JobInfo
+from robusta.core.model.namespaces import NamespaceInfo
 from robusta.core.model.nodes import NodeInfo
 from robusta.core.model.services import ServiceInfo
 from robusta.core.reporting.base import Finding
@@ -375,10 +365,7 @@
             .execute()
         )
         if res.get("status_code") not in [200, 201]:
-<<<<<<< HEAD
-            logging.error(
-                f"Failed to upsert {self.to_db_cluster_status(cluster_status)} error: {res.get('data')}"
-            )
+            logging.error(f"Failed to upsert {self.to_db_cluster_status(cluster_status)} error: {res.get('data')}")
             self.handle_supabase_error()
 
     def get_active_namespaces(self) -> List[NamespaceInfo]:
@@ -410,17 +397,9 @@
             return
 
         db_namespaces = [self.__to_db_namespace(namespace) for namespace in namespaces]
-        res = (
-            self.client.table(NAMESPACES_TABLE).insert(db_namespaces, upsert=True).execute()
-        )
+        res = self.client.table(NAMESPACES_TABLE).insert(db_namespaces, upsert=True).execute()
         if res.get("status_code") not in [200, 201]:
-            logging.error(
-                f"Failed to persist namespaces {namespaces} error: {res.get('data')}"
-            )
+            logging.error(f"Failed to persist namespaces {namespaces} error: {res.get('data')}")
             self.handle_supabase_error()
             status_code = res.get("status_code")
-            raise Exception(f"publish namespaces failed. status: {status_code}")
-=======
-            logging.error(f"Failed to upsert {self.to_db_cluster_status(cluster_status)} error: {res.get('data')}")
-            self.handle_supabase_error()
->>>>>>> dadc2794
+            raise Exception(f"publish namespaces failed. status: {status_code}")