import base64
import json
import logging
import uuid
from datetime import datetime
from typing import Any, Dict

from robusta.core.reporting import (
    CallbackBlock,
    DividerBlock,
    Enrichment,
    FileBlock,
    Finding,
    HeaderBlock,
    KubernetesDiffBlock,
    ListBlock,
    MarkdownBlock,
    PrometheusBlock,
    TableBlock,
<<<<<<< HEAD
    ScanReportBlock
    
=======
    JsonBlock
>>>>>>> 6694f12b
)
from robusta.core.reporting.callbacks import ExternalActionRequestBuilder
from robusta.core.sinks.transformer import Transformer
from robusta.utils.parsing import datetime_to_db_str


class ModelConversion:
    @staticmethod
    def to_finding_json(account_id: str, cluster_id: str, finding: Finding):
        finding_json = {
            "id": str(finding.id),
            "title": finding.title,
            "description": finding.description,
            "source": finding.source.value,
            "aggregation_key": finding.aggregation_key,
            "failure": finding.failure,
            "finding_type": finding.finding_type.value,
            "category": finding.category,
            "priority": finding.severity.name,
            "subject_type": finding.subject.subject_type.value,
            "subject_name": finding.subject.name,
            "subject_namespace": finding.subject.namespace,
            "subject_node": finding.subject.node,
            "service_key": finding.service_key,
            "cluster": cluster_id,
            "account_id": account_id,
            "video_links": [link.dict() for link in finding.video_links],
            "starts_at": datetime_to_db_str(finding.starts_at),
            "updated_at": datetime_to_db_str(datetime.now()),
        }

        if finding.creation_date:
            finding_json["creation_date"] = finding.creation_date

        if finding.ends_at:
            finding_json["ends_at"] = datetime_to_db_str(finding.ends_at)

        if finding.fingerprint:  # currently only alerts supports fingerprint, and will be resolved
            finding_json["fingerprint"] = finding.fingerprint

        return finding_json

    @staticmethod
    def to_evidence_json(
        account_id: str,
        cluster_id: str,
        sink_name: str,
        signing_key: str,
        finding_id: uuid.UUID,
        enrichment: Enrichment,
    ) -> Dict[Any, Any]:
        structured_data = []
        for block in enrichment.blocks:
            if isinstance(block, MarkdownBlock):
                if not block.text:
                    continue
                structured_data.append(
                    {
                        "type": "markdown",
                        "data": Transformer.to_github_markdown(block.text),
                    }
                )
            elif isinstance(block, DividerBlock):
                structured_data.append({"type": "divider"})
            elif isinstance(block, FileBlock):
                last_dot_idx = block.filename.rindex(".")
                structured_data.append(
                    {
                        "type": block.filename[last_dot_idx + 1 :],
                        "data": str(base64.b64encode(block.contents)),
                    }
                )
            elif isinstance(block, HeaderBlock):
                structured_data.append({"type": "header", "data": block.text})
            elif isinstance(block, ListBlock):
                structured_data.append({"type": "list", "data": block.items})
            elif isinstance(block, PrometheusBlock):
                structured_data.append({"type": "prometheus", "data": block.data.json(), "metadata": block.metadata})
            elif isinstance(block, TableBlock):
                if block.table_name:
                    structured_data.append(
                        {
                            "type": "markdown",
                            "data": Transformer.to_github_markdown(block.table_name),
                        }
                    )
                structured_data.append(
                    {
                        "type": "table",
                        "data": {
                            "headers": block.headers,
                            "rows": [row for row in block.rows],
                            "column_renderers": block.column_renderers,
                        },
                    }
                )
            elif isinstance(block, KubernetesDiffBlock):
                structured_data.append(
                    {
                        "type": "diff",
                        "data": {
                            "old": block.old,
                            "new": block.new,
                            "resource_name": block.resource_name,
                            "num_additions": block.num_additions,
                            "num_deletions": block.num_deletions,
                            "num_modifications": block.num_modifications,
                            "updated_paths": [d.formatted_path for d in block.diffs],
                        },
                    }
                )
            elif isinstance(block, CallbackBlock):
                callbacks = []
                for (text, callback) in block.choices.items():
                    callbacks.append(
                        {
                            "text": text,
                            "callback": ExternalActionRequestBuilder.create_for_func(
                                callback,
                                sink_name,
                                text,
                                account_id,
                                cluster_id,
                                signing_key,
                            ).json(),
                        }
                    )

                structured_data.append({"type": "callbacks", "data": callbacks})
<<<<<<< HEAD
            elif isinstance(block, ScanReportBlock):
                structured_data.append({"type": "scanReportBlock", "data": block.json()})
=======
            elif isinstance(block, JsonBlock):
                structured_data.append({"type": "json", "data": block.json_str})
>>>>>>> 6694f12b
            else:
                logging.error(f"cannot convert block of type {type(block)} to robusta platform format block: {block}")
                continue  # no reason to crash the entire report

        return {
            "issue_id": str(finding_id),
            "file_type": "structured_data",
            "data": json.dumps(structured_data),
            "account_id": account_id,
        }<|MERGE_RESOLUTION|>--- conflicted
+++ resolved
@@ -17,12 +17,7 @@
     MarkdownBlock,
     PrometheusBlock,
     TableBlock,
-<<<<<<< HEAD
-    ScanReportBlock
-    
-=======
     JsonBlock
->>>>>>> 6694f12b
 )
 from robusta.core.reporting.callbacks import ExternalActionRequestBuilder
 from robusta.core.sinks.transformer import Transformer
@@ -152,13 +147,8 @@
                     )
 
                 structured_data.append({"type": "callbacks", "data": callbacks})
-<<<<<<< HEAD
-            elif isinstance(block, ScanReportBlock):
-                structured_data.append({"type": "scanReportBlock", "data": block.json()})
-=======
             elif isinstance(block, JsonBlock):
                 structured_data.append({"type": "json", "data": block.json_str})
->>>>>>> 6694f12b
             else:
                 logging.error(f"cannot convert block of type {type(block)} to robusta platform format block: {block}")
                 continue  # no reason to crash the entire report
