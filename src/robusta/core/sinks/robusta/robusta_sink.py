--- conflicted
+++ resolved
@@ -4,28 +4,21 @@
 import os
 import threading
 import time
-<<<<<<< HEAD
-from typing import Dict, List, Optional
-=======
 from typing import Dict, List, Optional, Union
->>>>>>> f69bc3db
-
 from kubernetes.client import V1Node, V1NodeCondition, V1NodeList, V1Taint
 from hikaru.model.rel_1_26 import Node, Deployment, DaemonSet, StatefulSet, ReplicaSet, Pod, Job
 from robusta.core.discovery.discovery import DISCOVERY_STACKTRACE_TIMEOUT_S, Discovery, DiscoveryResults
 from robusta.core.discovery.top_service_resolver import TopLevelResource, TopServiceResolver
 from robusta.core.model.cluster_status import ActivityStats, ClusterStats, ClusterStatus
-<<<<<<< HEAD
-from robusta.core.model.env_vars import CLUSTER_STATUS_PERIOD_SEC, DISCOVERY_CHECK_THRESHOLD_SEC, DISCOVERY_PERIOD_SEC, \
-    MANAGED_PROMETHEUS_ALERTS_ENABLED
-=======
 from robusta.core.model.env_vars import (
     CLUSTER_STATUS_PERIOD_SEC,
     DISCOVERY_CHECK_THRESHOLD_SEC,
     DISCOVERY_PERIOD_SEC,
     DISCOVERY_WATCHDOG_CHECK_SEC,
 )
->>>>>>> f69bc3db
+from robusta.core.model.cluster_status import ActivityStats, ClusterStats, ClusterStatus
+from robusta.core.model.env_vars import CLUSTER_STATUS_PERIOD_SEC, DISCOVERY_CHECK_THRESHOLD_SEC, DISCOVERY_PERIOD_SEC, \
+    MANAGED_PROMETHEUS_ALERTS_ENABLED
 from robusta.core.model.helm_release import HelmRelease
 from robusta.core.model.jobs import JobInfo
 from robusta.core.model.k8s_operation_type import K8sOperationType
@@ -81,18 +74,12 @@
         self.last_send_time = 0
         self.__discovery_period_sec = DISCOVERY_PERIOD_SEC
 
-<<<<<<< HEAD
         global_config = self.get_global_config()
         self.__prometheus_health_checker = PrometheusHealthChecker(
             discovery_period_sec=self.__discovery_period_sec, global_config=global_config
         )
         self.__rrm_checker = RRM(dal=self.dal, cluster=self.cluster_name, account_id=self.account_id)
-=======
-        self.__prometheus_health_checker = PrometheusHealthChecker(
-            discovery_period_sec=self.__discovery_period_sec, global_config=self.get_global_config()
-        )
         self.__pods_running_count: int = 0
->>>>>>> f69bc3db
         self.__update_cluster_status()  # send runner version initially, then force prometheus alert time periodically.
 
         # start cluster discovery
@@ -230,11 +217,7 @@
 
         except Exception as e:
             logging.error(
-<<<<<<< HEAD
                 f"An error occurred while publishing single service: name - {new_service.name}, namespace - {new_service.namespace}  service type: {new_service.service_type}  | {e}"
-=======
-                f"An error occured while publishing single service: name - {new_service.name}, namespace - {new_service.namespace}  service type: {new_service.service_type}  | {e}"
->>>>>>> f69bc3db
             )
 
     def __publish_new_services(self, active_services: List[ServiceInfo]):
@@ -474,11 +457,7 @@
         for helm_release_key in curr_helm_releases.keys():
             current_helm_release = curr_helm_releases[helm_release_key]
             if (
-<<<<<<< HEAD
                     self.__helm_releases_cache.get(helm_release_key) != current_helm_release
-=======
-                self.__helm_releases_cache.get(helm_release_key) != current_helm_release
->>>>>>> f69bc3db
             ):  # helm_release not in the cache, or changed
                 helm_releases.append(current_helm_release)
                 self.__helm_releases_cache[helm_release_key] = current_helm_release
