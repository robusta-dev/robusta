import base64
import json
import logging
import threading
import time
from typing import Dict, List, Optional

from kubernetes.client import V1Node, V1NodeCondition, V1NodeList, V1Taint

from robusta.core.discovery.discovery import Discovery, DiscoveryResults
from robusta.core.discovery.top_service_resolver import TopLevelResource, TopServiceResolver
from robusta.core.model.cluster_status import ClusterStatus, ClusterStats, ActivityStats
from robusta.core.model.env_vars import CLUSTER_STATUS_PERIOD_SEC, DISCOVERY_PERIOD_SEC
from robusta.core.model.jobs import JobInfo
from robusta.core.model.namespaces import NamespaceInfo
from robusta.core.model.nodes import NodeInfo
from robusta.core.model.pods import PodResources
from robusta.core.model.services import ServiceInfo
from robusta.core.reporting.base import Finding
from robusta.core.sinks.robusta.robusta_sink_params import RobustaSinkConfigWrapper, RobustaToken
from robusta.core.sinks.sink_base import SinkBase
from robusta.integrations.receiver import ActionRequestReceiver
from robusta.runner.web_api import WebApi

from robusta.integrations.prometheus.utils import get_prometheus_connect, get_prometheus_flags, \
    check_prometheus_connection
from robusta.core.model.base_params import PrometheusParams
from robusta.utils.silence_utils import BaseSilenceParams, get_alertmanager_silences_connection


class RobustaSink(SinkBase):
    def __init__(self, sink_config: RobustaSinkConfigWrapper, registry):
        from robusta.core.sinks.robusta.dal.supabase_dal import SupabaseDal

        super().__init__(sink_config.robusta_sink, registry)
        self.token = sink_config.robusta_sink.token
        self.ttl_hours = sink_config.robusta_sink.ttl_hours

        robusta_token = RobustaToken(**json.loads(base64.b64decode(self.token)))
        if self.account_id != robusta_token.account_id:
            logging.error(
                f"Account id configuration mismatch. "
                f"Global Config: {self.account_id} Robusta token: {robusta_token.account_id}."
                f"Using account id from Robusta token."
            )
        self.account_id = robusta_token.account_id

        self.dal = SupabaseDal(
            robusta_token.store_url,
            robusta_token.api_key,
            robusta_token.account_id,
            robusta_token.email,
            robusta_token.password,
            sink_config.robusta_sink.name,
            self.cluster_name,
            self.signing_key,
        )

        self.first_prometheus_alert_time = 0
        self.last_send_time = 0
        self.__update_cluster_status()  # send runner version initially, then force prometheus alert time periodically.

        # start cluster discovery
        self.__active = True
        self.__discovery_period_sec = DISCOVERY_PERIOD_SEC
        self.__services_cache: Dict[str, ServiceInfo] = {}
        self.__nodes_cache: Dict[str, NodeInfo] = {}
        self.__namespaces_cache: Dict[str, NamespaceInfo] = {}
        # Some clusters have no jobs. Initializing jobs cache to None, and not empty dict
        # helps differentiate between no jobs, to not initialized
        self.__jobs_cache: Optional[Dict[str, JobInfo]] = None
        self.__init_service_resolver()
        self.__thread = threading.Thread(target=self.__discover_cluster)
        self.__thread.start()

    def __init_service_resolver(self):
        """
        Init service resolver from the service stored in storage.
        If it's a cluster with long discovery, it enables resolution for issues before the first discovery ended
        """
        try:
            logging.info("Initializing TopServiceResolver")
            RobustaSink.__save_resolver_resources(self.dal.get_active_services(), self.dal.get_active_jobs())
        except Exception:
            logging.error("Failed to initialize TopServiceResolver", exc_info=True)

    @staticmethod
    def __save_resolver_resources(services: List[ServiceInfo], jobs: List[JobInfo]):
        resources: List[TopLevelResource] = []
        resources.extend(
            [
                TopLevelResource(name=service.name, namespace=service.namespace, resource_type=service.service_type)
                for service in services
            ]
        )

        resources.extend(
            [TopLevelResource(name=job.name, namespace=job.namespace, resource_type=job.type) for job in jobs]
        )
        TopServiceResolver.store_cached_resources(resources)

    def __assert_services_cache_initialized(self):
        if not self.__services_cache:
            logging.info("Initializing services cache")
            for service in self.dal.get_active_services():
                self.__services_cache[service.get_service_key()] = service

    def __assert_node_cache_initialized(self):
        if not self.__nodes_cache:
            logging.info("Initializing nodes cache")
            for node in self.dal.get_active_nodes():
                self.__nodes_cache[node.name] = node

    def __assert_jobs_cache_initialized(self):
        if self.__jobs_cache is None:
            logging.info("Initializing jobs cache")
            self.__jobs_cache: Dict[str, JobInfo] = {}
            for job in self.dal.get_active_jobs():
                self.__jobs_cache[job.get_service_key()] = job

    def __assert_namespaces_cache_initialized(self):
        if not self.__namespaces_cache:
            logging.info("Initializing namespaces cache")
            self.__namespaces_cache = {namespace.name: namespace for namespace in self.dal.get_active_namespaces()}

    def __reset_caches(self):
        self.__services_cache: Dict[str, ServiceInfo] = {}
        self.__nodes_cache: Dict[str, NodeInfo] = {}
        self.__jobs_cache = None
        self.__namespaces_cache: Dict[str, NamespaceInfo] = {}

    def stop(self):
        self.__active = False

    def write_finding(self, finding: Finding, platform_enabled: bool):
        self.dal.persist_finding(finding)

    def __publish_new_services(self, active_services: List[ServiceInfo]):
        # convert to map
        curr_services = {}
        for service in active_services:
            curr_services[service.get_service_key()] = service

        # handle deleted services
        cache_keys = list(self.__services_cache.keys())
        updated_services: List[ServiceInfo] = []
        for service_key in cache_keys:
            if not curr_services.get(service_key):  # service doesn't exist any more, delete it
                self.__services_cache[service_key].deleted = True
                updated_services.append(self.__services_cache[service_key])
                del self.__services_cache[service_key]

        # new or changed services
        for service_key in curr_services.keys():
            current_service = curr_services[service_key]
            if self.__services_cache.get(service_key) != current_service:  # service not in the cache, or changed
                updated_services.append(current_service)
                self.__services_cache[service_key] = current_service

        self.dal.persist_services(updated_services)

    def __get_events_history(self):
        try:
            logging.info("Getting events history")
            response = WebApi.run_manual_action(
                action_name="event_history",
                sinks=[self.sink_name],
                retries=4,
                timeout_delay=30,
            )
            if response != 200:
                logging.error("Error running 'event_history'.")
            else:
                logging.info("Cluster historical data sent.")
        except Exception:
            logging.error("Error getting events history", exc_info=True)

    def __discover_resources(self):
        # discovery is using the k8s python API and not Hikaru, since it's performance is 10 times better
        try:
            results: DiscoveryResults = Discovery.discover_resources()

            self.__assert_services_cache_initialized()
            self.__publish_new_services(results.services)
            if results.nodes:
                self.__assert_node_cache_initialized()
                self.__publish_new_nodes(results.nodes, results.node_requests)

            self.__assert_jobs_cache_initialized()
            self.__publish_new_jobs(results.jobs)

            self.__assert_namespaces_cache_initialized()
            self.__publish_new_namespaces(results.namespaces)

            # save the cached services for the resolver.
            RobustaSink.__save_resolver_resources(
                list(self.__services_cache.values()), list(self.__jobs_cache.values())
            )

        except Exception:
            # we had an error during discovery. Reset caches to align the data with the storage
            self.__reset_caches()
            logging.error(
                f"Failed to run publish discovery for {self.sink_name}",
                exc_info=True,
            )

    @classmethod
    def __to_taint_str(cls, taint: V1Taint) -> str:
        return f"{taint.key}={taint.value}:{taint.effect}"

    @classmethod
    def __to_active_conditions_str(cls, conditions: List[V1NodeCondition]) -> str:
        if not conditions:
            return ""
        return ",".join(
            [
                f"{condition.type}:{condition.status}"
                for condition in conditions
                if condition.status != "False" or condition.type == "Ready"
            ]
        )

    @classmethod
    def __to_node_info(cls, node: V1Node) -> Dict:
        node_info = node.status.node_info.to_dict() if node.status.node_info else {}
        node_info["labels"] = node.metadata.labels or {}
        node_info["annotations"] = node.metadata.annotations or {}
        node_info["addresses"] = [addr.address for addr in node.status.addresses] if node.status.addresses else []
        return node_info

    @classmethod
    def __from_api_server_node(cls, api_server_node: V1Node, pod_requests_list: List[PodResources]) -> NodeInfo:
        addresses = api_server_node.status.addresses or []
        external_addresses = [address for address in addresses if "externalip" in address.type.lower()]
        external_ip = ",".join([addr.address for addr in external_addresses])
        internal_addresses = [address for address in addresses if "internalip" in address.type.lower()]
        internal_ip = ",".join([addr.address for addr in internal_addresses])
        node_taints = api_server_node.spec.taints or []
        taints = ",".join([cls.__to_taint_str(taint) for taint in node_taints])
        capacity = api_server_node.status.capacity or {}
        allocatable = api_server_node.status.allocatable or {}
        return NodeInfo(
            name=api_server_node.metadata.name,
            node_creation_time=str(api_server_node.metadata.creation_timestamp),
            internal_ip=internal_ip,
            external_ip=external_ip,
            taints=taints,
            conditions=cls.__to_active_conditions_str(api_server_node.status.conditions),
            memory_capacity=PodResources.parse_mem(capacity.get("memory", "0Mi")),
            memory_allocatable=PodResources.parse_mem(allocatable.get("memory", "0Mi")),
            memory_allocated=sum([req.memory for req in pod_requests_list]),
            cpu_capacity=PodResources.parse_cpu(capacity.get("cpu", "0")),
            cpu_allocatable=PodResources.parse_cpu(allocatable.get("cpu", "0")),
            cpu_allocated=round(sum([req.cpu for req in pod_requests_list]), 3),
            pods_count=len(pod_requests_list),
            pods=",".join([pod_req.pod_name for pod_req in pod_requests_list]),
            node_info=cls.__to_node_info(api_server_node),
        )

    def __publish_new_nodes(self, current_nodes: V1NodeList, node_requests: Dict[str, List[PodResources]]):
        # convert to map
        curr_nodes = {}
        for node in current_nodes.items:
            curr_nodes[node.metadata.name] = node

        # handle deleted nodes
        updated_nodes: List[NodeInfo] = []
        cache_keys = list(self.__nodes_cache.keys())
        for node_name in cache_keys:
            if not curr_nodes.get(node_name):  # node doesn't exist any more, delete it
                self.__nodes_cache[node_name].deleted = True
                updated_nodes.append(self.__nodes_cache[node_name])
                del self.__nodes_cache[node_name]

        # new or changed nodes
        for node_name in curr_nodes.keys():
            pod_requests = node_requests.get(node_name, [])  # if all the pods on the node have no requests
            updated_node = self.__from_api_server_node(curr_nodes.get(node_name), pod_requests)
            if self.__nodes_cache.get(node_name) != updated_node:  # node not in the cache, or changed
                updated_nodes.append(updated_node)
                self.__nodes_cache[node_name] = updated_node

        self.dal.publish_nodes(updated_nodes)

    def __safe_delete_job(self, job_key):
        try:
            # incase remove_deleted_job fails we mark it deleted in cache so our DB atleast has it saved as deleted instead of active
            self.__jobs_cache[job_key].deleted = True
            self.dal.remove_deleted_job(self.__jobs_cache[job_key])
            del self.__jobs_cache[job_key]
        except Exception:
            logging.error(f"Failed to delete job with service key {job_key}", exc_info=True)

    def __publish_new_jobs(self, active_jobs: List[JobInfo]):
        # convert to map
        curr_jobs = {}
        for job in active_jobs:
            curr_jobs[job.get_service_key()] = job

        # handle deleted jobs
        cache_keys = list(self.__jobs_cache.keys())
        updated_jobs: List[JobInfo] = []
        for job_key in cache_keys:
            if not curr_jobs.get(job_key):  # job doesn't exist any more, delete it
                self.__safe_delete_job(job_key)

        # new or changed jobs
        for job_key in curr_jobs.keys():
            current_job = curr_jobs[job_key]
            if self.__jobs_cache.get(job_key) != current_job:  # job not in the cache, or changed
                updated_jobs.append(current_job)
                self.__jobs_cache[job_key] = current_job

        self.dal.publish_jobs(updated_jobs)

    def __update_cluster_status(self):
<<<<<<< HEAD
=======
        global_config = self.get_global_config()
        activity_stats = ActivityStats(
            relayConnection=False,
            alertManagerConnection=False,
            prometheusConnection=False,
            prometheusRetentionTime='',
        )

        # checking the status of relay connection
        receiver = self.registry.get_receiver()
        if isinstance(receiver, ActionRequestReceiver):
            activity_stats.relayConnection = receiver.healthy

        # checking the status of prometheus
        try:
            prometheus_params = PrometheusParams(prometheus_url=global_config.get("prometheus_url", ""))
            prometheus_connection = get_prometheus_connect(prometheus_params=prometheus_params)
            check_prometheus_connection(prom=prometheus_connection, params={})

            activity_stats.prometheusConnection = True

            flag_response = get_prometheus_flags(prom=prometheus_connection)
            if flag_response:
                data = flag_response.get('data', None)
                if data:
                    activity_stats.prometheusRetentionTime = data.get('storage.tsdb.retention.time', "")

        except Exception as e:
            logging.error(f"Failed to connect to prometheus. {e}", exc_info=True)

        # checking the status of the alert manager
        try:
            base_silence_params = BaseSilenceParams(alertmanager_url=global_config.get("alertmanager_url", ""))
            get_alertmanager_silences_connection(params=base_silence_params)
            activity_stats.alertManagerConnection = True
        except Exception as e:
            logging.error(f"Failed to connect to the alert manager silence. {e}", exc_info=True)
>>>>>>> 1dc62c0a

        try:
            cluster_stats: ClusterStats = Discovery.discover_stats()

            cluster_status = ClusterStatus(
                cluster_id=self.cluster_name,
                version=self.registry.get_telemetry().runner_version,
                last_alert_at=self.registry.get_telemetry().last_alert_at,
                account_id=self.account_id,
                light_actions=self.registry.get_light_actions(),
                ttl_hours=self.ttl_hours,
                stats=cluster_stats,
                activity_stats=activity_stats
            )

            self.dal.publish_cluster_status(cluster_status)
            self.dal.publish_cluster_nodes(cluster_stats.nodes)
        except Exception:
            logging.exception(
                f"Failed to run periodic update cluster status for {self.sink_name}",
                exc_info=True,
            )

    def __should_run_history(self) -> bool:
        try:
            has_findings = self.dal.has_cluster_findings()
            if has_findings:
                logging.info("Cluster already has historical data, No history pulled.")
            return not has_findings
        except Exception:
            logging.error("Failed to check run history condition", exc_info=True)
            return False

    def __discover_cluster(self):
        logging.info("Cluster discovery initialized")
        get_history = self.__should_run_history()
        while self.__active:
            start_t = time.time()
            self.__periodic_cluster_status()
            self.__discover_resources()
            if get_history:
                self.__get_events_history()
                get_history = False
            duration = round(time.time() - start_t)
            # for small cluster duration is discovery_period_sec. For bigger clusters, up to 5 min
            sleep_dur = min(max(self.__discovery_period_sec, 3 * duration), 300)
            logging.debug(f"Discovery duration: {duration} next discovery in {sleep_dur}")
            time.sleep(sleep_dur)

        logging.info(f"Service discovery for sink {self.sink_name} ended.")

    def __periodic_cluster_status(self):
        first_alert = False
        if self.registry.get_telemetry().last_alert_at and self.first_prometheus_alert_time == 0:
            first_alert = True
            self.first_prometheus_alert_time = time.time()

        if time.time() - self.last_send_time > CLUSTER_STATUS_PERIOD_SEC or first_alert:
            self.last_send_time = time.time()
            self.__update_cluster_status()

    def __publish_new_namespaces(self, namespaces: List[NamespaceInfo]):
        # convert to map
        curr_namespaces = {namespace.name: namespace for namespace in namespaces}

        # handle deleted namespaces
        updated_namespaces: List[NamespaceInfo] = []
        for namespace_name, namespace in self.__namespaces_cache.items():
            if namespace_name not in curr_namespaces:
                namespace.deleted = True
                updated_namespaces.append(namespace)

        for update in updated_namespaces:
            if update.deleted:
                del self.__namespaces_cache[update.name]

        # new or changed namespaces
        for namespace_name, updated_namespace in curr_namespaces.items():
            if self.__namespaces_cache.get(namespace_name) != updated_namespace:
                updated_namespaces.append(updated_namespace)
                self.__namespaces_cache[namespace_name] = updated_namespace

        self.dal.publish_namespaces(updated_namespaces)

    def get_global_config(self) -> dict:
        return self.registry.get_global_config()<|MERGE_RESOLUTION|>--- conflicted
+++ resolved
@@ -315,8 +315,6 @@
         self.dal.publish_jobs(updated_jobs)
 
     def __update_cluster_status(self):
-<<<<<<< HEAD
-=======
         global_config = self.get_global_config()
         activity_stats = ActivityStats(
             relayConnection=False,
@@ -354,7 +352,6 @@
             activity_stats.alertManagerConnection = True
         except Exception as e:
             logging.error(f"Failed to connect to the alert manager silence. {e}", exc_info=True)
->>>>>>> 1dc62c0a
 
         try:
             cluster_stats: ClusterStats = Discovery.discover_stats()
