import base64
import json
import logging
import os
import threading
import time
from typing import Dict, List, Optional, Union
<<<<<<< HEAD
=======

from hikaru.model.rel_1_26 import DaemonSet, Deployment, Job, Node, Pod, ReplicaSet, StatefulSet
>>>>>>> de9d8168
from kubernetes.client import V1Node, V1NodeCondition, V1NodeList, V1Taint

from robusta.core.discovery.discovery import DISCOVERY_STACKTRACE_TIMEOUT_S, Discovery, DiscoveryResults
from robusta.core.discovery.top_service_resolver import TopLevelResource, TopServiceResolver
from robusta.core.model.env_vars import (
    DISCOVERY_WATCHDOG_CHECK_SEC,
)
from robusta.core.model.cluster_status import ActivityStats, ClusterStats, ClusterStatus
from robusta.core.model.env_vars import CLUSTER_STATUS_PERIOD_SEC, DISCOVERY_CHECK_THRESHOLD_SEC, DISCOVERY_PERIOD_SEC, \
    MANAGED_CONFIGURATION_ENABLED
from robusta.core.model.helm_release import HelmRelease
from robusta.core.model.jobs import JobInfo
from robusta.core.model.k8s_operation_type import K8sOperationType
from robusta.core.model.namespaces import NamespaceInfo
from robusta.core.model.nodes import NodeInfo, NodeSystemInfo
from robusta.core.model.pods import PodResources
from robusta.core.model.services import ServiceInfo
from robusta.core.reporting.base import Finding
from robusta.core.sinks.robusta.discovery_metrics import DiscoveryMetrics
from robusta.core.sinks.robusta.prometheus_health_checker import PrometheusHealthChecker
from robusta.core.sinks.robusta.robusta_sink_params import RobustaSinkConfigWrapper, RobustaToken
from robusta.core.sinks.robusta.rrm.rrm import RRM
from robusta.core.sinks.sink_base import SinkBase
from robusta.integrations.receiver import ActionRequestReceiver
from robusta.runner.web_api import WebApi
from robusta.utils.stack_tracer import StackTracer


class RobustaSink(SinkBase):
    services_publish_lock = threading.Lock()

    def __init__(self, sink_config: RobustaSinkConfigWrapper, registry):
        from robusta.core.sinks.robusta.dal.supabase_dal import SupabaseDal

        super().__init__(sink_config.robusta_sink, registry)
        self.token = sink_config.robusta_sink.token
        self.ttl_hours = sink_config.robusta_sink.ttl_hours
        self.persist_events = sink_config.robusta_sink.persist_events

        robusta_token = RobustaToken(**json.loads(base64.b64decode(self.token)))
        if self.account_id != robusta_token.account_id:
            logging.error(
                f"Account id configuration mismatch. "
                f"Global Config: {self.account_id} Robusta token: {robusta_token.account_id}."
                f"Using account id from Robusta token."
            )
        self.account_id = robusta_token.account_id
        self.__discovery_metrics = DiscoveryMetrics()

        self.dal = SupabaseDal(
            robusta_token.store_url,
            robusta_token.api_key,
            robusta_token.account_id,
            robusta_token.email,
            robusta_token.password,
            sink_config.robusta_sink.name,
            sink_config.robusta_sink.persist_events,
            self.cluster_name,
            self.signing_key,
        )

        self.first_prometheus_alert_time = 0
        self.last_send_time = 0
        self.__discovery_period_sec = DISCOVERY_PERIOD_SEC

        global_config = self.get_global_config()
        self.__prometheus_health_checker = PrometheusHealthChecker(
            discovery_period_sec=self.__discovery_period_sec, global_config=global_config
        )
        self.__rrm_checker = RRM(dal=self.dal, cluster=self.cluster_name, account_id=self.account_id)
        self.__pods_running_count: int = 0
        self.__update_cluster_status()  # send runner version initially, then force prometheus alert time periodically.

        # start cluster discovery
        self.__active = True
        self.__services_cache: Dict[str, ServiceInfo] = {}
        self.__nodes_cache: Dict[str, NodeInfo] = {}
        self.__namespaces_cache: Dict[str, NamespaceInfo] = {}
        # Some clusters have no jobs. Initializing jobs cache to None, and not empty dict
        # helps differentiate between no jobs, to not initialized
        self.__jobs_cache: Optional[Dict[str, JobInfo]] = None
        self.__helm_releases_cache: Optional[Dict[str, HelmRelease]] = None
        self.__init_service_resolver()
        self.__thread = threading.Thread(target=self.__discover_cluster)
        self.__watchdog_thread = threading.Thread(target=self.__discovery_watchdog)
        self.__thread.start()
        self.__watchdog_thread.start()

    def set_cluster_active(self, active: bool):
        self.dal.set_cluster_active(active)

    def __init_service_resolver(self):
        """
        Init service resolver from the service stored in storage.
        If it's a cluster with long discovery, it enables resolution for issues before the first discovery ended
        """
        try:
            logging.info("Initializing TopServiceResolver")
            RobustaSink.__save_resolver_resources(self.dal.get_active_services(), self.dal.get_active_jobs())
        except Exception:
            logging.error("Failed to initialize TopServiceResolver", exc_info=True)

    @staticmethod
    def __save_resolver_resources(services: List[ServiceInfo], jobs: List[JobInfo]):
        resources: List[TopLevelResource] = []
        resources.extend(
            [
                TopLevelResource(name=service.name, namespace=service.namespace, resource_type=service.service_type)
                for service in services
            ]
        )

        resources.extend(
            [TopLevelResource(name=job.name, namespace=job.namespace, resource_type=job.type) for job in jobs]
        )
        TopServiceResolver.store_cached_resources(resources)

    def __assert_services_cache_initialized(self):
        if not self.__services_cache:
            logging.info("Initializing services cache")
            for service in self.dal.get_active_services():
                self.__services_cache[service.get_service_key()] = service

    def __assert_node_cache_initialized(self):
        if not self.__nodes_cache:
            logging.info("Initializing nodes cache")
            for node in self.dal.get_active_nodes():
                self.__nodes_cache[node.name] = node

    def __assert_jobs_cache_initialized(self):
        if self.__jobs_cache is None:
            logging.info("Initializing jobs cache")
            self.__jobs_cache: Dict[str, JobInfo] = {}
            for job in self.dal.get_active_jobs():
                self.__jobs_cache[job.get_service_key()] = job

    def __assert_helm_releases_cache_initialized(self):
        if self.__helm_releases_cache is None:
            logging.info("Initializing helm releases cache")
            self.__helm_releases_cache: Dict[str, HelmRelease] = {}
            for helm_release in self.dal.get_active_helm_release():
                self.__helm_releases_cache[helm_release.get_service_key()] = helm_release

    def __assert_namespaces_cache_initialized(self):
        if not self.__namespaces_cache:
            logging.info("Initializing namespaces cache")
            self.__namespaces_cache = {namespace.name: namespace for namespace in self.dal.get_active_namespaces()}

    def __reset_caches(self):
        self.__services_cache: Dict[str, ServiceInfo] = {}
        self.__nodes_cache: Dict[str, NodeInfo] = {}
        self.__jobs_cache = None
        self.__helm_releases_cache = None
        self.__namespaces_cache: Dict[str, NamespaceInfo] = {}
        self.__pods_running_count = 0

    def stop(self):
        self.__active = False

    def is_healthy(self) -> bool:
        if self.last_send_time == 0:
            return True
        return time.time() - self.last_send_time < DISCOVERY_CHECK_THRESHOLD_SEC

    def handle_service_diff(
        self,
        new_resource: Union[Deployment, DaemonSet, StatefulSet, ReplicaSet, Pod, Node],
        operation: K8sOperationType,
    ):
        try:
            if isinstance(new_resource, (Deployment, DaemonSet, StatefulSet, ReplicaSet, Pod)):
                self.__publish_single_service(Discovery.create_service_info(new_resource), operation)
            elif isinstance(new_resource, Node):
                self.__update_node(new_resource, operation)
            # if the jobs cache isn't initalized you will have exceptions in __update_job
            elif isinstance(new_resource, Job) and self.__jobs_cache is not None:
                self.__update_job(new_resource, operation)
        except Exception:
            self.__reset_caches()
            logging.error(
                f"Failed to handle_service_diff for resource {new_resource.metadata.name}",
                exc_info=True,
            )

    def write_finding(self, finding: Finding, platform_enabled: bool):
        self.dal.persist_finding(finding)

    def __publish_single_service(self, new_service: ServiceInfo, operation: K8sOperationType):
        try:
            with self.services_publish_lock:
                service_key = new_service.get_service_key()
                cached_service = self.__services_cache.get(service_key, None)

                # prevent service updates if the resource version in the cache is lower than the new service
                if cached_service and cached_service.resource_version > new_service.resource_version:
                    return

                if operation == K8sOperationType.CREATE or operation == K8sOperationType.UPDATE:
                    # handle created/updated services
                    self.__services_cache[service_key] = new_service
                    self.dal.persist_services([new_service])

                elif operation == K8sOperationType.DELETE:
                    if cached_service:
                        del self.__services_cache[service_key]

                    new_service.deleted = True
                    self.dal.persist_services([new_service])

        except Exception as e:
            logging.error(
                f"An error occurred while publishing single service: name - {new_service.name}, namespace - {new_service.namespace}  service type: {new_service.service_type}  | {e}"
            )

    def __publish_new_services(self, active_services: List[ServiceInfo]):
        with self.services_publish_lock:
            # convert to map
            curr_services = {}
            for service in active_services:
                curr_services[service.get_service_key()] = service

            # handle deleted services
            cache_keys = list(self.__services_cache.keys())
            updated_services: List[ServiceInfo] = []
            for service_key in cache_keys:
                if not curr_services.get(service_key):  # service doesn't exist any more, delete it
                    self.__services_cache[service_key].deleted = True
                    updated_services.append(self.__services_cache[service_key])
                    del self.__services_cache[service_key]

            # new or changed services
            for service_key in curr_services.keys():
                current_service = curr_services[service_key]
                cached_service = self.__services_cache.get(service_key)

                # prevent service updates if the resource version in the cache is lower than the new service
                if cached_service and cached_service.resource_version > current_service.resource_version:
                    continue

                # service not in the cache, or changed
                if self.__services_cache.get(service_key) != current_service:
                    updated_services.append(current_service)
                    self.__services_cache[service_key] = current_service

            self.__discovery_metrics.on_services_updated(len(updated_services))

            self.dal.persist_services(updated_services)

    def __get_events_history(self):
        try:
            logging.info("Getting events history")
            response = WebApi.run_manual_action(
                action_name="event_history",
                sinks=[self.sink_name],
                retries=4,
                timeout_delay=30,
            )
            if response != 200:
                logging.error("Error running 'event_history'.")
            else:
                logging.info("Cluster historical data sent.")
        except Exception:
            logging.error("Error getting events history", exc_info=True)

    def __send_helm_release_events(self, release_data: List[HelmRelease]):
        try:
            logging.debug("Sending helm release events")
            response = WebApi.send_helm_release_events(
                release_data=release_data,
                retries=4,
                timeout_delay=30,
            )
            if response != 200:
                logging.error("Error occurred while sending `helm release trigger event`")
            else:
                logging.debug("Sent `helm release` trigger event.")
        except Exception:
            logging.error("Error occurred while sending `helm release` trigger event", exc_info=True)

    def __discover_resources(self) -> DiscoveryResults:
        # discovery is using the k8s python API and not Hikaru, since it's performance is 10 times better
        try:
            results: DiscoveryResults = Discovery.discover_resources()

            self.__assert_services_cache_initialized()
            self.__publish_new_services(results.services)
            if results.nodes:
                self.__assert_node_cache_initialized()
                self.__publish_new_nodes(results.nodes, results.node_requests)

            self.__assert_jobs_cache_initialized()
            self.__publish_new_jobs(results.jobs)

            self.__assert_helm_releases_cache_initialized()
            self.__publish_new_helm_releases(results.helm_releases)

            self.__assert_namespaces_cache_initialized()
            self.__publish_new_namespaces(results.namespaces)

            self.__pods_running_count = results.pods_running_count
            # save the cached services for the resolver.
            RobustaSink.__save_resolver_resources(
                list(self.__services_cache.values()), list(self.__jobs_cache.values())
            )

            return results

        except Exception:
            # we had an error during discovery. Reset caches to align the data with the storage
            self.__reset_caches()
            logging.error(
                f"Failed to run publish discovery for {self.sink_name}",
                exc_info=True,
            )

    @classmethod
    def __to_taint_str(cls, taint: V1Taint) -> str:
        return f"{taint.key}={taint.value}:{taint.effect}"

    @classmethod
    def __to_active_conditions_str(cls, conditions: List[V1NodeCondition]) -> str:
        if not conditions:
            return ""
        return ",".join(
            [
                f"{condition.type}:{condition.status}"
                for condition in conditions
                if condition.status != "False" or condition.type == "Ready"
            ]
        )

    @classmethod
    def __to_node_info(cls, node: Union[V1Node, Node]) -> Dict:
        info = getattr(node.status, "node_info", None) or getattr(node.status, "nodeInfo", None)
        node_info = {}
        node_info["system"] = NodeSystemInfo(**info.to_dict()).dict() if info else {}
        node_info["labels"] = node.metadata.labels or {}
        node_info["annotations"] = node.metadata.annotations or {}
        node_info["addresses"] = [addr.address for addr in node.status.addresses] if node.status.addresses else []
        return node_info

    @classmethod
    def __from_api_server_node(
        cls, api_server_node: Union[V1Node, Node], pod_requests_list: List[PodResources]
    ) -> NodeInfo:
        addresses = api_server_node.status.addresses or []
        external_addresses = [address for address in addresses if "externalip" in address.type.lower()]
        external_ip = ",".join([addr.address for addr in external_addresses])
        internal_addresses = [address for address in addresses if "internalip" in address.type.lower()]
        internal_ip = ",".join([addr.address for addr in internal_addresses])
        node_taints = api_server_node.spec.taints or []
        taints = ",".join([cls.__to_taint_str(taint) for taint in node_taints])
        capacity = api_server_node.status.capacity or {}
        allocatable = api_server_node.status.allocatable or {}
        # V1Node and Node use snake case and camelCase respectively, handle this for more than 1 word attributes.
        creation_ts = getattr(api_server_node.metadata, "creation_timestamp", None) or getattr(
            api_server_node.metadata, "creationTimestamp", None
        )
        version = getattr(api_server_node.metadata, "resource_version", None) or getattr(
            api_server_node.metadata, "resourceVersion", None
        )
        return NodeInfo(
            name=api_server_node.metadata.name,
            node_creation_time=str(creation_ts),
            internal_ip=internal_ip,
            external_ip=external_ip,
            taints=taints,
            conditions=cls.__to_active_conditions_str(api_server_node.status.conditions),
            memory_capacity=PodResources.parse_mem(capacity.get("memory", "0Mi")),
            memory_allocatable=PodResources.parse_mem(allocatable.get("memory", "0Mi")),
            memory_allocated=sum([req.memory for req in pod_requests_list]),
            cpu_capacity=PodResources.parse_cpu(capacity.get("cpu", "0")),
            cpu_allocatable=PodResources.parse_cpu(allocatable.get("cpu", "0")),
            cpu_allocated=round(sum([req.cpu for req in pod_requests_list]), 3),
            pods_count=len(pod_requests_list),
            pods=",".join([pod_req.pod_name for pod_req in pod_requests_list]),
            node_info=cls.__to_node_info(api_server_node),
            resource_version=int(version) if version else 0,
        )

    def __publish_new_nodes(self, current_nodes: V1NodeList, node_requests: Dict[str, List[PodResources]]):
        # convert to map
        curr_nodes = {}
        for node in current_nodes.items:
            curr_nodes[node.metadata.name] = node

        # handle deleted nodes
        updated_nodes: List[NodeInfo] = []
        cache_keys = list(self.__nodes_cache.keys())
        for node_name in cache_keys:
            if not curr_nodes.get(node_name):  # node doesn't exist any more, delete it
                self.__nodes_cache[node_name].deleted = True
                updated_nodes.append(self.__nodes_cache[node_name])
                del self.__nodes_cache[node_name]

        # new or changed nodes
        for node_name in curr_nodes.keys():
            pod_requests = node_requests.get(node_name, [])  # if all the pods on the node have no requests
            updated_node = self.__from_api_server_node(curr_nodes.get(node_name), pod_requests)
            if self.__nodes_cache.get(node_name) != updated_node:  # node not in the cache, or changed
                updated_nodes.append(updated_node)
                self.__nodes_cache[node_name] = updated_node

        self.__discovery_metrics.on_nodes_updated(len(updated_nodes))

        self.dal.publish_nodes(updated_nodes)

    def __safe_delete_job(self, job_key):
        try:
            # incase remove_deleted_job fails we mark it deleted in cache so our DB atleast has it saved as deleted instead of active
            job_info = self.__jobs_cache.get(job_key, None)
            if job_info:
                job_info.deleted = True
                self.dal.remove_deleted_job(job_info)
                del self.__jobs_cache[job_key]
        except Exception:
            logging.error(f"Failed to delete job with service key {job_key}", exc_info=True)

    def __publish_new_jobs(self, active_jobs: List[JobInfo]):
        # convert to map
        curr_jobs = {}
        for job in active_jobs:
            curr_jobs[job.get_service_key()] = job

        # handle deleted jobs
        cache_keys = list(self.__jobs_cache.keys())
        updated_jobs: List[JobInfo] = []
        for job_key in cache_keys:
            if not curr_jobs.get(job_key):  # job doesn't exist any more, delete it
                self.__safe_delete_job(job_key)

        # new or changed jobs
        for job_key in curr_jobs.keys():
            current_job = curr_jobs[job_key]
            if self.__jobs_cache.get(job_key) != current_job:  # job not in the cache, or changed
                updated_jobs.append(current_job)
                self.__jobs_cache[job_key] = current_job

        self.__discovery_metrics.on_jobs_updated(len(updated_jobs))
        self.dal.publish_jobs(updated_jobs)

    def __publish_new_helm_releases(self, active_helm_releases: List[HelmRelease]):
        curr_helm_releases = {}
        for helm_release in active_helm_releases:
            curr_helm_releases[helm_release.get_service_key()] = helm_release

        # handle deleted helm release
        cache_keys = list(self.__helm_releases_cache.keys())
        helm_releases: List[HelmRelease] = []
        for helm_release_key in cache_keys:
            if not curr_helm_releases.get(helm_release_key):  # helm release doesn't exist any more, delete it
                self.__helm_releases_cache[helm_release_key].deleted = True
                helm_releases.append(self.__helm_releases_cache[helm_release_key])
                del self.__helm_releases_cache[helm_release_key]

        # new or changed helm release
        for helm_release_key in curr_helm_releases.keys():
            current_helm_release = curr_helm_releases[helm_release_key]
            if (
                    self.__helm_releases_cache.get(helm_release_key) != current_helm_release
            ):  # helm_release not in the cache, or changed
                helm_releases.append(current_helm_release)
                self.__helm_releases_cache[helm_release_key] = current_helm_release

        self.dal.publish_helm_releases(helm_releases)

    def __update_cluster_status(self):
        self.last_send_time = time.time()
        prometheus_health_checker_status = self.__prometheus_health_checker.get_status()
        activity_stats = ActivityStats(
            relayConnection=False,
            alertManagerConnection=prometheus_health_checker_status.alertmanager,
            prometheusConnection=prometheus_health_checker_status.prometheus,
            prometheusRetentionTime=prometheus_health_checker_status.prometheus_retention_time,
            managedPrometheusAlerts=MANAGED_CONFIGURATION_ENABLED
        )

        # checking the status of relay connection
        receiver = self.registry.get_receiver()
        if isinstance(receiver, ActionRequestReceiver):
            activity_stats.relayConnection = receiver.healthy

        try:
            cluster_stats: ClusterStats = Discovery.discover_stats()

            cluster_status = ClusterStatus(
                cluster_id=self.cluster_name,
                version=self.registry.get_telemetry().runner_version,
                last_alert_at=self.registry.get_telemetry().last_alert_at,
                account_id=self.account_id,
                light_actions=self.registry.get_light_actions(),
                ttl_hours=self.ttl_hours,
                stats=cluster_stats,
                activity_stats=activity_stats,
            )

            self.dal.publish_cluster_status(cluster_status)
            self.dal.publish_cluster_nodes(cluster_stats.nodes, self.__pods_running_count)
        except Exception:
            logging.exception(
                f"Failed to run periodic update cluster status for {self.sink_name}",
                exc_info=True,
            )

    def __should_run_history(self) -> bool:
        try:
            has_findings = self.dal.has_cluster_findings()
            if has_findings:
                logging.info("Cluster already has historical data, No history pulled.")
            return not has_findings
        except Exception:
            logging.error("Failed to check run history condition", exc_info=True)
            return False

    def __signal_discovery_process_stackdump(self):
        Discovery.create_stacktrace()
        # the max time the thread takes to check for the stack trace + stacktrace max time est.
        time.sleep(2 * DISCOVERY_STACKTRACE_TIMEOUT_S + 10)

    def __discovery_watchdog(self):
        logging.info("Cluster discovery watchdog initialized")
        while self.__active:
            if not self.is_healthy():
                logging.warning("Unhealthy discovery, restarting runner")
                self.__signal_discovery_process_stackdump()
                StackTracer.dump()
                # sys.exit and thread.interrupt_main doest stop robusta
                os._exit(0)
                return
            time.sleep(DISCOVERY_WATCHDOG_CHECK_SEC)
        logging.warning("Watchdog finished")

    def __discover_cluster(self):
        logging.info("Cluster discovery initialized")
        get_history = self.__should_run_history()
        while self.__active:
            start_t = time.time()
            self.__periodic_cluster_status()
            discovery_results = self.__discover_resources()
            if get_history:
                self.__get_events_history()
                get_history = False

            if discovery_results and discovery_results.helm_releases:
                self.__send_helm_release_events(release_data=discovery_results.helm_releases)

            duration = round(time.time() - start_t)
            # for small cluster duration is discovery_period_sec. For bigger clusters, up to 5 min
            sleep_dur = min(max(self.__discovery_period_sec, 3 * duration), 300)
            logging.debug(f"Discovery duration: {duration} next discovery in {sleep_dur}")
            time.sleep(sleep_dur)

        logging.info(f"Service discovery for sink {self.sink_name} ended.")

    def __periodic_cluster_status(self):
        first_alert = False
        if self.registry.get_telemetry().last_alert_at and self.first_prometheus_alert_time == 0:
            first_alert = True
            self.first_prometheus_alert_time = time.time()

        if time.time() - self.last_send_time > CLUSTER_STATUS_PERIOD_SEC or first_alert:
            self.__update_cluster_status()

    def __publish_new_namespaces(self, namespaces: List[NamespaceInfo]):
        # convert to map
        curr_namespaces = {namespace.name: namespace for namespace in namespaces}

        # handle deleted namespaces
        updated_namespaces: List[NamespaceInfo] = []
        for namespace_name, namespace in self.__namespaces_cache.items():
            if namespace_name not in curr_namespaces:
                namespace.deleted = True
                updated_namespaces.append(namespace)

        for update in updated_namespaces:
            if update.deleted:
                del self.__namespaces_cache[update.name]

        # new or changed namespaces
        for namespace_name, updated_namespace in curr_namespaces.items():
            if self.__namespaces_cache.get(namespace_name) != updated_namespace:
                updated_namespaces.append(updated_namespace)
                self.__namespaces_cache[namespace_name] = updated_namespace

        self.dal.publish_namespaces(updated_namespaces)

    def get_global_config(self) -> dict:
        return self.registry.get_global_config()

    def __update_node(self, new_node: Node, operation: K8sOperationType):
        with self.services_publish_lock:
            new_info = self.__from_api_server_node(new_node, [])
            if operation == K8sOperationType.CREATE:
                name = new_node.metadata.name
                self.__nodes_cache[name] = new_info
            elif operation == K8sOperationType.UPDATE:
                name = new_node.metadata.name
                cache = self.__nodes_cache.get(name, None)
                if cache is None:
                    return

                if cache.resource_version > int(new_node.metadata.resourceVersion or 0):
                    return

                new_info.memory_allocated = cache.memory_allocated
                new_info.cpu_allocated = cache.cpu_allocated
                new_info.pods_count = cache.pods_count
                new_info.pods = cache.pods
                if new_info == cache:
                    return

                self.__nodes_cache[name] = new_info
            elif operation == K8sOperationType.DELETE:
                name = new_node.metadata.name
                self.__nodes_cache.pop(name, None)
                new_info.deleted = True

            self.dal.publish_nodes([new_info])
            self.__discovery_metrics.on_nodes_updated(1)

    def __update_job(self, new_job: Job, operation: K8sOperationType):
        new_info = JobInfo.from_api_server(new_job, [])
        job_key = new_info.get_service_key()
        with self.services_publish_lock:
            if operation == K8sOperationType.UPDATE:
                old_info = self.__jobs_cache.get(job_key, None)
                if old_info is None:  # Update may occur after delete.
                    return

                new_info.job_data = old_info.job_data
                if new_info == old_info:
                    return

                self.__jobs_cache[job_key] = new_info
                self.dal.publish_jobs([new_info])
                self.__discovery_metrics.on_jobs_updated(1)
                return

            if operation == K8sOperationType.CREATE:
                self.__jobs_cache[job_key] = new_info
                self.dal.publish_jobs([new_info])
                self.__discovery_metrics.on_jobs_updated(1)
                return
            if operation == K8sOperationType.DELETE:
                self.__safe_delete_job(job_key)
                self.__discovery_metrics.on_jobs_updated(1)
                return<|MERGE_RESOLUTION|>--- conflicted
+++ resolved
@@ -5,11 +5,8 @@
 import threading
 import time
 from typing import Dict, List, Optional, Union
-<<<<<<< HEAD
-=======
 
 from hikaru.model.rel_1_26 import DaemonSet, Deployment, Job, Node, Pod, ReplicaSet, StatefulSet
->>>>>>> de9d8168
 from kubernetes.client import V1Node, V1NodeCondition, V1NodeList, V1Taint
 
 from robusta.core.discovery.discovery import DISCOVERY_STACKTRACE_TIMEOUT_S, Discovery, DiscoveryResults
