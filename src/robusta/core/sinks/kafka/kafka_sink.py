import json
import logging

try:
<<<<<<< HEAD
    from kafka import KafkaProducer  # type: ignore
except ImportError:
=======
    from kafka import KafkaProducer
except ImportError:

    def KafkaProducer(self, *args, **kwargs):
        raise ImportError("kafka-python is not installed")


from robusta.core.reporting.base import Enrichment, Finding
from robusta.core.reporting.blocks import JsonBlock, KubernetesDiffBlock
from robusta.core.sinks.kafka.kafka_sink_params import KafkaSinkConfigWrapper
from robusta.core.sinks.sink_base import SinkBase
>>>>>>> 183a4911

    def KafkaProducer(*args, **kwargs):
        raise ImportError("kafka-python is not installed")


from robusta.core.reporting.base import Enrichment, Finding
from robusta.core.reporting.blocks import JsonBlock, KubernetesDiffBlock
from robusta.core.sinks.kafka.kafka_sink_params import KafkaSinkConfigWrapper, KafkaSinkParams
from robusta.core.sinks.sink_base import SinkBase


class KafkaSink(SinkBase[KafkaSinkParams]):
    def __init__(self, sink_config: KafkaSinkConfigWrapper, registry):
        super().__init__(sink_config.kafka_sink, registry)
        self.producer = KafkaProducer(bootstrap_servers=sink_config.kafka_sink.kafka_url)
        self.topic = sink_config.kafka_sink.topic

    def write_finding(self, finding: Finding, platform_enabled: bool):
        for enrichment in finding.enrichments:
            self.send_enrichment(
                enrichment,
                finding.subject.name,  # type: ignore
                finding.subject.subject_type.value,
                finding.subject.namespace,  # type: ignore
            )

    def send_enrichment(
        self,
        enrichment: Enrichment,
        resource_name: str,
        resource_type: str,
        resource_namespace: str,
    ):
        kafka_blocks = [
            block
            for block in enrichment.blocks
            if (isinstance(block, KubernetesDiffBlock) or isinstance(block, JsonBlock))
        ]
        if not kafka_blocks:  # currently supporting sending kafka sink only diffs
            if len(enrichment.blocks) > 0:
                logging.warning(
                    "Kafka sink unsupported enrichment types. Currently only diff/json enrichment is supported"
                )
            return

        message_payload = ""
        for block in kafka_blocks:
            if isinstance(block, KubernetesDiffBlock):
                data = {
                    "cluster_name": self.cluster_name,
                    "resource_name": resource_name,
                    "resource_namespace": resource_namespace,
                    "resource_type": resource_type,
                    "message": f"{resource_type} properties change",
                    "changed_properties": [
                        {
                            "property": ".".join(attribute_diff.path),
                            "old": attribute_diff.other_value,
                            "new": attribute_diff.value,
                        }
                        for attribute_diff in block.diffs
                    ],
                }
                message_payload = json.dumps(data).encode("utf-8")
            elif isinstance(block, JsonBlock):
                json_obj = json.loads(block.json_str)
                json_obj["cluster_name"] = self.cluster_name
                message_payload = json.dumps(json_obj).encode("utf-8")

            self.producer.send(self.topic, value=message_payload)<|MERGE_RESOLUTION|>--- conflicted
+++ resolved
@@ -2,10 +2,6 @@
 import logging
 
 try:
-<<<<<<< HEAD
-    from kafka import KafkaProducer  # type: ignore
-except ImportError:
-=======
     from kafka import KafkaProducer
 except ImportError:
 
@@ -17,19 +13,9 @@
 from robusta.core.reporting.blocks import JsonBlock, KubernetesDiffBlock
 from robusta.core.sinks.kafka.kafka_sink_params import KafkaSinkConfigWrapper
 from robusta.core.sinks.sink_base import SinkBase
->>>>>>> 183a4911
-
-    def KafkaProducer(*args, **kwargs):
-        raise ImportError("kafka-python is not installed")
 
 
-from robusta.core.reporting.base import Enrichment, Finding
-from robusta.core.reporting.blocks import JsonBlock, KubernetesDiffBlock
-from robusta.core.sinks.kafka.kafka_sink_params import KafkaSinkConfigWrapper, KafkaSinkParams
-from robusta.core.sinks.sink_base import SinkBase
-
-
-class KafkaSink(SinkBase[KafkaSinkParams]):
+class KafkaSink(SinkBase):
     def __init__(self, sink_config: KafkaSinkConfigWrapper, registry):
         super().__init__(sink_config.kafka_sink, registry)
         self.producer = KafkaProducer(bootstrap_servers=sink_config.kafka_sink.kafka_url)
@@ -39,9 +25,9 @@
         for enrichment in finding.enrichments:
             self.send_enrichment(
                 enrichment,
-                finding.subject.name,  # type: ignore
+                finding.subject.name,
                 finding.subject.subject_type.value,
-                finding.subject.namespace,  # type: ignore
+                finding.subject.namespace,
             )
 
     def send_enrichment(
