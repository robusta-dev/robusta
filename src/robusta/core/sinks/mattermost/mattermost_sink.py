--- conflicted
+++ resolved
@@ -13,25 +13,12 @@
             url=sink_config.mattermost_sink.url,
             channel_name=sink_config.mattermost_sink.channel,
             token=sink_config.mattermost_sink.token,
-<<<<<<< HEAD
             token_id=sink_config.mattermost_sink.token_id,
-=======
-            token_id=sink_config.mattermost_sink.token_id
         )
         self.sender = MattermostSender(
-            cluster_name=self.cluster_name,
-            account_id=self.account_id,
-            client=client,
-            sink_params=self.params
->>>>>>> f683b230
+            cluster_name=self.cluster_name, account_id=self.account_id, client=client, sink_params=self.params
         )
         self.sender = MattermostSender(cluster_name=self.cluster_name, account_id=self.account_id, client=client)
 
     def write_finding(self, finding: Finding, platform_enabled: bool):
-<<<<<<< HEAD
-        self.sender.send_finding_to_mattermost(finding, self.sink_name, platform_enabled)
-=======
-        self.sender.send_finding_to_mattermost(
-            finding, platform_enabled
-        )
->>>>>>> f683b230
+        self.sender.send_finding_to_mattermost(finding, platform_enabled)