from robusta.core.reporting.base import Finding
<<<<<<< HEAD
from robusta.core.sinks.mattermost.mattermost_sink_params import MattermostSinkConfigWrapper, MattermostSinkParams
=======
from robusta.core.sinks.mattermost.mattermost_sink_params import MattermostSinkConfigWrapper
>>>>>>> 183a4911
from robusta.core.sinks.sink_base import SinkBase
from robusta.integrations.mattermost.client import MattermostClient
from robusta.integrations.mattermost.sender import MattermostSender


class MattermostSink(SinkBase[MattermostSinkParams]):
    def __init__(self, sink_config: MattermostSinkConfigWrapper, registry):
        super().__init__(sink_config.mattermost_sink, registry)

        client = MattermostClient(
            url=sink_config.mattermost_sink.url,
            channel_name=sink_config.mattermost_sink.channel,
            token=sink_config.mattermost_sink.token,
            token_id=sink_config.mattermost_sink.token_id,
            team=sink_config.mattermost_sink.team,
        )
        self.sender = MattermostSender(
<<<<<<< HEAD
            cluster_name=self.cluster_name,
            account_id=self.account_id,
            client=client,
            sink_params=self.params,
=======
            cluster_name=self.cluster_name, account_id=self.account_id, client=client, sink_params=self.params
>>>>>>> 183a4911
        )
        self.sender = MattermostSender(cluster_name=self.cluster_name, account_id=self.account_id, client=client)

    def write_finding(self, finding: Finding, platform_enabled: bool):
        self.sender.send_finding_to_mattermost(finding, platform_enabled)<|MERGE_RESOLUTION|>--- conflicted
+++ resolved
@@ -1,15 +1,11 @@
 from robusta.core.reporting.base import Finding
-<<<<<<< HEAD
-from robusta.core.sinks.mattermost.mattermost_sink_params import MattermostSinkConfigWrapper, MattermostSinkParams
-=======
 from robusta.core.sinks.mattermost.mattermost_sink_params import MattermostSinkConfigWrapper
->>>>>>> 183a4911
 from robusta.core.sinks.sink_base import SinkBase
 from robusta.integrations.mattermost.client import MattermostClient
 from robusta.integrations.mattermost.sender import MattermostSender
 
 
-class MattermostSink(SinkBase[MattermostSinkParams]):
+class MattermostSink(SinkBase):
     def __init__(self, sink_config: MattermostSinkConfigWrapper, registry):
         super().__init__(sink_config.mattermost_sink, registry)
 
@@ -21,14 +17,7 @@
             team=sink_config.mattermost_sink.team,
         )
         self.sender = MattermostSender(
-<<<<<<< HEAD
-            cluster_name=self.cluster_name,
-            account_id=self.account_id,
-            client=client,
-            sink_params=self.params,
-=======
             cluster_name=self.cluster_name, account_id=self.account_id, client=client, sink_params=self.params
->>>>>>> 183a4911
         )
         self.sender = MattermostSender(cluster_name=self.cluster_name, account_id=self.account_id, client=client)
 
