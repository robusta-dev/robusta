--- conflicted
+++ resolved
@@ -11,15 +11,11 @@
     MarkdownBlock,
     TableBlock,
 )
-<<<<<<< HEAD
-from robusta.core.sinks.pagerduty.pagerduty_sink_params import PagerdutyConfigWrapper, PagerdutySinkParams
-=======
 from robusta.core.sinks.pagerduty.pagerduty_sink_params import PagerdutyConfigWrapper
->>>>>>> 183a4911
 from robusta.core.sinks.sink_base import SinkBase
 
 
-class PagerdutySink(SinkBase[PagerdutySinkParams]):
+class PagerdutySink(SinkBase):
     def __init__(self, sink_config: PagerdutyConfigWrapper, registry):
         super().__init__(sink_config.pagerduty_sink, registry)
         self.url = "https://events.pagerduty.com/v2/enqueue/"
