<<<<<<< HEAD
from typing import Generic, TypeVar
=======
from robusta.core.reporting.base import Finding
from robusta.core.sinks.sink_base_params import SinkBaseParams
>>>>>>> 183a4911

from robusta.core.reporting.base import Finding
from robusta.core.sinks.sink_base_params import SinkBaseParams

_T = TypeVar("_T", bound=SinkBaseParams)


class SinkBase(Generic[_T]):
    def __init__(self, sink_params: _T, registry):
        self.sink_name = sink_params.name
        self.params = sink_params
        self.default = sink_params.default
        self.registry = registry
        global_config = self.registry.get_global_config()

        self.account_id: str = global_config.get("account_id", "")
        self.cluster_name: str = global_config.get("cluster_name", "")
        self.signing_key = global_config.get("signing_key", "")

    def is_global_config_changed(self):
        # registry global config can be updated without these stored values being changed
        global_config = self.registry.get_global_config()
        account_id = global_config.get("account_id", "")
        cluster_name = global_config.get("cluster_name", "")
        signing_key = global_config.get("signing_key", "")
        return self.account_id != account_id or self.cluster_name != cluster_name or self.signing_key != signing_key

    def stop(self):
        pass

    def accepts(self, finding: Finding) -> bool:
        return finding.matches(self.params.match)

    def write_finding(self, finding: Finding, platform_enabled: bool):
        raise NotImplementedError(f"write_finding not implemented for sink {self.sink_name}")<|MERGE_RESOLUTION|>--- conflicted
+++ resolved
@@ -1,18 +1,9 @@
-<<<<<<< HEAD
-from typing import Generic, TypeVar
-=======
-from robusta.core.reporting.base import Finding
-from robusta.core.sinks.sink_base_params import SinkBaseParams
->>>>>>> 183a4911
-
 from robusta.core.reporting.base import Finding
 from robusta.core.sinks.sink_base_params import SinkBaseParams
 
-_T = TypeVar("_T", bound=SinkBaseParams)
 
-
-class SinkBase(Generic[_T]):
-    def __init__(self, sink_params: _T, registry):
+class SinkBase:
+    def __init__(self, sink_params: SinkBaseParams, registry):
         self.sink_name = sink_params.name
         self.params = sink_params
         self.default = sink_params.default
