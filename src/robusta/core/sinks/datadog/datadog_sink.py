import logging
import time
from typing import List

try:
<<<<<<< HEAD
    from datadog_api_client.v1 import ApiClient, ApiException, Configuration  # type: ignore
    from datadog_api_client.v1.api import events_api  # type: ignore
    from datadog_api_client.v1.models import EventAlertType, EventCreateRequest  # type: ignore
except ImportError:  # pragma: no cover

    def lazy_import_error(*args, **kwargs):
=======
    from datadog_api_client.v1 import ApiClient, ApiException, Configuration
    from datadog_api_client.v1.api import events_api
    from datadog_api_client.v1.models import EventAlertType, EventCreateRequest
except ImportError:

    def lazy_import_error(self, *args, **kwargs):
>>>>>>> 183a4911
        raise ImportError("datadog-api-client is not installed")

    Configuration = lazy_import_error
    EventCreateRequest = lazy_import_error
    EventAlertType = lazy_import_error
    events_api = lazy_import_error
    ApiClient = lazy_import_error
    ApiException = lazy_import_error


try:
<<<<<<< HEAD
    from tabulate import tabulate  # type: ignore
=======
    from tabulate import tabulate
>>>>>>> 183a4911
except ImportError:

    def tabulate(*args, **kwargs):
        raise ImportError("Please install tabulate to use the TableBlock")


from robusta.core.reporting.base import Enrichment, Finding, FindingSeverity
from robusta.core.reporting.blocks import (
    DividerBlock,
    FileBlock,
    HeaderBlock,
    JsonBlock,
    KubernetesDiffBlock,
    ListBlock,
    MarkdownBlock,
    TableBlock,
)
<<<<<<< HEAD
from robusta.core.sinks.datadog.datadog_sink_params import DataDogSinkConfigWrapper, DataDogSinkParams
=======
from robusta.core.sinks.datadog.datadog_sink_params import DataDogSinkConfigWrapper
>>>>>>> 183a4911
from robusta.core.sinks.sink_base import SinkBase


class DataDogSink(SinkBase[DataDogSinkParams]):
    def __init__(self, sink_config: DataDogSinkConfigWrapper, registry):
        super().__init__(sink_config.datadog_sink, registry)

        self.api_key = sink_config.datadog_sink.api_key
        config = Configuration()
        config.api_key["apiKeyAuth"] = self.api_key
        self.api_instance = events_api.EventsApi(ApiClient(config))

    @staticmethod
    def __to_datadog_event_type(severity: FindingSeverity):
        # must be one of ["error", "warning", "info", "success", "user_update", "recommendation", "snapshot", ]
        if severity == FindingSeverity.HIGH:
            return EventAlertType("error")
        elif severity == FindingSeverity.MEDIUM:
            return EventAlertType("warning")
        else:
            return EventAlertType("info")

    @staticmethod
    def __enrichment_text(enrichment: Enrichment) -> str:
        lines = []
        for block in enrichment.blocks:
            if isinstance(block, MarkdownBlock):
                if not block.text:
                    continue
                lines.append(f"%%%\n{block.text}\n%%%")
            elif isinstance(block, DividerBlock):
                lines.append("-------------------")
            elif isinstance(block, JsonBlock):
                lines.append(block.json_str)
            elif isinstance(block, KubernetesDiffBlock):
                for diff in block.diffs:
                    lines.append(f"*{'.'.join(diff.path)}*: {diff.other_value} ==> {diff.value}")
            elif isinstance(block, FileBlock):
                last_dot_idx = block.filename.rindex(".")
                file_type = block.filename[last_dot_idx + 1 :]
                if file_type == "txt":
                    lines.append(block.filename)
                    lines.append("------------------")
                    lines.extend(str(block.contents).split("\n"))
                    lines.append("------------------")
            elif isinstance(block, HeaderBlock):
                lines.append(block.text)
                lines.append("------------------")
            elif isinstance(block, ListBlock):
                lines.extend(block.items)
            elif isinstance(block, TableBlock):
                if block.table_name:
                    lines.append(f"%%%\n{block.table_name}\n%%%")
                rendered_rows = block.render_rows()
                lines.append(tabulate(rendered_rows, headers=block.headers, tablefmt="presto"))
        return "\n".join(lines)

    @staticmethod
    def __enrichments_as_text(enrichments: List[Enrichment]) -> str:
        text_arr = [DataDogSink.__enrichment_text(enrichment) for enrichment in enrichments]
        return "---\n".join(text_arr)

    @staticmethod
    def __trim_str(text: str, size_limit: int) -> str:
        if len(text) >= size_limit:
            text = text[:size_limit] + "..."
        return text

    def write_finding(self, finding: Finding, platform_enabled: bool):
        resource = finding.subject
        body = EventCreateRequest(
            aggregation_key=finding.aggregation_key,
            alert_type=DataDogSink.__to_datadog_event_type(finding.severity),
            date_happened=int(time.time()),
            source_type_name="Robusta",
            host=f"{resource.namespace}/{resource.subject_type.value}/{resource.name}",
            tags=[f"cluster:{self.cluster_name}"],
            text=DataDogSink.__trim_str(DataDogSink.__enrichments_as_text(finding.enrichments), 3997),
            title=DataDogSink.__trim_str(finding.title, 97),
        )

        try:
            api_response = self.api_instance.create_event(body)
            logging.debug(f"datadog event api response {api_response}")
        except ApiException as e:
            logging.error("Exception when calling datadog EventsApi->create_event: %s\n" % e)<|MERGE_RESOLUTION|>--- conflicted
+++ resolved
@@ -3,21 +3,12 @@
 from typing import List
 
 try:
-<<<<<<< HEAD
-    from datadog_api_client.v1 import ApiClient, ApiException, Configuration  # type: ignore
-    from datadog_api_client.v1.api import events_api  # type: ignore
-    from datadog_api_client.v1.models import EventAlertType, EventCreateRequest  # type: ignore
-except ImportError:  # pragma: no cover
-
-    def lazy_import_error(*args, **kwargs):
-=======
     from datadog_api_client.v1 import ApiClient, ApiException, Configuration
     from datadog_api_client.v1.api import events_api
     from datadog_api_client.v1.models import EventAlertType, EventCreateRequest
 except ImportError:
 
     def lazy_import_error(self, *args, **kwargs):
->>>>>>> 183a4911
         raise ImportError("datadog-api-client is not installed")
 
     Configuration = lazy_import_error
@@ -29,11 +20,7 @@
 
 
 try:
-<<<<<<< HEAD
-    from tabulate import tabulate  # type: ignore
-=======
     from tabulate import tabulate
->>>>>>> 183a4911
 except ImportError:
 
     def tabulate(*args, **kwargs):
@@ -51,15 +38,11 @@
     MarkdownBlock,
     TableBlock,
 )
-<<<<<<< HEAD
-from robusta.core.sinks.datadog.datadog_sink_params import DataDogSinkConfigWrapper, DataDogSinkParams
-=======
 from robusta.core.sinks.datadog.datadog_sink_params import DataDogSinkConfigWrapper
->>>>>>> 183a4911
 from robusta.core.sinks.sink_base import SinkBase
 
 
-class DataDogSink(SinkBase[DataDogSinkParams]):
+class DataDogSink(SinkBase):
     def __init__(self, sink_config: DataDogSinkConfigWrapper, registry):
         super().__init__(sink_config.datadog_sink, registry)
 
