[tool.poetry]
name = "robusta-cli"
version = "0.0.0"
description = ""
authors = ["Natan Yellin <aantn@users.noreply.github.com>"]
packages = [
    { include = "robusta"},
]

[tool.poetry.scripts]
robusta = "robusta.cli.main:app"

[tool.poetry.dependencies]
python = "^3.7.1"
typer = "^0.3.2"
colorlog = "^5.0.1"
pydantic = "^1.8.1"
kubernetes = "^12.0.1"
hikaru = "^0.5.1-beta.0"
click-spinner = "^0.1.10"
pymsteams = "^0.1.16"
Flask = { version = "^1.1.2", optional = true }
grafana-api = { version = "^1.0.3", optional = true }
manhole =  { version = "^1.8.0", optional = true }
watchdog =  { version = "^2.1.0", optional = true }
dulwich =  { version = "^0.20.23", optional = true }
better-exceptions = { version =  "^0.3.3", optional = true }
CairoSVG = { version = "^2.5.2", optional = true }
tabulate = { version = "^0.8.9", optional = true }
kafka-python = { version = "^2.0.2", optional = true }
prometheus-api-client = { version = "^0.4.2", optional = true }
slack-sdk = { version = "^3.7.0", optional = true }
supabase-py = { version = "^0.0.2", optional = true }
datadog-api-client = { version = "^1.2.0", optional = true }
<<<<<<< HEAD
Jinja2 = "^3.0.2"
=======
dpath = "^2.0.5"
>>>>>>> 28718a2c

[tool.poetry.dev-dependencies]
pre-commit = "^2.13.0"
pytest = "^6.2.4"
python-dotenv = "^0.18.0"

[tool.poetry.extras]
all = ["Flask", "grafana-api", "manhole", "watchdog", "dulwich", "better-exceptions", "CairoSVG", "tabulate", "kafka-python", "prometheus-api-client", "slack-sdk", "supabase-py", "datadog-api-client"]

[build-system]
requires = ["poetry-core>=1.0.0"]
build-backend = "poetry.core.masonry.api"

# https://github.com/mtkennerly/poetry-dynamic-versioning
# we can use this in github actions by running `poetry run poetry-dynamic-versioning`
#[tool.poetry-dynamic-versioning]
#vcs = "git"
#pattern = "^(?P<base>\\d+\\.\\d+\\.\\d+)"<|MERGE_RESOLUTION|>--- conflicted
+++ resolved
@@ -32,11 +32,8 @@
 slack-sdk = { version = "^3.7.0", optional = true }
 supabase-py = { version = "^0.0.2", optional = true }
 datadog-api-client = { version = "^1.2.0", optional = true }
-<<<<<<< HEAD
 Jinja2 = "^3.0.2"
-=======
 dpath = "^2.0.5"
->>>>>>> 28718a2c
 
 [tool.poetry.dev-dependencies]
 pre-commit = "^2.13.0"
