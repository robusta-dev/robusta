--- conflicted
+++ resolved
@@ -3,20 +3,16 @@
 import pytest
 
 from robusta.api import Finding, MarkdownBlock, SlackSender, TableBlock
+from robusta.core.sinks.slack.slack_sink_params import SlackSinkParams
 from tests.config import CONFIG
 from tests.utils.slack_utils import SlackChannel
-from robusta.core.sinks.slack.slack_sink_params import SlackSinkParams
 
 TEST_ACCOUNT = "test account"
 TEST_CLUSTER = "test cluster"
 TEST_KEY = "test key"
 
-<<<<<<< HEAD
 
 if "PYTEST_SLACK_TOKEN" not in os.environ or "PYTEST_SLACK_CHANNEL" not in os.environ:
-=======
-if not "PYTEST_SLACK_TOKEN" in os.environ or not "PYTEST_SLACK_CHANNEL" in os.environ:
->>>>>>> f683b230
     pytest.skip("skipping slack tests (missing environment variables)", allow_module_level=True)
 
 
@@ -54,4 +50,4 @@
         ],
     )
     slack_params = SlackSinkParams(name="test_slack", slack_channel=slack_channel.channel_name, api_key="")
-    slack_sender.send_finding_to_slack(finding, slack_channel.channel_name, "", False)+    slack_sender.send_finding_to_slack(finding, slack_params, "", False)