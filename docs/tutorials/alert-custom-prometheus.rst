--- conflicted
+++ resolved
@@ -93,37 +93,10 @@
 .. code-block:: bash
 
     kubectl apply -f https://raw.githubusercontent.com/robusta-dev/kubernetes-demos/main/cpu_throttling/throttling.yaml
-<<<<<<< HEAD
-
-=======
-
-By default, Prometheus doesn't send alerts immediately. It waits X seconds to avoid sending flaky alerts that fire
-temporarily and then immediately stop.
-
-.. note:: Thresholds vs Events
-
-    Prometheus and Robusta work a little differently. Prometheus alerts based on thresholds and time periods,
-    so it has built-in alerting delays to avoid false-positives. On the other hand, Robusta is event-driven and
-    alerts based on discrete events. It notifies immediately without alerting delays and has rate-limiting features
-    to avoid sending duplicate messages.
-
-    When a Robusta playbook uses the ``on_prometheus_alert`` trigger, there is a delay on the Prometheus end before
-    alerts ever reach Robusta. Once the alert reaches Robusta, the playbook executes immediately.
-
-We can wait for the alert to fire or we can speed things up and simulate the alert, as if it fired immediately:
-
-.. code-block:: bash
-
-    robusta playbooks trigger prometheus_alert alert_name=CPUThrottlingHigh pod_name=webapp-deployment-dcffd6bcc-qqs2k
->>>>>>> c37f521b
-
+    
 You will know the alert was defined successfully when Prometheus fires an alert. When using Robusta, this means a notification will be received in all configured sinks.
 
-<<<<<<< HEAD
 .. image:: /images/container_cpu_request_alert.png
-=======
-.. image:: /images/highcputhrottling.png
->>>>>>> c37f521b
   :width: 600
   :align: center
 
