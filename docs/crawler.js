<<<<<<< HEAD
/** @format */

// This is the code example for the crawler configuration file for https://crawler.algolia.com/
=======
// This is a backup of the crawler configuration for https://crawler.algolia.com/
>>>>>>> 0ce5a09c
new Crawler({
  rateLimit: 8,
  maxDepth: 10,
  maxUrls: 5000,
  startUrls: ["https://docs.robusta.dev/master/"],
  renderJavaScript: false,
  sitemaps: [],
  ignoreCanonicalTo: false,
  discoveryPatterns: ["https://docs.robusta.dev/master/**"],
  schedule: "at 13:11 on Thursday",
  actions: [
    {
      indexName: "robusta",
      pathsToMatch: ["https://docs.robusta.dev/master/**"],
      recordExtractor: ({ helpers, url }) => {
        return helpers
          .docsearch({
            recordProps: url.pathname.includes("/triggers/")
              ? {
                  lvl0: {
                    selectors: [],
                    defaultValue: "Triggers",
                  },
                  lvl1: ["article h1", "head > title"],
                  lvl2: ["details summary"],
                  content: ["details *:not(summary)"],
                  pageRank: 9,
                }
              : url.pathname.includes("/actions/")
              ? {
                  lvl0: {
                    selectors: [],
                    defaultValue: "Actions",
                  },
                  lvl1: ["article h1", "head > title"],
                  lvl2: [".admonition .admonition-title"],
                  content: [".admonition *:not(.admonition-title)"],
                  pageRank: 8,
                }
              : url.pathname.includes("/sinks/")
              ? {
                  lvl0: {
                    selectors: [],
                    defaultValue: "Sinks",
                  },
                  lvl1: ["article h1", "head > title"],
                  lvl2: ["article h2", "h2"],
                  lvl3: ["article h3", "h3"],
                  lvl4: ["article h4", "h4"],
                  lvl5: ["article h5", "h5"],
                  content: ["article p, article li, article code"],
                  pageRank: 7,
                }
              : {
                  lvl0: {
                    selectors: ["article h1", "head > title"],
                    defaultValue: "Documentation",
                  },
                  lvl1: ["article h2", "h2"],
                  lvl2: ["article h3", "h3"],
                  lvl3: ["article h4", "h4"],
                  lvl4: ["article h5", "h5"],
                  lvl5: ["article h6", "h6"],
                  content: ["article p, article li, article code"],
                  pageRank: (() => {
                    if (
                      url.pathname.includes("/installation/index.html") ||
                      url.pathname.includes("/setup-robusta/upgrade.html")
                    ) {
                      return 10;
                    }
                    return 1;
                  })(),
                },
            aggregateContent: true,
            recordVersion: "v3",
          })
<<<<<<< HEAD
          .map((record) => JSON.parse(JSON.stringify(record).replaceAll("¶", "")));
=======
          .map((record) =>
            JSON.parse(JSON.stringify(record).replaceAll("¶", ""))
          );
>>>>>>> 0ce5a09c
      },
    },
  ],
  safetyChecks: { beforeIndexPublishing: { maxLostRecordsPercentage: 30 } },
  initialIndexSettings: {
    robusta: {
      attributesForFaceting: ["type", "lang"],
      attributesToRetrieve: [
        "hierarchy",
        "content",
        "anchor",
        "url",
        "url_without_anchor",
        "type",
      ],
      attributesToHighlight: ["hierarchy", "content"],
      attributesToSnippet: ["content:10"],
      camelCaseAttributes: ["hierarchy", "content"],
      searchableAttributes: [
        "unordered(hierarchy.lvl0)",
        "unordered(hierarchy.lvl1)",
        "unordered(hierarchy.lvl2)",
        "unordered(hierarchy.lvl3)",
        "unordered(hierarchy.lvl4)",
        "unordered(hierarchy.lvl5)",
        "unordered(hierarchy.lvl6)",
        "content",
      ],
      distinct: true,
      attributeForDistinct: "url",
      customRanking: [
        "desc(weight.pageRank)",
        "desc(weight.level)",
        "asc(weight.position)",
      ],
      ranking: [
        "words",
        "filters",
        "typo",
        "attribute",
        "proximity",
        "exact",
        "custom",
      ],
      highlightPreTag: '<span class="algolia-docsearch-suggestion--highlight">',
      highlightPostTag: "</span>",
      minWordSizefor1Typo: 3,
      minWordSizefor2Typos: 7,
      allowTyposOnNumericTokens: false,
      minProximity: 1,
      ignorePlurals: true,
      advancedSyntax: true,
      attributeCriteriaComputedByMinProximity: true,
      removeWordsIfNoResults: "allOptional",
    },
  },
  appId: "EEWU58CJVX",
  apiKey: "...",
});<|MERGE_RESOLUTION|>--- conflicted
+++ resolved
@@ -1,10 +1,4 @@
-<<<<<<< HEAD
-/** @format */
-
-// This is the code example for the crawler configuration file for https://crawler.algolia.com/
-=======
 // This is a backup of the crawler configuration for https://crawler.algolia.com/
->>>>>>> 0ce5a09c
 new Crawler({
   rateLimit: 8,
   maxDepth: 10,
@@ -82,13 +76,9 @@
             aggregateContent: true,
             recordVersion: "v3",
           })
-<<<<<<< HEAD
-          .map((record) => JSON.parse(JSON.stringify(record).replaceAll("¶", "")));
-=======
           .map((record) =>
             JSON.parse(JSON.stringify(record).replaceAll("¶", ""))
           );
->>>>>>> 0ce5a09c
       },
     },
   ],
