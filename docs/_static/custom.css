/*.wy-nav-content {
    max-width: 1000px !important;
}*/

.sidebar-search-container {
    width: 90%;
}

h2, h3 {
    border-bottom: 2px solid whitesmoke;
}

.md-header__button.md-logo {
    flex-grow: 1;
}

.md-header__button:hover {
    opacity: 1;
}

.md-header__button.md-logo img {
    height: 32px !important;
}

.md-source__fact--version,
.md-source__fact--forks {
    display: none;
}

.md-source__fact:nth-child(1n+2):before {
    margin-left: 0 !important;
}

.md-tabs {
    background-color: var(--md-primary-fg-color--light);
}

.md-tabs__inner {
    display: flex;
    align-items: center;
    justify-content: space-between;
}

.md-tabs__community {
    display: block;
    max-width: 11.3rem;
    width: 11.7rem;
    color: var(--md-color-details);
}

.md-tabs__community:hover {
    color: var(--md-color-details-active);
}

.md-tabs__community a {
    display: flex;
    align-items: center;
}


.md-tabs__community svg {
    width: 22px;
    fill: var(--md-color-details);
}

.md-tabs__community:active svg,
.md-tabs__community:focus svg,
.md-tabs__community:hover svg {
    fill: var(--md-color-details-active);
}

.md-tabs__community span:nth-of-type(2) {
    display: block;
    margin-left: 5px;
    font-size: 14px;
}

.md-header {
    background-color: var(--md-primary-fg-color--light) !important;
}

.md-header__option {
    color: var(--md-color-details);
}

.md-header__option:hover {
    color: var(--md-color-details-active);
}

<<<<<<< HEAD
=======
.md-header__button:not(.focus-visible) {
    color: #27C499;
}

>>>>>>> 845dce6a
.md-source {
    opacity: 1;
    color: var(--md-color-details);
}

.md-source:hover {
    opacity: 1;
    color: var(--md-color-details-active);
}

.md-source__facts {
    opacity: 1;
}

.md-search__form {
    border: 0.5px solid var(--md-color-details-border);
    background-color: var(--md-color-details-background);
}

.md-search__form:hover {
    background-color: var(--md-color-details-active);
}

.md-search__options > * {
    color: var(--md-color-details);
}

.md-search__input {
    color: var(--md-color-details);
}

.md-search__input::-webkit-input-placeholder {
    color: var(--md-color-details-placeholder);
}

.md-search__input::-moz-placeholder {
    color: var(--md-color-details-placeholder);
}

.md-search__input:-moz-placeholder {
    color: var(--md-color-details-placeholder);
}

.md-search__input:-ms-input-placeholder {
    color: var(--md-color-details-placeholder);
}

.md-search__input + .md-search__icon {
    color: var(--md-color-details-search);
}

.md-content {
    margin-bottom: 175px;
}

.md-tabs__link {
    color: var(--md-color-nav);
}

.md-tabs__link--active,
.md-tabs__link:focus,
.md-tabs__link:hover {
    color: var(--md-color-nav-active);
}

.md-typeset {
    font-size: 0.8rem;
}

.md-typeset a {
    font-weight: 600;
}

.md-typeset :-webkit-any(.admonition,details):-webkit-any(.warning,.caution,.attention),
.md-typeset :is(.admonition,details):is(.warning,.caution,.attention),
.md-typeset :-webkit-any(.admonition,details):-webkit-any(.tip,.hint,.important),
.md-typeset :is(.admonition,details):is(.tip,.hint,.important),
.md-typeset :-webkit-any(.admonition,details),
.md-typeset :is(.admonition,details) {
    border-color: var(--md-color-warning-primary);
}

.md-typeset :-webkit-any(.warning,.caution,.attention)>:-webkit-any(.admonition-title,summary),
.md-typeset :is(.warning,.caution,.attention)>:is(.admonition-title,summary),
.md-typeset :-webkit-any(.tip,.hint,.important)>:-webkit-any(.admonition-title,summary)
.md-typeset :is(.tip,.hint,.important)>:is(.admonition-title,summary),
.md-typeset :-webkit-any(.admonition-title,summary),
.md-typeset :is(.admonition-title,summary) {
    background: var(--md-color-warning-secondary) !important;
}

.md-typeset :-webkit-any(.warning,.caution,.attention)>:-webkit-any(.admonition-title,summary):before,
.md-typeset :is(.warning,.caution,.attention)>:is(.admonition-title,summary):before,
.md-typeset :-webkit-any(.tip,.hint,.important)>:-webkit-any(.admonition-title,summary):before,
.md-typeset :is(.tip,.hint,.important)>:is(.admonition-title,summary):before,
.md-typeset :-webkit-any(.admonition-title,summary):before,
.md-typeset :is(.admonition-title,summary):before {
    background-color: var(--md-color-warning-primary);
}

.sd-btn-outline-primary {
    border-color: var(--md-primary-fg-color) !important;
    background-color: var(--md-primary-fg-color) !important;
    color: var(--md-primary-bg-color) !important;
}

.sd-btn-outline-primary:active,
.sd-btn-outline-primary:focus,
.sd-btn-outline-primary:hover {
    border-color: var(--md-primary-fg-color) !important;
    background-color: transparent !important;
    color: var(--md-primary-fg-color) !important;
}

.md-content__inner.md-typeset .sd-btn {
    border-width: 2px !important;
    margin-top: 34px;
    padding: 22px 28px;
    font-size: 24px;
    font-weight: 800;
}

.sd-card {
    border: 3px solid var(--md-color-card-border) !important;
    background-color: var(--md-color-card-background) !important;
}

.sd-card:hover {
    background-color: var(--md-color-card-hover) !important;
}

.sd-card.sd-bg-light {
    border: 3px solid var(--md-color-card-light-border) !important;
    background-color: var(--md-color-card-light-background) !important;
}

.sd-card.sd-bg-light:hover {
    border: 3px solid var(--md-color-card-light-hover) !important;
    background-color: var(--md-color-card-light-hover) !important;
}

.sd-card .sd-card-body {
    color: #1E2941;
}


.sd-card:hover .sd-card-body {
    color: var(--md-primary-bg-color) !important;
}

.sd-tab-set>input:checked + label {
    border-color: var(--md-typeset-a-color) !important;
    color: var(--md-typeset-a-color) !important;
}

.sd-tab-set>input:not(:checked)+label:hover {
    border-color: transparent !important;
    color: var(--md-typeset-a-color) !important;
}

.sd-card-title {
    margin-bottom: 0;
}

.sd-card-title + .sd-card-text {
    margin-top: 0.5rem;
}

.highlight code {
    color: var(--md-typeset-a-color);
}

.highlight :-webkit-any(.nd,.ni,.nl,.nt),
.highlight :is(.nd,.ni,.nl,.nt) {
    color: var(--md-default-fg-color);
}

/* Disable Dark Mode */
<<<<<<< HEAD
[data-md-component="palette"] {
    display: none;
}
=======
/*[data-md-component="palette"] {
    display: none;
}*/
>>>>>>> 845dce6a

#learn-how {
    margin-bottom: 20px !important;
}

.sd-sphinx-override p {
    margin-bottom: 0px;
}

.sd-tab-set>label {
    font-size: 16px;
}<|MERGE_RESOLUTION|>--- conflicted
+++ resolved
@@ -87,13 +87,10 @@
     color: var(--md-color-details-active);
 }
 
-<<<<<<< HEAD
-=======
 .md-header__button:not(.focus-visible) {
     color: #27C499;
 }
 
->>>>>>> 845dce6a
 .md-source {
     opacity: 1;
     color: var(--md-color-details);
@@ -272,15 +269,9 @@
 }
 
 /* Disable Dark Mode */
-<<<<<<< HEAD
-[data-md-component="palette"] {
-    display: none;
-}
-=======
 /*[data-md-component="palette"] {
     display: none;
 }*/
->>>>>>> 845dce6a
 
 #learn-how {
     margin-bottom: 20px !important;
