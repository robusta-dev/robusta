Installation
##################

The standard installation uses `Helm 3 <https://helm.sh/docs/intro/install/>`_ and the robusta-cli, but :ref:`alternative methods <Additional Installation Methods>` are described below.

Configuring and installing Robusta takes 97.68 seconds on a 10 node cluster [#f1]_. You can also install on minikube or KIND. :ref:`Uninstalling <Helm Uninstall>`  takes one command, so go ahead and try!

.. admonition:: Have questions?

    `Ask us on Slack <https://join.slack.com/t/robustacommunity/shared_invite/zt-10rkepc5s-FnXKvGjrBmiTkKdrgDr~wg>`_ or open a `GitHub issue <https://github.com/robusta-dev/robusta/issues/new?assignees=&labels=&template=other.md&title=Installation%20Question>`_

We will now configure Robusta in your cluster.
For this we need to install Robusta, and also connect at least one destination ("sink"), and at least one source ("triggers").

.. image:: ./images/robusta_motion_graphics_transparent.gif
   :align: center

Standard Installation
------------------------------

1.  To configure robusta, the Robusta CLI is required. Choose one of the installation methods below.

.. admonition:: Installation Methods

    .. tab-set::

        .. tab-item:: PIP
            :name: pip-cli-tab

            .. code-block:: bash
                :name: cb-pip-install

                pip install -U robusta-cli --no-cache

            .. admonition:: Common Errors
                :class: warning

                * Python 3.7 or higher is required
                * If you are using a system such as macOS that includes both Python 2 and Python 3, run pip3 instead of pip.
                * Errors about *tiller* mean you are running Helm 2, not Helm 3

        .. tab-item:: Docker
            :name: docker-cli-tab

            For **Windows** please use `WSL <https://docs.microsoft.com/en-us/windows/wsl/install>`_.

            * Download robusta script and give it executable permissions:

            .. code-block:: bash
                :name: cb-docker-cli-download

                curl -fsSL -o robusta https://docs.robusta.dev/master/_static/robusta
                chmod +x robusta

            * Use the script, for example:

            .. code-block:: bash
                :name: cb-docker-cli-example

                ./robusta version

            .. admonition:: Common Errors
                :class: warning

                * Docker daemon is required.

2. Generate a Robusta configuration. This will setup Slack and other integrations. We **highly recommend** enabling the cloud UI so you can see all features in action.

If you’d like to send Robusta messages to additional destinations (Discord, Telegram etc.). See `Sink configuration <https://docs.robusta.dev/master/catalog/sinks/index.html>`_.

.. code-block:: bash
   :name: cb-robusta-gen-config

    robusta gen-config

.. admonition:: Robusta on Minikube
    :class: warning

<<<<<<< HEAD
    We don't recommend installing Robusta on Minikube because of a recent issue with minikube. More details `here <https://github.com/kubernetes/minikube/issues/14806>`_.
=======
    We don't recommend installing Robusta on Minikube because of a recent issue with minikube. More details `here <https://github.com/kubernetes/minikube/issues/14806>`_. 
>>>>>>> 2326470b

.. admonition:: Robusta not in PATH
    :class: warning

    if you get "``command not found: robusta``", see :ref:`Common errors <Common Errors>`

3. Save ``generated_values.yaml``, somewhere safe. This is your Helm ``values.yaml`` file.

4. Download the Helm chart and Install Robusta using Helm. On some clusters this can take a while [#f2]_, so don't panic if it appears stuck:

.. code-block:: bash
   :name: cb-helm-install-robusta

    helm repo add robusta https://robusta-charts.storage.googleapis.com && helm repo update
    helm install robusta robusta/robusta -f ./generated_values.yaml

5. Verify that Robusta is running two pods and there are no errors in the logs:

.. code-block:: bash
    :name: cb-get-pods-robusta-logs

    kubectl get pods
    robusta logs

Seeing Robusta in action
------------------------------

By default, Robusta sends notifications when Kubernetes pods crash.

1. Create a crashing pod:

.. code-block:: bash
   :name: cb-apply-crashpod

   kubectl apply -f https://gist.githubusercontent.com/robusta-lab/283609047306dc1f05cf59806ade30b6/raw


2. Verify that the pod is actually crashing:

.. code-block:: bash
   :name: cb-verify-crash-pod-crashing

   $ kubectl get pods -A
   NAME                            READY   STATUS             RESTARTS   AGE
   crashpod-64d8fbfd-s2dvn         0/1     CrashLoopBackOff   1          7s

3. Once the pod has reached two restarts, check your Slack channel for a message about the crashing pod.

.. admonition:: Example Slack Message

    .. image:: /images/crash-report.png


4. Open the `Robusta UI <https://platform.robusta.dev/>`_ (if you enabled it) and look for the same message there.

5. Clean up the crashing pod:

.. code-block:: bash
   :name: cb-delete-crashpod

   kubectl delete deployment crashpod

Next Steps
---------------------------------

1. Define your :ref:`first automation <Automation Basics>`
2. Add your first :ref:`Prometheus enrichment <Alert Enrichment>`

.. rubric:: Footnotes

.. [#f1] `See this great video on YouTube where a community member installs Robusta with a stopwatch. <https://www.youtube.com/watch?v=l_zaCaY_wls>`_ If you beat his time by more than 30% and document it, we'll send you a Robusta mug too.

.. [#f2] AWS EKS, we're looking at you!

Additional Installation Methods
---------------------------------

.. dropdown:: Installing with GitOps
    :color: light

    Follow the instructions above to generate ``generated_values.yaml``. Commit it to git and use ArgoCD or
    your favorite tool to install.

.. dropdown:: Installing without the Robusta CLI
    :color: light

    Using the cli is totally optional. If you prefer, you can skip the CLI and fetch the default ``values.yaml``:

    .. code-block:: bash
        :name: cb-helm-repo-add-show-values

        helm repo add robusta https://robusta-charts.storage.googleapis.com && helm repo update
        helm show values robusta/robusta


    Most values are documented in the :ref:`Configuration Guide`

    Do not use the ``values.yaml`` file in the GitHub repo. It has some empty placeholders which are replaced during
    our release process.

.. dropdown:: Installing in a different namespace
    :color: light

    Create a namespace ``robusta`` and install robusta in the new namespace using:

    .. code-block:: bash
        :name: cb-helm-install-robusta-custom

        helm install robusta robusta/robusta -f ./generated_values.yaml -n robusta --create-namespace

    Verify that Robusta installed two deployments in the ``robusta`` namespace:

    .. code-block:: bash
       :name: cb-get-pods-robusta-logs-custom

        kubectl get pods -n robusta

.. dropdown:: Installing on OpenShift
    :color: light

    You will need to run one additional command:

    .. code-block:: bash
       :name: cb-oc-adm-policy-add

        oc adm policy add-scc-to-user anyuid -z robusta-runner-service-account

    It's possible to reduce the permissions more. Please feel free to open a PR suggesting something more minimal

.. dropdown:: Installing a second cluster
    :color: light

    When installing a second cluster on the same account, there is no need to run ``robusta gen-config`` again.

    Just change ``clusterName`` in values.yaml. It can have any value as long as it is unique between clusters.
<|MERGE_RESOLUTION|>--- conflicted
+++ resolved
@@ -76,11 +76,7 @@
 .. admonition:: Robusta on Minikube
     :class: warning
 
-<<<<<<< HEAD
-    We don't recommend installing Robusta on Minikube because of a recent issue with minikube. More details `here <https://github.com/kubernetes/minikube/issues/14806>`_.
-=======
     We don't recommend installing Robusta on Minikube because of a recent issue with minikube. More details `here <https://github.com/kubernetes/minikube/issues/14806>`_. 
->>>>>>> 2326470b
 
 .. admonition:: Robusta not in PATH
     :class: warning
