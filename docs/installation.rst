--- conflicted
+++ resolved
@@ -141,13 +141,8 @@
                 --set kube-prometheus-stack.kubeScheduler.enabled=false \
                 --set kube-prometheus-stack.nodeExporter.enabled=false \
                 --set kube-prometheus-stack.prometheusOperator.kubeletService.enabled=false
-<<<<<<< HEAD
-
-        * With GKE Autopilot restrictions, some components must be disabled when installing Robusta bundled with Kube-prometehus-stack.
-=======
-        
-        * With GKE Autopilot restrictions, some components must be disabled when installing Robusta bundled with kube-prometheus-stack.
->>>>>>> 183a4911
+
+        * With GKE Autopilot restrictions, some components must be disabled when installing Robusta bundled with kube-prometehus-stack.
 
 
 .. note::
