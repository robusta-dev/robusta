--- conflicted
+++ resolved
@@ -57,8 +57,6 @@
          max_log_file_limit_kb: 1000
          channel_override: "labels.slack"
 
-<<<<<<< HEAD
-=======
 A replacement pattern is also allowed, using ``$`` sign, before the variable.
 
 For example:
@@ -74,7 +72,6 @@
          channel_override: "$cluster_name-alerts-$labels.env"
 
 
->>>>>>> 2d15c32a
 
 Using Private Channels
 -------------------------------------------------------------------
